--- conflicted
+++ resolved
@@ -1,5 +1,4 @@
 import { DataManager } from './DataManager.js';
-<<<<<<< HEAD
 import { initAppShell } from './ui/AppShell.js';
 import { createButton } from './ui/components.js';
 
@@ -83,13 +82,6 @@
   renderCanvas();
   renderInspector();
 }
-=======
-
-const dm = new DataManager(location.origin);
-const elPalette = document.getElementById('palette');
-const elCanvas = document.getElementById('canvas');
-const elInspector = document.getElementById('inspector');
->>>>>>> 6a3bb433
 
 let tpl = createTemplate();
 let view = 'layout';
@@ -155,7 +147,6 @@
 }
 
 function renderPalette(){
-<<<<<<< HEAD
   elPalette.innerHTML = `
     <section class="panel-section">
       <p class="section-heading">Template metadata</p>
@@ -187,18 +178,6 @@
       <p class="small-text">Select nodes on the canvas to edit bindings and behavior in the inspector.</p>
     </section>
   `;
-=======
-  elPalette.innerHTML = `<h3>Template</h3>
-    <div class="form-row"><label>Template ID</label><input id="tpl_id" class="input" value="${tpl.id}"/></div>
-    <div class="form-row"><label>Title</label><input id="tpl_title" class="input" value="${tpl.title || ''}"/></div>
-    <div class="form-row"><label>System</label><input id="tpl_schema" class="input" value="${tpl.schema || ''}"/></div>
-    <div class="actions">
-      <button class="btn" id="tpl_save">Save</button>
-      <button class="btn" id="tpl_load">Load</button>
-      <button class="btn" id="tpl_new">New</button>
-    </div>
-    <div class="form-row"><label>View</label><div id="tpl_nav"></div></div>`;
->>>>>>> 6a3bb433
   elPalette.querySelector('#tpl_id').oninput = (e)=> tpl.id = e.target.value;
   elPalette.querySelector('#tpl_title').oninput = (e)=> tpl.title = e.target.value;
   elPalette.querySelector('#tpl_schema').oninput = (e)=> tpl.schema = e.target.value;
@@ -207,7 +186,6 @@
   elPalette.querySelector('#tpl_new').onclick = ()=>{ tpl = createTemplate(); selection = { path:['layout'] }; draw(); };
   const nav = elPalette.querySelector('#tpl_nav');
   ['layout','formulas'].forEach(v=>{
-<<<<<<< HEAD
     const btn = createButton({
       label: v.charAt(0).toUpperCase() + v.slice(1),
       size: 'small',
@@ -217,12 +195,6 @@
       btn.classList.add('primary');
       btn.setAttribute('aria-selected', 'true');
     }
-=======
-    const btn = document.createElement('button');
-    btn.className = 'btn small';
-    btn.textContent = v.charAt(0).toUpperCase() + v.slice(1);
-    btn.classList.toggle('primary', view === v);
->>>>>>> 6a3bb433
     btn.onclick = ()=>{
       view = v;
       selection = v === 'layout' ? { path:['layout'] } : (tpl.formulas.length ? { path:['formulas',0] } : null);
@@ -232,32 +204,23 @@
   });
 
   if(view === 'layout'){
-<<<<<<< HEAD
     const host = elPalette.querySelector('#layoutControls');
     host.innerHTML = '<div class="small-text">Select a container and use the palette to add layout or field elements.</div>';
-=======
-    renderLayoutControls(nav.parentElement);
->>>>>>> 6a3bb433
   }
 }
 
 function renderLayoutControls(container){
   const info = resolveSelection();
   const controls = document.createElement('div');
-<<<<<<< HEAD
   controls.className = 'stack-sm';
   const heading = document.createElement('p');
   heading.className = 'section-heading';
   heading.textContent = 'Add elements';
   controls.appendChild(heading);
-=======
-  controls.innerHTML = '<h4>Add Elements</h4>';
->>>>>>> 6a3bb433
   if(info && info.kind === 'node'){
     const node = info.target;
     if(node.type === 'stack'){
       const layoutBar = document.createElement('div');
-<<<<<<< HEAD
       layoutBar.className = 'toolbar';
       ['stack','row','tabs','repeater'].forEach(type=>{
         const btn = createButton({
@@ -265,19 +228,10 @@
           size: 'small',
           onClick: ()=> appendChild(info.path, createLayoutNode(type))
         });
-=======
-      layoutBar.className = 'actions';
-      ['stack','row','tabs','repeater'].forEach(type=>{
-        const btn = document.createElement('button');
-        btn.className = 'btn small';
-        btn.textContent = type;
-        btn.onclick = ()=> appendChild(info.path, createLayoutNode(type));
->>>>>>> 6a3bb433
         layoutBar.appendChild(btn);
       });
       controls.appendChild(layoutBar);
       const fieldBar = document.createElement('div');
-<<<<<<< HEAD
       fieldBar.className = 'toolbar';
       ['input','text','roller','toggle','tags','clock','timer'].forEach(type=>{
         const btn = createButton({
@@ -285,58 +239,33 @@
           size: 'small',
           onClick: ()=> appendChild(info.path, createFieldNode(type))
         });
-=======
-      fieldBar.className = 'actions';
-      ['input','text','roller','toggle','tags','clock','timer'].forEach(type=>{
-        const btn = document.createElement('button');
-        btn.className = 'btn small';
-        btn.textContent = type;
-        btn.onclick = ()=> appendChild(info.path, createFieldNode(type));
->>>>>>> 6a3bb433
         fieldBar.appendChild(btn);
       });
       controls.appendChild(fieldBar);
     }
     if(node.type === 'row'){
       const rowBar = document.createElement('div');
-<<<<<<< HEAD
       rowBar.className = 'toolbar';
       const btn = createButton({
         label: 'Add column',
         size: 'small',
         onClick: ()=> addColumn(info.path, createFieldNode('input'))
       });
-=======
-      rowBar.className = 'actions';
-      const btn = document.createElement('button');
-      btn.className = 'btn small';
-      btn.textContent = 'Add column';
-      btn.onclick = ()=> addColumn(info.path, createFieldNode('input'));
->>>>>>> 6a3bb433
       rowBar.appendChild(btn);
       controls.appendChild(rowBar);
     }
     if(node.type === 'tabs'){
       const tabBar = document.createElement('div');
-<<<<<<< HEAD
       tabBar.className = 'toolbar';
       const btn = createButton({
         label: 'Add tab',
         size: 'small',
         onClick: ()=> addTab(info.path, createLayoutNode('stack'))
       });
-=======
-      tabBar.className = 'actions';
-      const btn = document.createElement('button');
-      btn.className = 'btn small';
-      btn.textContent = 'Add tab';
-      btn.onclick = ()=> addTab(info.path, createLayoutNode('stack'));
->>>>>>> 6a3bb433
       tabBar.appendChild(btn);
       controls.appendChild(tabBar);
     }
     if(node.type === 'repeater' && !node.template){
-<<<<<<< HEAD
       const tmpl = createButton({
         label: 'Create template',
         size: 'small',
@@ -355,21 +284,11 @@
     hint.textContent = 'Select a stack, row, tabs, or repeater to add elements.';
     controls.appendChild(hint);
   }
-=======
-      const tmpl = document.createElement('button');
-      tmpl.className = 'btn small';
-      tmpl.textContent = 'Create template';
-      tmpl.onclick = ()=>{ node.template = createLayoutNode('stack'); selection = { path:[...info.path, 'template'] }; draw(); };
-      controls.appendChild(tmpl);
-    }
-  }
->>>>>>> 6a3bb433
   container.appendChild(controls);
 }
 
 function renderCanvas(){
   if(view === 'layout'){
-<<<<<<< HEAD
     elCanvas.innerHTML = '<section class="panel-section"><p class="section-heading">Layout</p></section>';
     const tree = document.createElement('div');
     tree.className = 'tree-list';
@@ -381,19 +300,12 @@
     const list = document.createElement('div');
     list.className = 'tree-list';
     elCanvas.appendChild(list);
-=======
-    elCanvas.innerHTML = '<h3>Layout</h3>';
-    renderNodeOutline(tpl.layout, ['layout'], 0);
-  }else{
-    elCanvas.innerHTML = '<h3>Formulas</h3>';
->>>>>>> 6a3bb433
     tpl.formulas.forEach((f, idx)=>{
       const row = document.createElement('div');
       row.className = 'tree-row';
       row.classList.toggle('selected', isSelected(['formulas', idx]));
       row.textContent = `${f.key}`;
       row.onclick = ()=>{ selection = { path:['formulas', idx] }; draw(); };
-<<<<<<< HEAD
       list.appendChild(row);
     });
     const add = createButton({
@@ -404,23 +316,10 @@
         draw();
       }
     });
-=======
-      elCanvas.appendChild(row);
-    });
-    const add = document.createElement('button');
-    add.className = 'btn';
-    add.textContent = 'Add formula';
-    add.onclick = ()=>{
-      tpl.formulas.push(createFormula());
-      selection = { path:['formulas', tpl.formulas.length-1] };
-      draw();
-    };
->>>>>>> 6a3bb433
     elCanvas.appendChild(add);
   }
 }
 
-<<<<<<< HEAD
 function renderNodeOutline(node, path, depth, host){
   const container = host || elCanvas;
   const row = document.createElement('div');
@@ -432,25 +331,12 @@
   container.appendChild(row);
   if(node.type === 'stack'){
     (node.children || []).forEach((child, idx)=> renderNodeOutline(child, [...path, 'children', idx], depth+1, container));
-=======
-function renderNodeOutline(node, path, depth){
-  const row = document.createElement('div');
-  row.className = 'tree-row';
-  row.style.paddingLeft = `${depth*16}px`;
-  row.classList.toggle('selected', isSelected(path));
-  row.textContent = describeNode(node);
-  row.onclick = ()=>{ selection = { path: [...path] }; draw(); };
-  elCanvas.appendChild(row);
-  if(node.type === 'stack'){
-    (node.children || []).forEach((child, idx)=> renderNodeOutline(child, [...path, 'children', idx], depth+1));
->>>>>>> 6a3bb433
   }
   if(node.type === 'row'){
     (node.columns || []).forEach((col, idx)=>{
       const colPath = [...path, 'columns', idx];
       const colRow = document.createElement('div');
       colRow.className = 'tree-row';
-<<<<<<< HEAD
       colRow.style.paddingLeft = `${(depth+1)*14}px`;
       colRow.classList.toggle('selected', isSelected(colPath));
       colRow.textContent = `Column span ${col.span || 1}`;
@@ -458,15 +344,6 @@
       container.appendChild(colRow);
       if(col.node){
         renderNodeOutline(col.node, [...colPath, 'node'], depth+2, container);
-=======
-      colRow.style.paddingLeft = `${(depth+1)*16}px`;
-      colRow.classList.toggle('selected', isSelected(colPath));
-      colRow.textContent = `Column span ${col.span || 1}`;
-      colRow.onclick = ()=>{ selection = { path: colPath }; draw(); };
-      elCanvas.appendChild(colRow);
-      if(col.node){
-        renderNodeOutline(col.node, [...colPath, 'node'], depth+2);
->>>>>>> 6a3bb433
       }
     });
   }
@@ -475,7 +352,6 @@
       const tabPath = [...path, 'tabs', idx];
       const tabRow = document.createElement('div');
       tabRow.className = 'tree-row';
-<<<<<<< HEAD
       tabRow.style.paddingLeft = `${(depth+1)*14}px`;
       tabRow.classList.toggle('selected', isSelected(tabPath));
       tabRow.textContent = `Tab ${tab.label || idx+1}`;
@@ -483,29 +359,15 @@
       container.appendChild(tabRow);
       if(tab.node){
         renderNodeOutline(tab.node, [...tabPath, 'node'], depth+2, container);
-=======
-      tabRow.style.paddingLeft = `${(depth+1)*16}px`;
-      tabRow.classList.toggle('selected', isSelected(tabPath));
-      tabRow.textContent = `Tab ${tab.label || idx+1}`;
-      tabRow.onclick = ()=>{ selection = { path: tabPath }; draw(); };
-      elCanvas.appendChild(tabRow);
-      if(tab.node){
-        renderNodeOutline(tab.node, [...tabPath, 'node'], depth+2);
->>>>>>> 6a3bb433
       }
     });
   }
   if(node.type === 'repeater' && node.template){
-<<<<<<< HEAD
     renderNodeOutline(node.template, [...path, 'template'], depth+1, container);
-=======
-    renderNodeOutline(node.template, [...path, 'template'], depth+1);
->>>>>>> 6a3bb433
   }
 }
 
 function renderInspector(){
-<<<<<<< HEAD
   elInspector.innerHTML = `
     <section class="panel-section">
       <p class="section-heading">Palette</p>
@@ -531,24 +393,15 @@
     msg.className = 'small-text';
     msg.textContent = 'Select an element to edit its properties.';
     inspectorTarget.appendChild(msg);
-=======
-  elInspector.innerHTML = '<h3>Inspector</h3>';
-  if(!selection){
-    elInspector.innerHTML += '<div class="small">Select an element</div>';
->>>>>>> 6a3bb433
     return;
   }
   if(view === 'layout'){
     const info = resolveSelection();
     if(!info){
-<<<<<<< HEAD
       const msg = document.createElement('div');
       msg.className = 'small-text';
       msg.textContent = 'Select an element to edit its properties.';
       inspectorTarget.appendChild(msg);
-=======
-      elInspector.innerHTML += '<div class="small">Select an element</div>';
->>>>>>> 6a3bb433
       return;
     }
     switch(info.kind){
@@ -562,14 +415,10 @@
         renderTabInspector(info);
         break;
       default:
-<<<<<<< HEAD
         const fallback = document.createElement('div');
         fallback.className = 'small-text';
         fallback.textContent = 'Select an element to edit its properties.';
         inspectorTarget.appendChild(fallback);
-=======
-        elInspector.innerHTML += '<div class="small">Select an element</div>';
->>>>>>> 6a3bb433
     }
   }else{
     const target = getByPath(selection.path);
@@ -583,7 +432,6 @@
   const node = info.target;
   if(node.type === 'stack'){
     const wrap = document.createElement('div');
-<<<<<<< HEAD
     wrap.className = 'inspector-group';
     wrap.innerHTML = `<div class="form-row"><label>Gap (px)</label><input type="number" id="stack_gap" class="input" value="${node.gap ?? 8}"/></div>`;
     wrap.querySelector('#stack_gap').oninput = (e)=>{ node.gap = Number(e.target.value || 0); refreshCanvas(); };
@@ -605,25 +453,6 @@
   if(node.type === 'repeater'){
     const wrap = document.createElement('div');
     wrap.className = 'inspector-group';
-=======
-    wrap.innerHTML = `<div class="form-row"><label>Gap (px)</label><input type="number" id="stack_gap" class="input" value="${node.gap ?? 8}"/></div>`;
-    wrap.querySelector('#stack_gap').oninput = (e)=>{ node.gap = Number(e.target.value || 0); refreshCanvas(); };
-    elInspector.appendChild(wrap);
-  }
-  if(node.type === 'row'){
-    const wrap = document.createElement('div');
-    wrap.innerHTML = `<div class="form-row"><label>Gap (px)</label><input type="number" id="row_gap" class="input" value="${node.gap ?? 8}"/></div>`;
-    wrap.querySelector('#row_gap').oninput = (e)=>{ node.gap = Number(e.target.value || 0); refreshCanvas(); };
-    elInspector.appendChild(wrap);
-  }
-  if(node.type === 'tabs'){
-    const wrap = document.createElement('div');
-    wrap.innerHTML = `<div class="small">Tabs contain tab entries. Select a tab to edit.</div>`;
-    elInspector.appendChild(wrap);
-  }
-  if(node.type === 'repeater'){
-    const wrap = document.createElement('div');
->>>>>>> 6a3bb433
     wrap.innerHTML = `
       <div class="form-row"><label>Label</label><input id="rep_label" class="input" value="${node.label || ''}"/></div>
       <div class="form-row"><label>Bind</label><input id="rep_bind" class="input" value="${node.bind || ''}"/></div>
@@ -633,7 +462,6 @@
     wrap.querySelector('#rep_bind').oninput = (e)=>{ node.bind = e.target.value; refreshCanvas(); };
     wrap.querySelector('#rep_add').oninput = (e)=>{ node.addLabel = e.target.value; refreshCanvas(); };
     wrap.querySelector('#rep_empty').oninput = (e)=> node.emptyText = e.target.value;
-<<<<<<< HEAD
     inspectorTarget.appendChild(wrap);
     const clearBtn = createButton({
       label: 'Clear template',
@@ -645,71 +473,39 @@
       }
     });
     inspectorTarget.appendChild(clearBtn);
-=======
-    elInspector.appendChild(wrap);
-    const clearBtn = document.createElement('button');
-    clearBtn.className = 'btn small';
-    clearBtn.textContent = 'Clear template';
-    clearBtn.onclick = ()=>{ node.template = undefined; selection = { path: info.path }; draw(); };
-    elInspector.appendChild(clearBtn);
->>>>>>> 6a3bb433
   }
   if(node.type === 'field'){
     renderFieldNodeInspector(node);
   }
   const path = info.path;
   if(canRemove(path)){
-<<<<<<< HEAD
     const del = createButton({
       label: 'Delete',
       variant: 'danger',
       onClick: ()=> removePath(path)
     });
     inspectorTarget.appendChild(del);
-=======
-    const del = document.createElement('button');
-    del.className = 'btn danger';
-    del.textContent = 'Delete';
-    del.onclick = ()=> removePath(path);
-    elInspector.appendChild(del);
->>>>>>> 6a3bb433
   }
   if(canReorder(path)){
     const move = document.createElement('div');
     move.className = 'actions';
-<<<<<<< HEAD
     const up = createButton({ label: 'Move up', size: 'small', onClick: ()=> moveEntry(path, -1) });
     const down = createButton({ label: 'Move down', size: 'small', onClick: ()=> moveEntry(path, 1) });
     move.appendChild(up); move.appendChild(down);
     inspectorTarget.appendChild(move);
-=======
-    const up = document.createElement('button'); up.className='btn small'; up.textContent='Move up';
-    const down = document.createElement('button'); down.className='btn small'; down.textContent='Move down';
-    up.onclick = ()=> moveEntry(path, -1);
-    down.onclick = ()=> moveEntry(path, 1);
-    move.appendChild(up); move.appendChild(down);
-    elInspector.appendChild(move);
->>>>>>> 6a3bb433
   }
 }
 
 function renderFieldNodeInspector(node){
   const wrap = document.createElement('div');
-<<<<<<< HEAD
-  wrap.className = 'inspector-group';
-=======
->>>>>>> 6a3bb433
+  wrap.className = 'inspector-group';
   wrap.innerHTML = `
     <div class="form-row"><label>Label</label><input id="field_label" class="input" value="${node.label || ''}"/></div>
     <div class="form-row"><label>Bind</label><input id="field_bind" class="input" value="${node.bind || ''}"/></div>
   `;
   wrap.querySelector('#field_label').oninput = (e)=>{ node.label = e.target.value; refreshCanvas(); };
   wrap.querySelector('#field_bind').oninput = (e)=> node.bind = e.target.value;
-<<<<<<< HEAD
-  inspectorTarget.appendChild(wrap);
-=======
-  elInspector.appendChild(wrap);
->>>>>>> 6a3bb433
+  inspectorTarget.appendChild(wrap);
   switch(node.component){
     case 'input':
       renderInputInspector(node);
@@ -737,10 +533,7 @@
 
 function renderInputInspector(node){
   const wrap = document.createElement('div');
-<<<<<<< HEAD
-  wrap.className = 'inspector-group';
-=======
->>>>>>> 6a3bb433
+  wrap.className = 'inspector-group';
   wrap.innerHTML = `
     <div class="form-row"><label>Input type</label>
       <select id="field_input_type" class="input">
@@ -754,69 +547,42 @@
   wrap.querySelector('#field_placeholder').oninput = (e)=> node.placeholder = e.target.value;
   wrap.querySelector('#field_min').oninput = (e)=> node.min = e.target.value === '' ? undefined : Number(e.target.value);
   wrap.querySelector('#field_max').oninput = (e)=> node.max = e.target.value === '' ? undefined : Number(e.target.value);
-<<<<<<< HEAD
-  inspectorTarget.appendChild(wrap);
-=======
-  elInspector.appendChild(wrap);
->>>>>>> 6a3bb433
+  inspectorTarget.appendChild(wrap);
 }
 
 function renderTextInspector(node){
   const wrap = document.createElement('div');
-<<<<<<< HEAD
-  wrap.className = 'inspector-group';
-=======
->>>>>>> 6a3bb433
+  wrap.className = 'inspector-group';
   wrap.innerHTML = `
     <div class="form-row"><label>Formula</label><input id="field_formula" class="input" value="${node.formula || ''}"/></div>
     <div class="form-row"><label>Fallback text</label><input id="field_text" class="input" value="${node.text || ''}"/></div>`;
   wrap.querySelector('#field_formula').oninput = (e)=> node.formula = e.target.value;
   wrap.querySelector('#field_text').oninput = (e)=> node.text = e.target.value;
-<<<<<<< HEAD
-  inspectorTarget.appendChild(wrap);
-=======
-  elInspector.appendChild(wrap);
->>>>>>> 6a3bb433
+  inspectorTarget.appendChild(wrap);
 }
 
 function renderRollerInspector(node){
   const wrap = document.createElement('div');
-<<<<<<< HEAD
   wrap.className = 'inspector-group';
   wrap.innerHTML = `<div class="form-row"><label>Expression</label><input id="field_expr" class="input" value="${node.expr || ''}"/></div>`;
   wrap.querySelector('#field_expr').oninput = (e)=> node.expr = e.target.value;
   inspectorTarget.appendChild(wrap);
-=======
-  wrap.innerHTML = `<div class="form-row"><label>Expression</label><input id="field_expr" class="input" value="${node.expr || ''}"/></div>`;
-  wrap.querySelector('#field_expr').oninput = (e)=> node.expr = e.target.value;
-  elInspector.appendChild(wrap);
->>>>>>> 6a3bb433
 }
 
 function renderToggleInspector(node){
   const wrap = document.createElement('div');
-<<<<<<< HEAD
-  wrap.className = 'inspector-group';
-=======
->>>>>>> 6a3bb433
+  wrap.className = 'inspector-group';
   wrap.innerHTML = `
     <div class="form-row"><label>States (one per line)</label><textarea id="field_states" class="input" rows="3">${(node.states || []).join('\n')}</textarea></div>
     <div class="form-row"><label>Options from metadata</label><input id="field_options_from" class="input" value="${node.optionsFrom || ''}"/></div>`;
   wrap.querySelector('#field_states').oninput = (e)=> node.states = e.target.value.split('\n').map(v=>v.trim()).filter(Boolean);
   wrap.querySelector('#field_options_from').oninput = (e)=> node.optionsFrom = e.target.value;
-<<<<<<< HEAD
-  inspectorTarget.appendChild(wrap);
-=======
-  elInspector.appendChild(wrap);
->>>>>>> 6a3bb433
+  inspectorTarget.appendChild(wrap);
 }
 
 function renderTagsInspector(node){
   const wrap = document.createElement('div');
-<<<<<<< HEAD
-  wrap.className = 'inspector-group';
-=======
->>>>>>> 6a3bb433
+  wrap.className = 'inspector-group';
   wrap.innerHTML = `
     <div class="form-row"><label>Options (one per line)</label><textarea id="field_options" class="input" rows="3">${(node.options || []).join('\n')}</textarea></div>
     <div class="form-row"><label>Metadata source</label><input id="field_options_from" class="input" value="${node.optionsFrom || ''}"/></div>
@@ -824,49 +590,31 @@
   wrap.querySelector('#field_options').oninput = (e)=> node.options = e.target.value.split('\n').map(v=>v.trim()).filter(Boolean);
   wrap.querySelector('#field_options_from').oninput = (e)=> node.optionsFrom = e.target.value;
   wrap.querySelector('#field_multi').onchange = (e)=> node.multi = e.target.checked;
-<<<<<<< HEAD
-  inspectorTarget.appendChild(wrap);
-=======
-  elInspector.appendChild(wrap);
->>>>>>> 6a3bb433
+  inspectorTarget.appendChild(wrap);
 }
 
 function renderClockInspector(node){
   const wrap = document.createElement('div');
-<<<<<<< HEAD
   wrap.className = 'inspector-group';
   wrap.innerHTML = `<div class="form-row"><label>Max ticks</label><input type="number" id="field_max" class="input" value="${node.max ?? 6}"/></div>`;
   wrap.querySelector('#field_max').oninput = (e)=> node.max = Number(e.target.value || 0);
   inspectorTarget.appendChild(wrap);
-=======
-  wrap.innerHTML = `<div class="form-row"><label>Max ticks</label><input type="number" id="field_max" class="input" value="${node.max ?? 6}"/></div>`;
-  wrap.querySelector('#field_max').oninput = (e)=> node.max = Number(e.target.value || 0);
-  elInspector.appendChild(wrap);
->>>>>>> 6a3bb433
 }
 
 function renderTimerInspector(node){
   const wrap = document.createElement('div');
-<<<<<<< HEAD
-  wrap.className = 'inspector-group';
-=======
->>>>>>> 6a3bb433
+  wrap.className = 'inspector-group';
   wrap.innerHTML = `<div class="form-row"><label>Mode</label>
     <select id="field_mode" class="input">
       ${['up','down'].map(m=>`<option value="${m}" ${node.mode===m?'selected':''}>${m}</option>`).join('')}
     </select></div>`;
   wrap.querySelector('#field_mode').onchange = (e)=> node.mode = e.target.value;
-<<<<<<< HEAD
-  inspectorTarget.appendChild(wrap);
-=======
-  elInspector.appendChild(wrap);
->>>>>>> 6a3bb433
+  inspectorTarget.appendChild(wrap);
 }
 
 function renderColumnInspector(info){
   const column = info.target;
   const wrap = document.createElement('div');
-<<<<<<< HEAD
   wrap.className = 'inspector-group';
   wrap.innerHTML = `<div class="form-row"><label>Span</label><input type="number" id="col_span" class="input" value="${column.span || 1}"/></div>`;
   wrap.querySelector('#col_span').oninput = (e)=>{ column.span = Number(e.target.value || 1); refreshCanvas(); };
@@ -878,25 +626,11 @@
   const down = createButton({ label: 'Move down', size: 'small', onClick: ()=> moveEntry(info.path, 1) });
   actions.appendChild(remove); actions.appendChild(up); actions.appendChild(down);
   inspectorTarget.appendChild(actions);
-=======
-  wrap.innerHTML = `<div class="form-row"><label>Span</label><input type="number" id="col_span" class="input" value="${column.span || 1}"/></div>`;
-  wrap.querySelector('#col_span').oninput = (e)=>{ column.span = Number(e.target.value || 1); refreshCanvas(); };
-  elInspector.appendChild(wrap);
-  const actions = document.createElement('div');
-  actions.className = 'actions';
-  const remove = document.createElement('button'); remove.className='btn danger'; remove.textContent='Delete column';
-  remove.onclick = ()=> removePath(info.path);
-  const up = document.createElement('button'); up.className='btn small'; up.textContent='Move up'; up.onclick = ()=> moveEntry(info.path, -1);
-  const down = document.createElement('button'); down.className='btn small'; down.textContent='Move down'; down.onclick = ()=> moveEntry(info.path, 1);
-  actions.appendChild(remove); actions.appendChild(up); actions.appendChild(down);
-  elInspector.appendChild(actions);
->>>>>>> 6a3bb433
 }
 
 function renderTabInspector(info){
   const tab = info.target;
   const wrap = document.createElement('div');
-<<<<<<< HEAD
   wrap.className = 'inspector-group';
   wrap.innerHTML = `<div class="form-row"><label>Label</label><input id="tab_label" class="input" value="${tab.label || ''}"/></div>`;
   wrap.querySelector('#tab_label').oninput = (e)=>{ tab.label = e.target.value; refreshCanvas(); };
@@ -908,27 +642,11 @@
   const down = createButton({ label: 'Move down', size: 'small', onClick: ()=> moveEntry(info.path, 1) });
   actions.appendChild(remove); actions.appendChild(up); actions.appendChild(down);
   inspectorTarget.appendChild(actions);
-=======
-  wrap.innerHTML = `<div class="form-row"><label>Label</label><input id="tab_label" class="input" value="${tab.label || ''}"/></div>`;
-  wrap.querySelector('#tab_label').oninput = (e)=>{ tab.label = e.target.value; refreshCanvas(); };
-  elInspector.appendChild(wrap);
-  const actions = document.createElement('div');
-  actions.className = 'actions';
-  const remove = document.createElement('button'); remove.className='btn danger'; remove.textContent='Delete tab';
-  remove.onclick = ()=> removePath(info.path);
-  const up = document.createElement('button'); up.className='btn small'; up.textContent='Move up'; up.onclick = ()=> moveEntry(info.path, -1);
-  const down = document.createElement('button'); down.className='btn small'; down.textContent='Move down'; down.onclick = ()=> moveEntry(info.path, 1);
-  actions.appendChild(remove); actions.appendChild(up); actions.appendChild(down);
-  elInspector.appendChild(actions);
->>>>>>> 6a3bb433
 }
 
 function renderFormulaInspector(formula){
   const wrap = document.createElement('div');
-<<<<<<< HEAD
-  wrap.className = 'inspector-group';
-=======
->>>>>>> 6a3bb433
+  wrap.className = 'inspector-group';
   wrap.innerHTML = `
     <div class="form-row"><label>Key</label><input id="formula_key" class="input" value="${formula.key}"/></div>
     <div class="form-row"><label>Label</label><input id="formula_label" class="input" value="${formula.label || ''}"/></div>
@@ -936,22 +654,12 @@
   wrap.querySelector('#formula_key').oninput = (e)=> formula.key = e.target.value;
   wrap.querySelector('#formula_label').oninput = (e)=> formula.label = e.target.value;
   wrap.querySelector('#formula_expr').oninput = (e)=> formula.expr = e.target.value;
-<<<<<<< HEAD
   inspectorTarget.appendChild(wrap);
   const actions = document.createElement('div');
   actions.className = 'actions';
   const remove = createButton({ label: 'Delete formula', variant: 'danger', onClick: ()=> removePath(selection.path) });
   actions.appendChild(remove);
   inspectorTarget.appendChild(actions);
-=======
-  elInspector.appendChild(wrap);
-  const actions = document.createElement('div');
-  actions.className = 'actions';
-  const remove = document.createElement('button'); remove.className='btn danger'; remove.textContent='Delete formula';
-  remove.onclick = ()=> removePath(selection.path);
-  actions.appendChild(remove);
-  elInspector.appendChild(actions);
->>>>>>> 6a3bb433
 }
 
 function appendChild(path, node){
