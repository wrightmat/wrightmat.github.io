--- conflicted
+++ resolved
@@ -5,7 +5,6 @@
 import { initAppShell } from './ui/AppShell.js';
 
 const dm = new DataManager(location.origin);
-<<<<<<< HEAD
 const shell = initAppShell({
   title: 'Character',
   subtitle: 'Play Session',
@@ -21,18 +20,12 @@
 const elSheet = shell.panes.center;
 const elLog = shell.panes.right;
 shell.actions.innerHTML = '';
-=======
-const elTools = document.getElementById('tools');
-const elSheet = document.getElementById('sheet');
-const elLog = document.getElementById('log');
->>>>>>> 6a3bb433
 
 let system = null;
 let template = null;
 let store = null;
 let engine = null;
 let storeSub = null;
-<<<<<<< HEAD
 let baselinePointer = 0;
 
 function init(){
@@ -93,44 +86,13 @@
     </section>
   `;
 }
-=======
-
-function init(){
-  elTools.innerHTML = `<h3>Tools</h3>
-    <div class="form-row"><label>System ID</label><input id="sys" class="input" value="sys.dnd5e"/></div>
-    <div class="form-row"><label>Template ID</label><input id="tpl" class="input" value="tpl.5e.flex-basic"/></div>
-    <div class="form-row"><label>Character ID</label><input id="cha" class="input" placeholder="cha_* or leave empty to create"/></div>
-    <div class="actions">
-      <button class="btn" id="btnLoad">Load</button>
-      <button class="btn" id="btnCreate">Create New</button>
-      <button class="btn" id="btnSave">Save</button>
-    </div>
-    <div class="actions">
-      <button class="btn" id="btnUndo" disabled>Undo</button>
-      <button class="btn" id="btnRedo" disabled>Redo</button>
-    </div>
-    <div class="form-row">
-      <label>Import / Export</label>
-      <textarea id="ioArea" class="input" rows="6" placeholder="Paste character JSON"></textarea>
-    </div>
-    <div class="actions">
-      <button class="btn" id="btnExport">Copy from Sheet</button>
-      <button class="btn" id="btnImport">Apply to Sheet</button>
-    </div>`;
-  elLog.innerHTML = `<h3>Roll Log</h3><div id="rolls" class="small"></div>`;
->>>>>>> 6a3bb433
 
 function bindLeftPanelActions(){
   document.getElementById('btnLoad').onclick = loadAll;
   document.getElementById('btnCreate').onclick = createNew;
   document.getElementById('btnSave').onclick = saveChar;
-<<<<<<< HEAD
   document.getElementById('btnUndo').onclick = ()=> { if(store) store.undo(); updateHistoryButtons(); reflectDirtyState(); };
   document.getElementById('btnRedo').onclick = ()=> { if(store) store.redo(); updateHistoryButtons(); reflectDirtyState(); };
-=======
-  document.getElementById('btnUndo').onclick = ()=> { if(store) store.undo(); updateHistoryButtons(); };
-  document.getElementById('btnRedo').onclick = ()=> { if(store) store.redo(); updateHistoryButtons(); };
->>>>>>> 6a3bb433
   document.getElementById('btnExport').onclick = ()=> {
     if(!store) return;
     const io = document.getElementById('ioArea');
@@ -143,10 +105,7 @@
       const data = JSON.parse(io.value || '{}');
       store.importData(data);
       updateHistoryButtons();
-<<<<<<< HEAD
       reflectDirtyState();
-=======
->>>>>>> 6a3bb433
     }catch(err){
       alert('Invalid JSON');
     }
@@ -159,14 +118,10 @@
   storeSub = store.subscribe(()=>{
     updateHistoryButtons();
     syncIoArea();
-<<<<<<< HEAD
     reflectDirtyState();
   });
   baselinePointer = store.pointer;
   reflectDirtyState();
-=======
-  });
->>>>>>> 6a3bb433
 }
 
 async function loadAll(){
@@ -203,23 +158,16 @@
   engine.mount(elSheet, 'runtime');
   syncIoArea();
   updateHistoryButtons();
-<<<<<<< HEAD
   reflectDirtyState();
-=======
->>>>>>> 6a3bb433
 }
 
 async function saveChar(){
   if(!store) return;
   const token = localStorage.getItem('token');
-<<<<<<< HEAD
   if(!token){
     alert('Login first');
     return;
   }
-=======
-  if(!token){ alert('Login first'); return; }
->>>>>>> 6a3bb433
   const current = store.getCharacter();
   const res = await dm.save('characters', current.id, current);
   alert(JSON.stringify(res));
@@ -289,7 +237,6 @@
   const d = document.createElement('div');
   d.textContent = msg;
   r.prepend(d);
-<<<<<<< HEAD
 }
 
 function reflectDirtyState(saved = false){
@@ -306,8 +253,6 @@
   }else{
     shell.clearStatus();
   }
-=======
->>>>>>> 6a3bb433
 }
 
 init();