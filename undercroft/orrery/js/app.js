import { bindCollapsibleToggle } from "../../common/js/lib/collapsible.js";
import { initAppShell } from "../../common/js/lib/app-shell.js";
import { createJsonPreviewRenderer } from "../../common/js/lib/json-preview.js";
import { initAuthControls } from "../../common/js/lib/auth-ui.js";
import { refreshTooltips } from "../../common/js/lib/tooltips.js";
import {
  createGroup,
  createGridCell,
  createLayer,
  createMapModel,
  createView,
  updateBaseMapType,
  updateMapTimestamp,
} from "./lib/map-model.js";
import { BaseMapManager } from "./lib/base-maps.js";

const state = {
  map: createMapModel(),
  selection: {
    kind: null,
    id: null,
    layerId: null,
    cells: [],
    anchor: null,
  },
  lastGridSelection: null,
  propertyClipboard: null,
};

const { status, undoStack, undo, redo } = initAppShell({
  namespace: "orrery",
  storagePrefix: "undercroft.orrery.undo",
  onUndo: (entry) => {
    if (!entry) {
      return null;
    }
    applyMapSnapshot(entry.before);
    return { message: entry.label ? `Undid ${entry.label}` : "Undid last action" };
  },
  onRedo: (entry) => {
    if (!entry) {
      return null;
    }
    applyMapSnapshot(entry.after);
    return { message: entry.label ? `Redid ${entry.label}` : "Redid last action" };
  },
});

initAuthControls({ status });

const mapContainer = document.querySelector("#orrery-map");
const baseMapManager = new BaseMapManager({
  container: mapContainer,
  onViewChange: (view) => {
    state.map.view = { ...state.map.view, ...view };
    updateMapTimestamp(state.map);
    renderView();
    renderLayerOverlays();
    renderJson();
  },
});

const elements = {
  mapMain: document.querySelector("[data-map-main]"),
  baseMapRadios: Array.from(document.querySelectorAll("[data-base-map-option]")),
  baseMapSettings: Array.from(document.querySelectorAll("[data-base-map-settings]")),
  tileProvider: document.querySelector("#base-map-tile-provider"),
  tileQuickPick: document.querySelector("[data-base-map-tile-quick-pick]"),
  imageSrc: document.querySelector("[data-base-map-image-src]"),
  imageWidth: document.querySelector("[data-base-map-image-width]"),
  imageHeight: document.querySelector("[data-base-map-image-height]"),
  canvasBackground: document.querySelector("[data-base-map-canvas-background]"),
  baseMapToggle: document.querySelector("[data-base-map-toggle]"),
  baseMapPanel: document.querySelector("[data-base-map-panel]"),
  selectionToggle: document.querySelector("[data-selection-toggle]"),
  selectionPanel: document.querySelector("[data-selection-panel]"),
  selectionClear: document.querySelector("[data-selection-clear]"),
  undoButton: document.querySelector('[data-action="undo-layout"]'),
  redoButton: document.querySelector('[data-action="redo-layout"]'),
  layerButtons: Array.from(document.querySelectorAll("[data-add-layer]")),
  groupAdd: document.querySelector("[data-add-group]"),
  layerList: document.querySelector("[data-layer-list]"),
  groupList: document.querySelector("[data-group-list]"),
  viewAdd: document.querySelector("[data-add-view]"),
  viewList: document.querySelector("[data-view-list]"),
  selectionTitle: document.querySelector("[data-selection-title]"),
  selectionType: document.querySelector("[data-selection-type]"),
  selectionDetails: document.querySelector("[data-selection-details]"),
  selectionEditor: document.querySelector("[data-selection-editor]"),
  zoomIn: document.querySelector("[data-zoom-in]"),
  zoomOut: document.querySelector("[data-zoom-out]"),
  zoomReset: document.querySelector("[data-zoom-reset]"),
  viewToggle: document.querySelector("[data-view-toggle]"),
  viewDetails: document.querySelector("[data-view-details]"),
  viewPanel: document.querySelector("[data-view-panel]"),
  viewHandle: document.querySelector("[data-view-handle]"),
  viewMode: document.querySelector("[data-view-mode]"),
  viewZoom: document.querySelector("[data-view-zoom]"),
  viewCenter: document.querySelector("[data-view-center]"),
  viewPan: document.querySelector("[data-view-pan]"),
  jsonPreview: document.querySelector("[data-json-preview]"),
  jsonSize: document.querySelector("[data-json-size]"),
};

const renderJson = createJsonPreviewRenderer({
  resolvePreviewElement: () => elements.jsonPreview,
  resolveBytesElement: () => elements.jsonSize,
  serialize: () => state.map,
});

const LAYER_SETTINGS_SCHEMA = {
  vector: [
    { key: "strokeColor", label: "Stroke color", type: "color" },
    { key: "fillColor", label: "Fill color", type: "color" },
    { key: "strokeWidth", label: "Stroke width", type: "number", min: 1, step: 1 },
  ],
  grid: [
    {
      key: "gridType",
      label: "Grid type",
      type: "select",
      options: [
        { value: "square", label: "Square" },
        { value: "hex", label: "Hex" },
      ],
    },
    { key: "cellSize", label: "Cell size", type: "number", min: 5, step: 5 },
    { key: "lineColor", label: "Line color", type: "color" },
  ],
  raster: [
    { key: "src", label: "Image URL", type: "text" },
    { key: "width", label: "Width", type: "number", min: 50, step: 10 },
    { key: "height", label: "Height", type: "number", min: 50, step: 10 },
  ],
  marker: [
    { key: "icon", label: "Icon", type: "text" },
    { key: "size", label: "Size", type: "number", min: 2, step: 1 },
    { key: "color", label: "Color", type: "color" },
  ],
};

const VIEW_TIER_OPTIONS = [
  { value: "free", label: "Free" },
  { value: "player", label: "Player" },
  { value: "gm", label: "GM" },
  { value: "creator", label: "Creator" },
  { value: "admin", label: "Admin" },
];
const VIEW_TIER_VALUES = new Set(VIEW_TIER_OPTIONS.map((option) => option.value));

bindCollapsibleToggle(elements.baseMapToggle, elements.baseMapPanel, {
  collapsed: false,
  expandLabel: "Expand base map",
  collapseLabel: "Collapse base map",
});

const setSelectionCollapsed = bindCollapsibleToggle(elements.selectionToggle, elements.selectionPanel, {
  collapsed: true,
  expandLabel: "Expand selection",
  collapseLabel: "Collapse selection",
});

function normalizeTier(tier) {
  return typeof tier === "string" ? tier.trim().toLowerCase() : "";
}

function normalizeView(view, { layerIds = [], groupIds = [] } = {}) {
  const safeView = view && typeof view === "object" ? view : {};
  const name = typeof safeView.name === "string" && safeView.name.trim() ? safeView.name.trim() : "New View";
  const description = typeof safeView.description === "string" ? safeView.description.trim() : "";
  const tiers = Array.isArray(safeView.tiers)
    ? safeView.tiers.map(normalizeTier).filter((tier) => VIEW_TIER_VALUES.has(tier))
    : [];
  const normalizedLayerIds = Array.isArray(safeView.layerIds) ? safeView.layerIds.filter(Boolean) : null;
  const normalizedGroupIds = Array.isArray(safeView.groupIds) ? safeView.groupIds.filter(Boolean) : null;
  const nextLayerIds = normalizedLayerIds ?? layerIds.filter(Boolean);
  const nextGroupIds = normalizedGroupIds ?? groupIds.filter(Boolean);
  const settings = safeView.settings && typeof safeView.settings === "object" ? safeView.settings : {};
  return {
    ...safeView,
    name,
    description,
    tiers,
    layerIds: nextLayerIds,
    groupIds: nextGroupIds,
    settings,
  };
}

<<<<<<< HEAD
=======
function bindPropertyRowTabOrder() {}

>>>>>>> 7ec3853b
function applyMapSnapshot(snapshot) {
  if (!snapshot) {
    return;
  }
  state.map = JSON.parse(snapshot);
  if (!state.map.views) {
    state.map.views = [];
  }
  state.map.views = state.map.views.map((view) =>
    normalizeView(view, {
      layerIds: state.map.layers?.map((layer) => layer.id) || [],
      groupIds: state.map.groups?.map((group) => group.id) || [],
    }),
  );
  state.selection = { kind: null, id: null, layerId: null, cells: [], anchor: null };
  baseMapManager.setBaseMap(state.map.baseMap, state.map.view);
  renderAll();
  setSelectionCollapsed(true);
}

function recordHistory(label, applyChange) {
  const before = JSON.stringify(state.map);
  applyChange();
  const after = JSON.stringify(state.map);
  if (before !== after) {
    undoStack.push({ label, before, after });
  }
}

function setSelection(kind, id = null, extra = {}) {
  state.selection = {
    kind,
    id,
    layerId: extra.layerId ?? null,
    cells: extra.cells ?? [],
    anchor: extra.anchor ?? (extra.cells?.[0]?.coord ?? null),
  };
  if (kind === "grid-cells" && state.selection.cells.length) {
    state.lastGridSelection = {
      layerId: state.selection.layerId,
      cells: state.selection.cells.map((cell) => ({ ...cell })),
    };
  }
  renderSelection();
  renderLayerOverlays();
  syncOverlayInteractivity();
  const shouldExpand = kind === "layer" || kind === "group" || kind === "grid-cells" || kind === "view";
  setSelectionCollapsed(!shouldExpand);
}

function renderBaseMapSettings() {
  const { baseMap } = state.map;
  elements.baseMapRadios.forEach((radio) => {
    radio.checked = radio.value === baseMap.type;
  });

  elements.baseMapSettings.forEach((section) => {
    const type = section.dataset.baseMapSettings;
    section.classList.toggle("d-none", type !== baseMap.type);
  });

  const imageSettings = baseMap.settings.image;
  elements.imageSrc.value = imageSettings.src;
  elements.imageWidth.value = imageSettings.width;
  elements.imageHeight.value = imageSettings.height;

  const canvasSettings = baseMap.settings.canvas;
  elements.canvasBackground.value = canvasSettings.background;

  if (elements.tileProvider) {
    elements.tileProvider.value = baseMap.settings.tile.urlTemplate;
  }
  if (elements.tileQuickPick) {
    elements.tileQuickPick.value = "";
  }
}

function renderLayers() {
  elements.layerList.innerHTML = "";
  state.map.layers.forEach((layer) => {
    const item = document.createElement("div");
    item.className = "list-group-item d-flex justify-content-between align-items-center";

    const labelButton = document.createElement("button");
    labelButton.type = "button";
    labelButton.className = "btn btn-link p-0 text-decoration-none text-start flex-grow-1";
    labelButton.textContent = layer.name;
    labelButton.addEventListener("click", () => setSelection("layer", layer.id));

    const meta = document.createElement("div");
    meta.className = "d-flex align-items-center gap-2";

    const visibilityToggle = document.createElement("input");
    visibilityToggle.type = "checkbox";
    visibilityToggle.className = "form-check-input";
    visibilityToggle.checked = layer.visible;
    visibilityToggle.addEventListener("change", () => {
      recordHistory("layer visibility", () => {
        layer.visible = visibilityToggle.checked;
        updateMapTimestamp(state.map);
      });
      renderSelection();
      renderLayerOverlays();
      renderJson();
    });

    const typeBadge = document.createElement("span");
    typeBadge.className = "badge text-bg-secondary text-uppercase";
    typeBadge.textContent = layer.type;

    meta.appendChild(visibilityToggle);
    meta.appendChild(typeBadge);

    item.appendChild(labelButton);
    item.appendChild(meta);
    elements.layerList.appendChild(item);
  });
}

function renderGroups() {
  elements.groupList.innerHTML = "";
  if (state.map.groups.length === 0) {
    const empty = document.createElement("div");
    empty.className = "list-group-item text-body-secondary small";
    empty.textContent = "No groups yet.";
    elements.groupList.appendChild(empty);
    return;
  }
  state.map.groups.forEach((group) => {
    const item = document.createElement("button");
    item.type = "button";
    item.className = "list-group-item list-group-item-action d-flex justify-content-between align-items-center";
    if (state.selection.kind === "group" && state.selection.id === group.id) {
      item.setAttribute("aria-current", "true");
    }
    item.textContent = group.name;
    const badge = document.createElement("span");
    badge.className = "badge text-bg-secondary";
    badge.textContent = `${group.elementIds.length} items`;
    item.appendChild(badge);
    item.addEventListener("click", () => setSelection("group", group.id));
    elements.groupList.appendChild(item);
  });
}

function renderViewsList() {
  if (!elements.viewList) {
    return;
  }
  elements.viewList.innerHTML = "";
  if (!state.map.views || state.map.views.length === 0) {
    const empty = document.createElement("div");
    empty.className = "list-group-item text-body-secondary small";
    empty.textContent = "No views yet.";
    elements.viewList.appendChild(empty);
    return;
  }
  state.map.views.forEach((view) => {
    const isSelected = state.selection.kind === "view" && state.selection.id === view.id;
    const item = document.createElement("button");
    item.type = "button";
    item.className = "list-group-item list-group-item-action d-flex justify-content-between align-items-center";
    if (isSelected) {
      item.classList.add("active");
    }
    item.textContent = view.name;
    const badge = document.createElement("span");
    badge.className = "badge text-bg-secondary";
    badge.textContent = "View";
    item.appendChild(badge);
    item.addEventListener("click", () => setSelection("view", view.id));
    elements.viewList.appendChild(item);
  });
}

function renderSelection() {
  const { selection, map } = state;
  if (elements.selectionClear) {
    elements.selectionClear.classList.toggle("d-none", selection.kind === null);
  }
  if (selection.kind === "layer") {
    const layer = map.layers.find((entry) => entry.id === selection.id);
    if (layer) {
      elements.selectionTitle.textContent = layer.name;
      elements.selectionType.textContent = layer.type;
      if (elements.selectionDetails) {
        elements.selectionDetails.textContent = `Visible: ${layer.visible ? "Yes" : "No"}`;
      }
      renderLayerSelectionEditor(layer);
      return;
    }
  }

  if (selection.kind === "group") {
    const group = map.groups.find((entry) => entry.id === selection.id);
    if (group) {
      elements.selectionTitle.textContent = group.name;
      elements.selectionType.textContent = "Group";
      if (elements.selectionDetails) {
        elements.selectionDetails.textContent = `Members: ${group.elementIds.length}`;
      }
      renderGroupSelectionEditor(group);
      return;
    }
  }

  if (selection.kind === "view") {
    const view = map.views?.find((entry) => entry.id === selection.id);
    if (view) {
      elements.selectionTitle.textContent = view.name;
      elements.selectionType.textContent = "View";
      if (elements.selectionDetails) {
        elements.selectionDetails.textContent = view.description ? "Custom view" : "No description yet.";
      }
      renderViewSelectionEditor(view);
      return;
    }
  }

  if (selection.kind === "grid-cells") {
    const layer = map.layers.find((entry) => entry.id === selection.layerId);
    if (layer) {
      const cellCount = selection.cells.length;
      const label = cellCount === 1 ? "Grid Cell" : "Grid Cells";
      elements.selectionTitle.textContent = cellCount === 1 ? "Cell Selection" : "Cell Selection";
      elements.selectionType.textContent = label;
      if (elements.selectionDetails) {
        elements.selectionDetails.textContent = `${layer.name} · ${cellCount} ${cellCount === 1 ? "cell" : "cells"}`;
      }
      renderGridCellSelectionEditor(layer, selection.cells);
      return;
    }
  }

  elements.selectionTitle.textContent = "No selection";
  elements.selectionType.textContent = "None";
  if (elements.selectionDetails) {
    elements.selectionDetails.textContent = "Select a layer, group, view, or grid cell to inspect it.";
  }
  clearSelectionEditor();
}

function clearSelectionEditor() {
  if (elements.selectionEditor) {
    elements.selectionEditor.innerHTML = "";
    const placeholder = document.createElement("p");
    placeholder.className = "text-body-secondary small mb-0";
    placeholder.textContent = "Select a layer, view, group, or grid cell to edit its properties.";
    elements.selectionEditor.appendChild(placeholder);
  }
}

function syncOverlayInteractivity() {
  const overlay = baseMapManager.getOverlayContainer();
  if (!overlay) {
    return;
  }
  const selectedLayerId =
    state.selection.kind === "layer"
      ? state.selection.id
      : state.selection.kind === "grid-cells"
        ? state.selection.layerId
        : null;
  const layer = selectedLayerId ? state.map.layers.find((entry) => entry.id === selectedLayerId) : null;
  const isInteractive = Boolean(layer && layer.type === "grid");
  overlay.classList.toggle("is-interactive", isInteractive);
  if (overlay.parentElement && overlay.parentElement.classList.contains("leaflet-pane")) {
    overlay.parentElement.style.pointerEvents = isInteractive ? "auto" : "none";
  }
}

function getBaseZoom() {
  return baseMapManager.getDefaultView?.()?.zoom ?? 1;
}

function getGridZoomScale() {
  const baseZoom = getBaseZoom();
  const viewZoom = Number.isFinite(state.map.view?.zoom) ? state.map.view.zoom : baseZoom;
  if (state.map.baseMap.type === "tile") {
    return Math.pow(2, viewZoom - baseZoom);
  }
  return baseZoom ? viewZoom / baseZoom : 1;
}

function getGridLayoutScale() {
  return state.map.baseMap.type === "tile" ? getGridZoomScale() * 0.1 : 1;
}

function getGridHitTestScale() {
  return state.map.baseMap.type === "tile" ? 1 : getGridZoomScale();
}

function getGridOffset(layer) {
  const offsetScale = getGridLayoutScale();
  return {
    x: (layer.position?.x || 0) * offsetScale,
    y: (layer.position?.y || 0) * offsetScale,
  };
}

function getGridCellSize(layer) {
  const baseSize = layer.settings?.cellSize || 50;
  return baseSize * getGridLayoutScale();
}

function getGridType(layer) {
  return layer.settings?.gridType || "square";
}

function getGridCellKey(layer, coord) {
  const gridType = getGridType(layer);
  if (gridType === "hex") {
    return `hex:${coord.q},${coord.r}`;
  }
  return `square:${coord.col},${coord.row}`;
}

function createGridCellSelectionEntry(layer, coord) {
  return {
    key: getGridCellKey(layer, coord),
    coord,
  };
}

function normalizeGroupMembers(group) {
  return (group.elementIds || []).map((entry) => {
    if (typeof entry === "string") {
      return { elementId: entry };
    }
    return entry || {};
  });
}

function getGroupMemberKey(member) {
  return `${member.layerId || "unknown"}:${member.elementId || "unknown"}`;
}

function findGridCellById(layer, elementId) {
  return layer.elements?.find((element) => element.kind === "cell" && element.id === elementId) || null;
}

function getGroupCellsForLayer(group, layer) {
  const members = normalizeGroupMembers(group);
  const selections = [];
  members.forEach((member) => {
    if (member.kind !== "grid-cell" || member.layerId !== layer.id) {
      return;
    }
    const cell = findGridCellById(layer, member.elementId);
    if (!cell) {
      return;
    }
    selections.push(createGridCellSelectionEntry(layer, cell.coord));
  });
  return selections;
}

function buildGridRangeSelection(layer, start, end) {
  const selections = [];
  const gridType = getGridType(layer);
  if (gridType === "hex") {
    const minQ = Math.min(start.q, end.q);
    const maxQ = Math.max(start.q, end.q);
    const minR = Math.min(start.r, end.r);
    const maxR = Math.max(start.r, end.r);
    for (let q = minQ; q <= maxQ; q += 1) {
      for (let r = minR; r <= maxR; r += 1) {
        selections.push(createGridCellSelectionEntry(layer, { q, r }));
      }
    }
    return selections;
  }
  const minCol = Math.min(start.col, end.col);
  const maxCol = Math.max(start.col, end.col);
  const minRow = Math.min(start.row, end.row);
  const maxRow = Math.max(start.row, end.row);
  for (let col = minCol; col <= maxCol; col += 1) {
    for (let row = minRow; row <= maxRow; row += 1) {
      selections.push(createGridCellSelectionEntry(layer, { col, row }));
    }
  }
  return selections;
}

function findGridCell(layer, coord) {
  const key = getGridCellKey(layer, coord);
  return layer.elements?.find((element) => element.kind === "cell" && element.key === key) || null;
}

function ensureGridCell(layer, coord) {
  const key = getGridCellKey(layer, coord);
  let cell = findGridCell(layer, coord);
  if (!cell) {
    cell = createGridCell({
      key,
      coord,
      gridType: getGridType(layer),
    });
    layer.elements = layer.elements || [];
    layer.elements.push(cell);
  }
  return cell;
}

function getHexMetrics(cellSize) {
  const size = cellSize / 2;
  const height = Math.sqrt(3) * size;
  return {
    size,
    height,
    width: cellSize,
    offsetX: size,
    offsetY: height / 2,
  };
}

function axialRound(q, r) {
  let x = q;
  let z = r;
  let y = -x - z;
  let rx = Math.round(x);
  let ry = Math.round(y);
  let rz = Math.round(z);

  const xDiff = Math.abs(rx - x);
  const yDiff = Math.abs(ry - y);
  const zDiff = Math.abs(rz - z);

  if (xDiff > yDiff && xDiff > zDiff) {
    rx = -ry - rz;
  } else if (yDiff > zDiff) {
    ry = -rx - rz;
  } else {
    rz = -rx - ry;
  }

  return { q: rx, r: rz };
}

function getGridCoordFromPoint(layer, point) {
  const hitScale = getGridHitTestScale();
  const scaledPoint = hitScale ? { x: point.x / hitScale, y: point.y / hitScale } : point;
  const cellSize = getGridCellSize(layer);
  const gridType = getGridType(layer);
  if (gridType === "hex") {
    const { size, offsetX, offsetY } = getHexMetrics(cellSize);
    const x = scaledPoint.x - offsetX;
    const y = scaledPoint.y - offsetY;
    const q = (2 / 3) * (x / size);
    const r = ((-1 / 3) * x + (Math.sqrt(3) / 3) * y) / size;
    return axialRound(q, r);
  }
  return {
    col: Math.floor(scaledPoint.x / cellSize),
    row: Math.floor(scaledPoint.y / cellSize),
  };
}

function getGridCellPixelRect(layer, coord) {
  const cellSize = getGridCellSize(layer);
  const gridType = getGridType(layer);
  if (gridType === "hex") {
    const { size, height, width, offsetX, offsetY } = getHexMetrics(cellSize);
    const centerX = size * 1.5 * coord.q + offsetX;
    const centerY = size * Math.sqrt(3) * (coord.r + coord.q / 2) + offsetY;
    return {
      x: centerX - width / 2,
      y: centerY - height / 2,
      width,
      height,
    };
  }
  return {
    x: coord.col * cellSize,
    y: coord.row * cellSize,
    width: cellSize,
    height: cellSize,
  };
}

function formatGridCellLabel(layer, coord) {
  const gridType = getGridType(layer);
  if (gridType === "hex") {
    return `Q${coord.q}, R${coord.r}`;
  }
  return `Col ${coord.col}, Row ${coord.row}`;
}

function summarizeGridSelection(layer, selectedCells) {
  if (!selectedCells.length) {
    return "";
  }
  const gridType = getGridType(layer);
  if (gridType === "hex") {
    const qs = selectedCells.map((cell) => cell.coord.q);
    const rs = selectedCells.map((cell) => cell.coord.r);
    const minQ = Math.min(...qs);
    const maxQ = Math.max(...qs);
    const minR = Math.min(...rs);
    const maxR = Math.max(...rs);
    return `Q${minQ}, R${minR} → Q${maxQ}, R${maxR} · ${selectedCells.length} cells`;
  }
  const cols = selectedCells.map((cell) => cell.coord.col);
  const rows = selectedCells.map((cell) => cell.coord.row);
  const minCol = Math.min(...cols);
  const maxCol = Math.max(...cols);
  const minRow = Math.min(...rows);
  const maxRow = Math.max(...rows);
  return `Col ${minCol}, Row ${minRow} → Col ${maxCol}, Row ${maxRow} · ${selectedCells.length} cells`;
}

function buildHexGridBackground(size, lineColor) {
  const side = Math.max(size / 2, 1);
  const hexHeight = Math.sqrt(3) * side;
  const tileWidth = side * 3;
  const tileHeight = hexHeight * 2;
  const hexPoints = (centerX, centerY) =>
    [
      [centerX - side, centerY],
      [centerX - side / 2, centerY - hexHeight / 2],
      [centerX + side / 2, centerY - hexHeight / 2],
      [centerX + side, centerY],
      [centerX + side / 2, centerY + hexHeight / 2],
      [centerX - side / 2, centerY + hexHeight / 2],
    ]
      .map(([x, y]) => `${x.toFixed(2)},${y.toFixed(2)}`)
      .join(" ");
  const hexes = [
    [side, hexHeight / 2],
    [side, hexHeight * 1.5],
    [side * 2.5, 0],
    [side * 2.5, hexHeight],
  ];
  const polygons = hexes
    .map(([centerX, centerY]) => `<polygon points="${hexPoints(centerX, centerY)}" fill="none" stroke="${lineColor}" stroke-width="1" />`)
    .join("");
  const svg = `
    <svg xmlns="http://www.w3.org/2000/svg" width="${tileWidth}" height="${tileHeight}" viewBox="0 0 ${tileWidth} ${tileHeight}">
      ${polygons}
    </svg>
  `;
  const encoded = encodeURIComponent(svg.trim());
  return {
    image: `url("data:image/svg+xml,${encoded}")`,
    width: tileWidth,
    height: tileHeight,
  };
}

function createGridLayerElement(layer, selectionState) {
  const grid = document.createElement("div");
  grid.className = "orrery-layer-grid-overlay";
  if (selectionState?.isInteractive) {
    grid.classList.add("is-interactive");
    grid.addEventListener("pointerdown", (event) => {
      if (event.button !== 0) {
        return;
      }
      event.preventDefault();
      event.stopPropagation();
      baseMapManager.setInteractionEnabled(false);
      const rect = grid.getBoundingClientRect();
      const offset = getGridOffset(layer);
      const point = {
        x: event.clientX - rect.left - offset.x,
        y: event.clientY - rect.top - offset.y,
      };
      const coord = getGridCoordFromPoint(layer, point);
      const entry = createGridCellSelectionEntry(layer, coord);
      const isCtrl = event.metaKey || event.ctrlKey;
      const isShift = event.shiftKey;
      const existing =
        state.selection.kind === "grid-cells" && state.selection.layerId === layer.id ? state.selection.cells : [];
      const selectionMap = new Map(existing.map((cell) => [cell.key, cell]));
      let nextAnchor = coord;
      if (isShift && (state.selection.anchor || existing.length)) {
        const anchor = state.selection.anchor || existing[0]?.coord || coord;
        const range = buildGridRangeSelection(layer, anchor, coord);
        selectionMap.clear();
        range.forEach((cell) => selectionMap.set(cell.key, cell));
        nextAnchor = anchor;
      } else if (isCtrl) {
        if (selectionMap.has(entry.key)) {
          selectionMap.delete(entry.key);
        } else {
          selectionMap.set(entry.key, entry);
        }
      } else {
        selectionMap.clear();
        selectionMap.set(entry.key, entry);
      }
      const nextCells = Array.from(selectionMap.values());
      if (nextCells.length === 0) {
        setSelection("layer", layer.id);
      } else {
        setSelection("grid-cells", null, { layerId: layer.id, cells: nextCells, anchor: nextAnchor });
      }
    });
    grid.addEventListener("pointerup", () => {
      baseMapManager.setInteractionEnabled(true);
    });
    grid.addEventListener("pointercancel", () => {
      baseMapManager.setInteractionEnabled(true);
    });
  }
  const gridScale = 3;
  grid.style.width = `${gridScale * 100}%`;
  grid.style.height = `${gridScale * 100}%`;
  grid.style.left = `-${((gridScale - 1) / 2) * 100}%`;
  grid.style.top = `-${((gridScale - 1) / 2) * 100}%`;
  grid.style.right = "auto";
  grid.style.bottom = "auto";
  const size = getGridCellSize(layer);
  const gridType = layer.settings?.gridType || "square";
  const lineColor = layer.settings?.lineColor || "#0f172a";
  if (gridType === "hex") {
    const hexBackground = buildHexGridBackground(size, lineColor);
    grid.style.backgroundImage = hexBackground.image;
    grid.style.backgroundSize = `${hexBackground.width}px ${hexBackground.height}px`;
  } else {
    grid.style.backgroundImage = `linear-gradient(${lineColor} 1px, transparent 1px), linear-gradient(90deg, ${lineColor} 1px, transparent 1px)`;
    grid.style.backgroundSize = `${size}px ${size}px`;
  }
  const offset = getGridOffset(layer);
  grid.style.backgroundPosition = `${offset.x}px ${offset.y}px`;
  if (selectionState?.groupCells?.length) {
    grid.appendChild(createGridSelectionOverlay(layer, selectionState.groupCells, { variant: "group" }));
  }
  if (selectionState?.selectedCells?.length) {
    grid.appendChild(createGridSelectionOverlay(layer, selectionState.selectedCells));
  }
  return grid;
}

function getLayerPositionScale() {
  return 1;
}

function getLayerSizeScale() {
  return 1;
}

function getLayerRenderPosition(layer, scale) {
  return {
    x: (layer.position?.x || 0) * scale,
    y: (layer.position?.y || 0) * scale,
  };
}

function updateTileLayerElementPosition(layer, element) {
  if (!element || state.map.baseMap.type !== "tile") {
    return;
  }
  const positionScale = getLayerPositionScale();
  const sizeScale = getLayerSizeScale();
  const position = getLayerRenderPosition(layer, positionScale);
  if (element.classList.contains("orrery-layer-marker-overlay")) {
    const size = (layer.settings?.size || 24) * sizeScale;
    element.style.width = `${size}px`;
    element.style.height = `${size}px`;
    element.style.left = `${position.x}px`;
    element.style.top = `${position.y}px`;
    return;
  }
  if (element.classList.contains("orrery-layer-vector-overlay")) {
    const baseSize = 200;
    const scaledSize = Math.max(1, Math.round(baseSize * sizeScale));
    element.style.left = `${position.x}px`;
    element.style.top = `${position.y}px`;
    element.style.width = `${scaledSize}px`;
    element.style.height = `${scaledSize}px`;
    return;
  }
  if (element.classList.contains("orrery-layer-raster-overlay")) {
    const image = element.querySelector("img");
    if (image) {
      if (layer.settings?.width) {
        image.width = Math.max(1, Math.round(layer.settings.width * sizeScale));
      }
      if (layer.settings?.height) {
        image.height = Math.max(1, Math.round(layer.settings.height * sizeScale));
      }
      image.style.left = `${position.x}px`;
      image.style.top = `${position.y}px`;
    }
  }
}

function createRasterLayerElement(layer, renderState = {}) {
  const wrapper = document.createElement("div");
  wrapper.className = "orrery-layer-raster-overlay";
  const src = layer.settings?.src || "";
  const image = document.createElement("img");
  image.src = src || "data/sample-map.svg";
  image.alt = layer.name;
  const scale = renderState.sizeScale ?? 1;
  if (layer.settings?.width) {
    image.width = Math.max(1, Math.round(layer.settings.width * scale));
  }
  if (layer.settings?.height) {
    image.height = Math.max(1, Math.round(layer.settings.height * scale));
  }
  if (renderState.position) {
    wrapper.style.display = "block";
    image.style.position = "absolute";
    image.style.left = `${renderState.position.x}px`;
    image.style.top = `${renderState.position.y}px`;
    image.style.transform = "translate(-50%, -50%)";
  }
  wrapper.appendChild(image);
  return wrapper;
}

function createGridSelectionOverlay(layer, selectedCells, options = {}) {
  const overlay = document.createElement("div");
  overlay.className = "orrery-layer-grid-selection";
  const variant = options.variant || "selection";
  const gridType = getGridType(layer);
  const offset = getGridOffset(layer);
  selectedCells.forEach((cell) => {
    const rect = getGridCellPixelRect(layer, cell.coord);
    const highlight = document.createElement("div");
    highlight.className = "orrery-grid-cell-highlight";
    if (variant === "group") {
      highlight.classList.add("is-group");
    }
    if (gridType === "hex") {
      highlight.classList.add("is-hex");
    }
    highlight.style.left = `${rect.x + offset.x}px`;
    highlight.style.top = `${rect.y + offset.y}px`;
    highlight.style.width = `${rect.width}px`;
    highlight.style.height = `${rect.height}px`;
    overlay.appendChild(highlight);
  });
  return overlay;
}

function createMarkerLayerElement(layer, renderState = {}) {
  const marker = document.createElement("div");
  marker.className = "orrery-layer-marker-overlay";
  const scale = renderState.sizeScale ?? 1;
  const size = (layer.settings?.size || 24) * scale;
  marker.style.width = `${size}px`;
  marker.style.height = `${size}px`;
  marker.style.backgroundColor = layer.settings?.color || "#0ea5e9";
  if (renderState.position) {
    marker.style.left = `${renderState.position.x}px`;
    marker.style.top = `${renderState.position.y}px`;
  }
  return marker;
}

function createVectorLayerElement(layer, renderState = {}) {
  const svg = document.createElementNS("http://www.w3.org/2000/svg", "svg");
  const baseSize = 200;
  const scale = renderState.sizeScale ?? 1;
  const scaledSize = Math.max(1, Math.round(baseSize * scale));
  svg.setAttribute("viewBox", "0 0 200 200");
  if (renderState.position) {
    svg.style.position = "absolute";
    svg.style.left = `${renderState.position.x}px`;
    svg.style.top = `${renderState.position.y}px`;
    svg.style.right = "auto";
    svg.style.bottom = "auto";
    svg.style.transform = "translate(-50%, -50%)";
    svg.style.width = `${scaledSize}px`;
    svg.style.height = `${scaledSize}px`;
  }
  svg.classList.add("orrery-layer-vector-overlay");
  const stroke = layer.settings?.strokeColor || "#0f172a";
  const fill = layer.settings?.fillColor || "#93c5fd";
  const width = layer.settings?.strokeWidth || 2;
  const poly = document.createElementNS("http://www.w3.org/2000/svg", "polygon");
  poly.setAttribute("points", "40,160 100,40 160,160");
  poly.setAttribute("fill", fill);
  poly.setAttribute("stroke", stroke);
  poly.setAttribute("stroke-width", width);
  svg.appendChild(poly);
  return svg;
}

function createLayerWrapper(layer, isSelected) {
  const wrapper = document.createElement("div");
  wrapper.className = "orrery-layer-item";
  if (isSelected) {
    wrapper.classList.add("is-selected");
  }
  const offsetX = layer.position?.x || 0;
  const offsetY = layer.position?.y || 0;
  if (state.map.baseMap.type !== "tile") {
    wrapper.style.transform = `translate(${offsetX}px, ${offsetY}px)`;
  }
  wrapper.dataset.layerId = layer.id;
  return wrapper;
}

let activeLayerDrag = null;

function bindLayerDrag(target, layer, element) {
  if (!target || !layer) {
    return;
  }
  target.addEventListener("pointerdown", (event) => {
    if (event.button !== 0) {
      return;
    }
    event.preventDefault();
    event.stopPropagation();
    target.setPointerCapture(event.pointerId);
    activeLayerDrag = {
      id: layer.id,
      startX: event.clientX,
      startY: event.clientY,
      originX: layer.position?.x || 0,
      originY: layer.position?.y || 0,
      target,
      element,
      before: JSON.stringify(state.map),
    };
    target.classList.add("is-dragging");
    baseMapManager.setInteractionEnabled(false);
  });

  target.addEventListener("pointermove", (event) => {
    if (!activeLayerDrag || activeLayerDrag.id !== layer.id) {
      return;
    }
    const deltaX = event.clientX - activeLayerDrag.startX;
    const deltaY = event.clientY - activeLayerDrag.startY;
    const scale =
      state.map.baseMap.type === "tile"
        ? layer.type === "grid"
          ? getGridLayoutScale()
          : getLayerPositionScale()
        : 1;
    const adjustedDeltaX = scale ? deltaX / scale : deltaX;
    const adjustedDeltaY = scale ? deltaY / scale : deltaY;
    layer.position = {
      x: activeLayerDrag.originX + adjustedDeltaX,
      y: activeLayerDrag.originY + adjustedDeltaY,
    };
    if (activeLayerDrag.target) {
      if (state.map.baseMap.type !== "tile") {
        activeLayerDrag.target.style.transform = `translate(${layer.position.x}px, ${layer.position.y}px)`;
      }
    }
    if (activeLayerDrag.element?.classList.contains("orrery-layer-grid-overlay")) {
      const offset = getGridOffset(layer);
      activeLayerDrag.element.style.backgroundPosition = `${offset.x}px ${offset.y}px`;
    } else {
      updateTileLayerElementPosition(layer, activeLayerDrag.element);
    }
  });

  const stopDrag = (event) => {
    if (!activeLayerDrag || activeLayerDrag.id !== layer.id) {
      return;
    }
    target.releasePointerCapture(event.pointerId);
    target.classList.remove("is-dragging");
    updateMapTimestamp(state.map);
    const after = JSON.stringify(state.map);
    if (activeLayerDrag.before && activeLayerDrag.before !== after) {
      undoStack.push({ label: "move layer", before: activeLayerDrag.before, after });
    }
    renderLayerOverlays();
    renderSelection();
    renderJson();
    activeLayerDrag = null;
    baseMapManager.setInteractionEnabled(true);
  };

  target.addEventListener("pointerup", stopDrag);
  target.addEventListener("pointercancel", stopDrag);
}

function renderLayerOverlays() {
  const overlay = baseMapManager.getOverlayContainer();
  if (!overlay) {
    return;
  }
  syncOverlayInteractivity();
  overlay.innerHTML = "";
  const activeGroup =
    state.selection.kind === "group" ? state.map.groups.find((group) => group.id === state.selection.id) : null;
  state.map.layers.forEach((layer) => {
    if (!layer.visible) {
      return;
    }
    const isLayerSelected = state.selection.kind === "layer" && state.selection.id === layer.id;
    const isGridCellsSelected = state.selection.kind === "grid-cells" && state.selection.layerId === layer.id;
    const isSelected = isLayerSelected || isGridCellsSelected;
    const groupCells = activeGroup ? getGroupCellsForLayer(activeGroup, layer) : [];
    const wrapper = createLayerWrapper(layer, isSelected);
    let element = null;
    const layerPositionScale = getLayerPositionScale();
    const layerSizeScale = getLayerSizeScale();
    const layerPosition = getLayerRenderPosition(layer, layerPositionScale);
    const renderState =
      state.map.baseMap.type === "tile"
        ? { position: layerPosition, sizeScale: layerSizeScale }
        : {};
    if (layer.type === "grid") {
      element = createGridLayerElement(layer, {
        isInteractive: isSelected,
        selectedCells: isGridCellsSelected ? state.selection.cells : [],
        groupCells,
      });
    } else if (layer.type === "raster") {
      element = createRasterLayerElement(layer, renderState);
    } else if (layer.type === "marker") {
      element = createMarkerLayerElement(layer, renderState);
    } else {
      element = createVectorLayerElement(layer, renderState);
    }
    if (element) {
      element.style.opacity = String(layer.opacity ?? 1);
      wrapper.appendChild(element);
      if (isLayerSelected && layer.visible) {
        const handle = document.createElement("div");
        handle.className = "orrery-layer-handle";
        wrapper.appendChild(handle);
        wrapper.classList.add("is-draggable");
        bindLayerDrag(handle, layer, element);
      }
      overlay.appendChild(wrapper);
    }
  });
}

function createSelectionSectionTitle(text) {
  const title = document.createElement("div");
  title.className = "text-uppercase fs-6 fw-semibold text-body-secondary";
  title.textContent = text;
  return title;
}

function createFieldWrapper(labelText, input) {
  const wrapper = document.createElement("label");
  wrapper.className = "d-flex flex-column gap-1 small";
  const label = document.createElement("span");
  label.className = "text-body-secondary";
  label.textContent = labelText;
  wrapper.appendChild(label);
  wrapper.appendChild(input);
  return wrapper;
}

function applyLayerChange(label, apply) {
  recordHistory(label, () => {
    apply();
    updateMapTimestamp(state.map);
  });
  renderLayers();
  renderSelection();
  renderLayerOverlays();
  renderJson();
}

function applyLayerSettingsChange(label, apply) {
  recordHistory(label, () => {
    apply();
    updateMapTimestamp(state.map);
  });
  renderSelection();
  renderLayerOverlays();
  renderJson();
}

function applyGroupChange(label, apply) {
  recordHistory(label, () => {
    apply();
    updateMapTimestamp(state.map);
  });
  renderGroups();
  renderSelection();
  renderLayerOverlays();
  renderJson();
}

function applyViewChange(label, apply) {
  recordHistory(label, () => {
    apply();
    updateMapTimestamp(state.map);
  });
  renderViewsList();
  renderSelection();
  renderJson();
}

function applyCellPropertiesChange(label, apply) {
  recordHistory(label, () => {
    apply();
    updateMapTimestamp(state.map);
  });
  renderSelection();
  renderLayerOverlays();
  renderJson();
}

function renderLayerSelectionEditor(layer) {
  if (!elements.selectionEditor) {
    return;
  }
  const container = elements.selectionEditor;
  container.innerHTML = "";

  container.appendChild(createSelectionSectionTitle("Layer Properties"));

  const nameInput = document.createElement("input");
  nameInput.type = "text";
  nameInput.className = "form-control form-control-sm";
  nameInput.value = layer.name;
  nameInput.addEventListener("change", () => {
    const value = nameInput.value.trim();
    if (!value) {
      nameInput.value = layer.name;
      return;
    }
    applyLayerChange("layer name", () => {
      layer.name = value;
    });
  });
  container.appendChild(createFieldWrapper("Name", nameInput));

  const positionGrid = document.createElement("div");
  positionGrid.className = "d-grid gap-2";
  positionGrid.style.gridTemplateColumns = "repeat(2, minmax(0, 1fr))";

  const positionX = document.createElement("input");
  positionX.type = "number";
  positionX.className = "form-control form-control-sm";
  positionX.value = layer.position?.x ?? 0;
  positionX.addEventListener("change", () => {
    const value = Number(positionX.value);
    if (!Number.isFinite(value)) {
      return;
    }
    applyLayerChange("layer position x", () => {
      layer.position = { ...(layer.position || { x: 0, y: 0 }), x: value };
    });
  });

  const positionY = document.createElement("input");
  positionY.type = "number";
  positionY.className = "form-control form-control-sm";
  positionY.value = layer.position?.y ?? 0;
  positionY.addEventListener("change", () => {
    const value = Number(positionY.value);
    if (!Number.isFinite(value)) {
      return;
    }
    applyLayerChange("layer position y", () => {
      layer.position = { ...(layer.position || { x: 0, y: 0 }), y: value };
    });
  });

  positionGrid.appendChild(createFieldWrapper("Position X", positionX));
  positionGrid.appendChild(createFieldWrapper("Position Y", positionY));
  container.appendChild(positionGrid);

  const visibilityWrapper = document.createElement("div");
  visibilityWrapper.className = "form-check";
  const visibilityInput = document.createElement("input");
  visibilityInput.className = "form-check-input";
  visibilityInput.type = "checkbox";
  visibilityInput.id = `layer-visible-${layer.id}`;
  visibilityInput.checked = layer.visible;
  visibilityInput.addEventListener("change", () => {
    applyLayerChange("layer visibility", () => {
      layer.visible = visibilityInput.checked;
    });
  });
  const visibilityLabel = document.createElement("label");
  visibilityLabel.className = "form-check-label small";
  visibilityLabel.setAttribute("for", visibilityInput.id);
  visibilityLabel.textContent = "Visible";
  visibilityWrapper.appendChild(visibilityInput);
  visibilityWrapper.appendChild(visibilityLabel);
  container.appendChild(visibilityWrapper);

  const opacityInput = document.createElement("input");
  opacityInput.type = "range";
  opacityInput.className = "form-range";
  opacityInput.min = "0";
  opacityInput.max = "1";
  opacityInput.step = "0.05";
  opacityInput.value = layer.opacity;
  opacityInput.addEventListener("change", () => {
    const value = Number(opacityInput.value);
    if (!Number.isFinite(value)) {
      return;
    }
    applyLayerChange("layer opacity", () => {
      layer.opacity = value;
    });
  });
  container.appendChild(createFieldWrapper("Opacity", opacityInput));

  const settingsSchema = LAYER_SETTINGS_SCHEMA[layer.type] || [];
  if (settingsSchema.length) {
    settingsSchema.forEach((field) => {
      const input = document.createElement(field.type === "select" ? "select" : "input");
      if (field.type !== "select") {
        input.type = field.type;
      }
      input.className = field.type === "select" ? "form-select form-select-sm" : "form-control form-control-sm";
      if (field.type === "range") {
        input.className = "form-range";
      }
      if (field.min !== undefined) {
        input.min = String(field.min);
      }
      if (field.max !== undefined) {
        input.max = String(field.max);
      }
      if (field.step !== undefined) {
        input.step = String(field.step);
      }
      if (field.type === "select") {
        (field.options || []).forEach((option) => {
          const optionElement = document.createElement("option");
          optionElement.value = option.value;
          optionElement.textContent = option.label;
          input.appendChild(optionElement);
        });
      }
      const currentValue = layer.settings?.[field.key];
      if (currentValue !== undefined) {
        input.value = String(currentValue);
      }
      input.addEventListener("change", () => {
        let nextValue = input.value;
        if (field.type === "number" || field.type === "range") {
          const numeric = Number(nextValue);
          if (!Number.isFinite(numeric)) {
            return;
          }
          nextValue = numeric;
        }
        applyLayerSettingsChange(`layer ${field.key}`, () => {
          layer.settings = layer.settings || {};
          layer.settings[field.key] = nextValue;
        });
        if (
          field.key === "gridType" &&
          state.selection.kind === "grid-cells" &&
          state.selection.layerId === layer.id
        ) {
          setSelection("layer", layer.id);
        }
      });
      container.appendChild(createFieldWrapper(field.label, input));
    });
  }

  container.appendChild(createSelectionSectionTitle("Custom Properties"));
  const propertiesWrapper = document.createElement("div");
  propertiesWrapper.className = "d-flex flex-column gap-2";
  const entries = Object.entries(layer.properties || {});

  if (entries.length === 0) {
    const empty = document.createElement("div");
    empty.className = "small text-body-secondary";
    empty.textContent = "No custom properties yet.";
    propertiesWrapper.appendChild(empty);
  } else {
    entries.forEach(([key, value]) => {
      propertiesWrapper.appendChild(createLayerPropertyRow(layer, key, value));
    });
  }

  const actionRow = document.createElement("div");
  actionRow.className = "btn-toolbar";
  actionRow.setAttribute("role", "toolbar");
  actionRow.setAttribute("aria-label", "Layer property actions");
  const actionGroup = document.createElement("div");
  actionGroup.className = "btn-group btn-group-sm";
  actionGroup.setAttribute("role", "group");

  const addButton = document.createElement("button");
  addButton.type = "button";
  addButton.className = "btn btn-outline-secondary d-inline-flex align-items-center justify-content-center";
  addButton.setAttribute("aria-label", "Add property");
  addButton.setAttribute("data-bs-toggle", "tooltip");
  addButton.setAttribute("data-bs-placement", "bottom");
  addButton.setAttribute("data-bs-title", "Add property");
  addButton.innerHTML = "<span class=\"iconify\" data-icon=\"tabler:plus\" aria-hidden=\"true\"></span>";
  addButton.addEventListener("click", () => {
    const emptyState = propertiesWrapper.querySelector(".text-body-secondary");
    if (emptyState) {
      emptyState.remove();
    }
    const row = createLayerPropertyRow(layer, "", "");
    propertiesWrapper.appendChild(row);
    row.querySelector("[data-property-key]")?.focus();
    refreshTooltips();
  });

  const copyButton = document.createElement("button");
  copyButton.type = "button";
  copyButton.className = "btn btn-outline-secondary d-inline-flex align-items-center justify-content-center";
  copyButton.setAttribute("aria-label", "Copy properties");
  copyButton.setAttribute("data-bs-toggle", "tooltip");
  copyButton.setAttribute("data-bs-placement", "bottom");
  copyButton.setAttribute("data-bs-title", "Copy properties");
  copyButton.innerHTML = "<span class=\"iconify\" data-icon=\"tabler:copy\" aria-hidden=\"true\"></span>";
  copyButton.addEventListener("click", () => {
    state.propertyClipboard = JSON.parse(JSON.stringify(layer.properties || {}));
    renderSelection();
    status.show("Copied layer properties", { type: "info", timeout: 1200 });
  });

  const pasteButton = document.createElement("button");
  pasteButton.type = "button";
  pasteButton.className = "btn btn-outline-secondary d-inline-flex align-items-center justify-content-center";
  pasteButton.setAttribute("aria-label", "Paste properties");
  pasteButton.setAttribute("data-bs-toggle", "tooltip");
  pasteButton.setAttribute("data-bs-placement", "bottom");
  pasteButton.setAttribute("data-bs-title", "Paste properties");
  pasteButton.innerHTML = "<span class=\"iconify\" data-icon=\"tabler:clipboard\" aria-hidden=\"true\"></span>";
  pasteButton.disabled = !state.propertyClipboard;
  pasteButton.addEventListener("click", () => {
    if (!state.propertyClipboard) {
      return;
    }
    applyLayerSettingsChange("paste layer properties", () => {
      layer.properties = JSON.parse(JSON.stringify(state.propertyClipboard));
    });
    status.show("Pasted layer properties", { type: "success", timeout: 1200 });
  });

  actionGroup.appendChild(addButton);
  actionGroup.appendChild(copyButton);
  actionGroup.appendChild(pasteButton);
  actionRow.appendChild(actionGroup);

  container.appendChild(actionRow);
  container.appendChild(propertiesWrapper);
  refreshTooltips();

  const deleteButton = document.createElement("button");
  deleteButton.type = "button";
  deleteButton.className = "btn btn-danger btn-sm mt-3";
  deleteButton.textContent = "Delete layer";
  deleteButton.addEventListener("click", () => {
    const index = state.map.layers.findIndex((entry) => entry.id === layer.id);
    if (index === -1) {
      return;
    }
    recordHistory("delete layer", () => {
      state.map.layers.splice(index, 1);
      updateMapTimestamp(state.map);
    });
    setSelection(null);
    renderLayers();
    renderLayerOverlays();
    renderJson();
  });
  container.appendChild(deleteButton);
}

function createPropertyRow({ key, value, onUpdate, onRemove }) {
  const row = document.createElement("div");
  row.className = "d-flex gap-2 align-items-center";

  const keyInput = document.createElement("input");
  keyInput.type = "text";
  keyInput.className = "form-control form-control-sm";
  keyInput.placeholder = "Key";
  keyInput.value = key;
  keyInput.dataset.propertyKey = "true";

  const valueInput = document.createElement("input");
  valueInput.type = "text";
  valueInput.className = "form-control form-control-sm";
  valueInput.placeholder = "Value";
  valueInput.value = value;

  const removeButton = document.createElement("button");
  removeButton.type = "button";
  removeButton.className = "btn btn-outline-danger btn-sm d-inline-flex align-items-center justify-content-center";
  removeButton.setAttribute("aria-label", "Remove property");
  removeButton.setAttribute("data-bs-toggle", "tooltip");
  removeButton.setAttribute("data-bs-placement", "bottom");
  removeButton.setAttribute("data-bs-title", "Remove property");
  removeButton.innerHTML = "<span class=\"iconify\" data-icon=\"tabler:trash\" aria-hidden=\"true\"></span>";

  let currentKey = key;
  bindPropertyRowTabOrder(keyInput, valueInput);

  const updateProperty = () => {
    const nextKey = keyInput.value.trim();
    const nextValue = valueInput.value.trim();
    onUpdate?.({ currentKey, nextKey, nextValue });
    currentKey = nextKey;
  };

  keyInput.addEventListener("change", updateProperty);
  valueInput.addEventListener("change", updateProperty);
  removeButton.addEventListener("click", () => {
    onRemove?.({ currentKey });
  });

  row.appendChild(keyInput);
  row.appendChild(valueInput);
  row.appendChild(removeButton);
  return row;
}

function createLayerPropertyRow(layer, key, value) {
  return createPropertyRow({
    key,
    value,
    onUpdate: ({ currentKey, nextKey, nextValue }) => {
      applyLayerSettingsChange("layer property", () => {
        layer.properties = layer.properties || {};
        if (currentKey && currentKey !== nextKey) {
          delete layer.properties[currentKey];
        }
        if (nextKey) {
          layer.properties[nextKey] = nextValue;
        }
      });
    },
    onRemove: ({ currentKey }) => {
      applyLayerSettingsChange("remove layer property", () => {
        if (currentKey && layer.properties) {
          delete layer.properties[currentKey];
        }
      });
      renderSelection();
    },
  });
}

function createGridCellPropertyRow(layer, selectionCoords, key, value) {
  const row = document.createElement("div");
  row.className = "d-flex gap-2 align-items-center";

  const keyInput = document.createElement("input");
  keyInput.type = "text";
  keyInput.className = "form-control form-control-sm";
  keyInput.placeholder = "Key";
  keyInput.value = key;
  keyInput.dataset.propertyKey = "true";

  const valueInput = document.createElement("input");
  valueInput.type = "text";
  valueInput.className = "form-control form-control-sm";
  valueInput.placeholder = "Value";
  valueInput.value = value;

  const removeButton = document.createElement("button");
  removeButton.type = "button";
  removeButton.className = "btn btn-outline-danger btn-sm d-inline-flex align-items-center justify-content-center";
  removeButton.setAttribute("aria-label", "Remove property");
  removeButton.setAttribute("data-bs-toggle", "tooltip");
  removeButton.setAttribute("data-bs-placement", "bottom");
  removeButton.setAttribute("data-bs-title", "Remove property");
  removeButton.innerHTML = "<span class=\"iconify\" data-icon=\"tabler:trash\" aria-hidden=\"true\"></span>";

  let currentKey = key;
  bindPropertyRowTabOrder(keyInput, valueInput);

  const applyToSelection = (apply) => {
    applyCellPropertiesChange("grid cell property", () => {
      selectionCoords.forEach((coord) => {
        const cell = ensureGridCell(layer, coord);
        apply(cell);
      });
    });
  };

  const updateProperty = () => {
    const nextKey = keyInput.value.trim();
    const nextValue = valueInput.value.trim();
    if (!nextKey && !currentKey) {
      return;
    }
    applyToSelection((cell) => {
      cell.properties = cell.properties || {};
      if (currentKey && currentKey !== nextKey) {
        delete cell.properties[currentKey];
      }
      if (nextKey) {
        cell.properties[nextKey] = nextValue;
      }
    });
    currentKey = nextKey;
  };

  keyInput.addEventListener("change", updateProperty);
  valueInput.addEventListener("change", updateProperty);
  removeButton.addEventListener("click", () => {
    applyToSelection((cell) => {
      if (currentKey && cell.properties) {
        delete cell.properties[currentKey];
      }
    });
    renderSelection();
  });

  row.appendChild(keyInput);
  row.appendChild(valueInput);
  row.appendChild(removeButton);
  return row;
}

function renderGridCellSelectionEditor(layer, selectedCells) {
  if (!elements.selectionEditor) {
    return;
  }
  const container = elements.selectionEditor;
  container.innerHTML = "";

  const selectionSummary = document.createElement("div");
  selectionSummary.className = "d-flex flex-column gap-2";
  const badgeRow = document.createElement("div");
  badgeRow.className = "d-flex align-items-center flex-wrap gap-2";
  const clearButton = document.createElement("button");
  clearButton.type = "button";
  clearButton.className = "btn btn-outline-danger btn-sm d-inline-flex align-items-center justify-content-center";
  clearButton.setAttribute("aria-label", "Clear selection");
  clearButton.setAttribute("data-bs-toggle", "tooltip");
  clearButton.setAttribute("data-bs-placement", "bottom");
  clearButton.setAttribute("data-bs-title", "Clear cell selection");
  clearButton.innerHTML = "<span class=\"iconify\" data-icon=\"tabler:x\" aria-hidden=\"true\"></span>";
  clearButton.addEventListener("click", () => setSelection("layer", layer.id));
  badgeRow.appendChild(clearButton);
  selectedCells.slice(0, 8).forEach((cell) => {
    const badge = document.createElement("span");
    badge.className = "badge text-bg-light border";
    badge.textContent = formatGridCellLabel(layer, cell.coord);
    badgeRow.appendChild(badge);
  });
  if (selectedCells.length > 12) {
    badgeRow.innerHTML = "";
    const summary = document.createElement("span");
    summary.className = "badge text-bg-secondary";
    summary.textContent = summarizeGridSelection(layer, selectedCells);
    badgeRow.appendChild(clearButton);
    badgeRow.appendChild(summary);
  } else if (selectedCells.length > 8) {
    const more = document.createElement("span");
    more.className = "badge text-bg-secondary";
    more.textContent = `+${selectedCells.length - 8} more`;
    badgeRow.appendChild(more);
  }
  selectionSummary.appendChild(badgeRow);
  refreshTooltips();
  container.appendChild(selectionSummary);

  const selectionCoords = selectedCells.map((cell) => cell.coord);
  const primaryCoord = selectedCells[0]?.coord;
  const primaryCell = primaryCoord ? findGridCell(layer, primaryCoord) : null;

  container.appendChild(createSelectionSectionTitle("Groups"));

  const groupSection = document.createElement("div");
  groupSection.className = "d-flex flex-column gap-2";

  if (!state.map.groups.length) {
    const empty = document.createElement("div");
    empty.className = "small text-body-secondary";
    empty.textContent = "No groups yet. Create a group to assign these cells.";
    groupSection.appendChild(empty);
  } else {
    state.map.groups.forEach((group) => {
      const groupMembers = normalizeGroupMembers(group).filter(
        (member) => member.kind === "grid-cell" && member.layerId === layer.id,
      );
      const memberIds = new Set(groupMembers.map((member) => member.elementId));
      const existingCells = selectionCoords
        .map((coord) => findGridCell(layer, coord))
        .filter(Boolean)
        .map((cell) => cell.id);
      const matched = existingCells.filter((id) => memberIds.has(id)).length;
      const total = selectionCoords.length;

      const wrapper = document.createElement("div");
      wrapper.className = "form-check";
      const checkbox = document.createElement("input");
      checkbox.type = "checkbox";
      checkbox.className = "form-check-input";
      checkbox.id = `group-assign-${group.id}`;
      checkbox.checked = total > 0 && matched === total;
      checkbox.indeterminate = matched > 0 && matched < total;
      const label = document.createElement("label");
      label.className = "form-check-label small";
      label.setAttribute("for", checkbox.id);
      label.textContent = group.name;

      checkbox.addEventListener("change", () => {
        applyGroupChange("update group members", () => {
          if (checkbox.checked) {
            const nextMembers = new Map(
              normalizeGroupMembers(group).map((member) => [getGroupMemberKey(member), member]),
            );
            selectionCoords.forEach((coord) => {
              const cell = ensureGridCell(layer, coord);
              const member = { layerId: layer.id, elementId: cell.id, kind: "grid-cell" };
              nextMembers.set(getGroupMemberKey(member), member);
            });
            group.elementIds = Array.from(nextMembers.values());
          } else {
            const selectedIds = new Set(
              selectionCoords
                .map((coord) => findGridCell(layer, coord))
                .filter(Boolean)
                .map((cell) => cell.id),
            );
            group.elementIds = normalizeGroupMembers(group).filter((member) => {
              if (member.kind !== "grid-cell" || member.layerId !== layer.id) {
                return true;
              }
              return !selectedIds.has(member.elementId);
            });
          }
        });
      });

      wrapper.appendChild(checkbox);
      wrapper.appendChild(label);
      groupSection.appendChild(wrapper);
    });
  }

  container.appendChild(groupSection);

  container.appendChild(createSelectionSectionTitle("Custom Properties"));

  if (selectedCells.length > 1) {
    const notice = document.createElement("p");
    notice.className = "small text-body-secondary";
    notice.textContent = "Editing properties applies to all selected cells.";
    container.appendChild(notice);
  }

  const propertiesWrapper = document.createElement("div");
  propertiesWrapper.className = "d-flex flex-column gap-2";
  const entries = Object.entries(primaryCell?.properties || {});

  if (entries.length === 0) {
    const empty = document.createElement("div");
    empty.className = "small text-body-secondary";
    empty.textContent = "No custom properties yet.";
    propertiesWrapper.appendChild(empty);
  } else {
    entries.forEach(([key, value]) => {
      propertiesWrapper.appendChild(createGridCellPropertyRow(layer, selectionCoords, key, value));
    });
  }

  const actionRow = document.createElement("div");
  actionRow.className = "btn-toolbar";
  actionRow.setAttribute("role", "toolbar");
  actionRow.setAttribute("aria-label", "Cell property actions");
  const actionGroup = document.createElement("div");
  actionGroup.className = "btn-group btn-group-sm";
  actionGroup.setAttribute("role", "group");

  const addButton = document.createElement("button");
  addButton.type = "button";
  addButton.className = "btn btn-outline-secondary d-inline-flex align-items-center justify-content-center";
  addButton.setAttribute("aria-label", "Add property");
  addButton.setAttribute("data-bs-toggle", "tooltip");
  addButton.setAttribute("data-bs-placement", "bottom");
  addButton.setAttribute("data-bs-title", "Add property");
  addButton.innerHTML = "<span class=\"iconify\" data-icon=\"tabler:plus\" aria-hidden=\"true\"></span>";
  addButton.addEventListener("click", () => {
    const emptyState = propertiesWrapper.querySelector(".text-body-secondary");
    if (emptyState) {
      emptyState.remove();
    }
    const row = createGridCellPropertyRow(layer, selectionCoords, "", "");
    propertiesWrapper.appendChild(row);
    row.querySelector("[data-property-key]")?.focus();
    refreshTooltips();
  });

  const copyButton = document.createElement("button");
  copyButton.type = "button";
  copyButton.className = "btn btn-outline-secondary d-inline-flex align-items-center justify-content-center";
  copyButton.setAttribute("aria-label", "Copy properties");
  copyButton.setAttribute("data-bs-toggle", "tooltip");
  copyButton.setAttribute("data-bs-placement", "bottom");
  copyButton.setAttribute("data-bs-title", "Copy properties");
  copyButton.innerHTML = "<span class=\"iconify\" data-icon=\"tabler:copy\" aria-hidden=\"true\"></span>";
  copyButton.disabled = !primaryCoord;
  copyButton.addEventListener("click", () => {
    const props = primaryCell?.properties || {};
    state.propertyClipboard = JSON.parse(JSON.stringify(props));
    renderSelection();
    status.show("Copied cell properties", { type: "info", timeout: 1200 });
  });

  const pasteButton = document.createElement("button");
  pasteButton.type = "button";
  pasteButton.className = "btn btn-outline-secondary d-inline-flex align-items-center justify-content-center";
  pasteButton.setAttribute("aria-label", "Paste properties");
  pasteButton.setAttribute("data-bs-toggle", "tooltip");
  pasteButton.setAttribute("data-bs-placement", "bottom");
  pasteButton.setAttribute("data-bs-title", "Paste properties");
  pasteButton.innerHTML = "<span class=\"iconify\" data-icon=\"tabler:clipboard\" aria-hidden=\"true\"></span>";
  pasteButton.disabled = !state.propertyClipboard;
  pasteButton.addEventListener("click", () => {
    if (!state.propertyClipboard) {
      return;
    }
    applyCellPropertiesChange("paste cell properties", () => {
      selectionCoords.forEach((coord) => {
        const cell = ensureGridCell(layer, coord);
        cell.properties = JSON.parse(JSON.stringify(state.propertyClipboard));
      });
    });
    status.show("Pasted cell properties", { type: "success", timeout: 1200 });
  });

  actionGroup.appendChild(addButton);
  actionGroup.appendChild(copyButton);
  actionGroup.appendChild(pasteButton);
  actionRow.appendChild(actionGroup);
  container.appendChild(actionRow);
  refreshTooltips();

  if (selectedCells.length > 1) {
    container.appendChild(createSelectionSectionTitle("Bulk Add/Update"));
    const bulkRow = document.createElement("div");
    bulkRow.className = "d-flex flex-column gap-2";
    const bulkKey = document.createElement("input");
    bulkKey.type = "text";
    bulkKey.className = "form-control form-control-sm";
    bulkKey.placeholder = "Property key";
    const bulkValue = document.createElement("input");
    bulkValue.type = "text";
    bulkValue.className = "form-control form-control-sm";
    bulkValue.placeholder = "Property value";
    bindPropertyRowTabOrder(bulkKey, bulkValue);
    const bulkButton = document.createElement("button");
    bulkButton.type = "button";
    bulkButton.className = "btn btn-outline-primary btn-sm align-self-start";
    bulkButton.textContent = "Apply to selection";
    bulkButton.addEventListener("click", () => {
      const key = bulkKey.value.trim();
      if (!key) {
        return;
      }
      applyCellPropertiesChange("bulk cell property", () => {
        selectionCoords.forEach((coord) => {
          const cell = ensureGridCell(layer, coord);
          cell.properties = cell.properties || {};
          cell.properties[key] = bulkValue.value.trim();
        });
      });
    });
    bulkRow.appendChild(bulkKey);
    bulkRow.appendChild(bulkValue);
    bulkRow.appendChild(bulkButton);
    container.appendChild(bulkRow);
  }

  container.appendChild(propertiesWrapper);
}

function createGroupPropertyRow(group, key, value) {
  return createPropertyRow({
    key,
    value,
    onUpdate: ({ currentKey, nextKey, nextValue }) => {
      applyGroupChange("group property", () => {
        group.properties = group.properties || {};
        if (currentKey && currentKey !== nextKey) {
          delete group.properties[currentKey];
        }
        if (nextKey) {
          group.properties[nextKey] = nextValue;
        }
      });
    },
    onRemove: ({ currentKey }) => {
      applyGroupChange("remove group property", () => {
        if (currentKey && group.properties) {
          delete group.properties[currentKey];
        }
      });
      renderSelection();
    },
  });
}

function resolveGroupMemberLabel(member) {
  const layer = state.map.layers.find((entry) => entry.id === member.layerId);
  if (member.kind === "grid-cell" && layer) {
    const cell = findGridCellById(layer, member.elementId);
    if (cell) {
      return `${layer.name} · ${formatGridCellLabel(layer, cell.coord)}`;
    }
  }
  if (layer) {
    return `${layer.name} · ${member.kind || "element"}`;
  }
  return member.label || "Missing element";
}

function renderGroupSelectionEditor(group) {
  if (!elements.selectionEditor) {
    return;
  }
  const container = elements.selectionEditor;
  container.innerHTML = "";

  container.appendChild(createSelectionSectionTitle("Group Properties"));

  const nameInput = document.createElement("input");
  nameInput.type = "text";
  nameInput.className = "form-control form-control-sm";
  nameInput.value = group.name;
  nameInput.addEventListener("change", () => {
    const value = nameInput.value.trim();
    if (!value) {
      nameInput.value = group.name;
      return;
    }
    applyGroupChange("group name", () => {
      group.name = value;
    });
  });
  container.appendChild(createFieldWrapper("Name", nameInput));

  container.appendChild(createSelectionSectionTitle("Custom Properties"));
  const propertiesWrapper = document.createElement("div");
  propertiesWrapper.className = "d-flex flex-column gap-2";
  const entries = Object.entries(group.properties || {});

  if (!entries.length) {
    const empty = document.createElement("div");
    empty.className = "small text-body-secondary";
    empty.textContent = "No custom properties yet.";
    propertiesWrapper.appendChild(empty);
  } else {
    entries.forEach(([key, value]) => {
      propertiesWrapper.appendChild(createGroupPropertyRow(group, key, value));
    });
  }

  const actionRow = document.createElement("div");
  actionRow.className = "btn-toolbar";
  actionRow.setAttribute("role", "toolbar");
  actionRow.setAttribute("aria-label", "Group property actions");
  const actionGroup = document.createElement("div");
  actionGroup.className = "btn-group btn-group-sm";
  actionGroup.setAttribute("role", "group");

  const addButton = document.createElement("button");
  addButton.type = "button";
  addButton.className = "btn btn-outline-secondary d-inline-flex align-items-center justify-content-center";
  addButton.setAttribute("aria-label", "Add property");
  addButton.setAttribute("data-bs-toggle", "tooltip");
  addButton.setAttribute("data-bs-placement", "bottom");
  addButton.setAttribute("data-bs-title", "Add property");
  addButton.innerHTML = "<span class=\"iconify\" data-icon=\"tabler:plus\" aria-hidden=\"true\"></span>";
  addButton.addEventListener("click", () => {
    const emptyState = propertiesWrapper.querySelector(".text-body-secondary");
    if (emptyState) {
      emptyState.remove();
    }
    const row = createGroupPropertyRow(group, "", "");
    propertiesWrapper.appendChild(row);
    row.querySelector("[data-property-key]")?.focus();
    refreshTooltips();
  });

  const copyButton = document.createElement("button");
  copyButton.type = "button";
  copyButton.className = "btn btn-outline-secondary d-inline-flex align-items-center justify-content-center";
  copyButton.setAttribute("aria-label", "Copy properties");
  copyButton.setAttribute("data-bs-toggle", "tooltip");
  copyButton.setAttribute("data-bs-placement", "bottom");
  copyButton.setAttribute("data-bs-title", "Copy properties");
  copyButton.innerHTML = "<span class=\"iconify\" data-icon=\"tabler:copy\" aria-hidden=\"true\"></span>";
  copyButton.addEventListener("click", () => {
    state.propertyClipboard = JSON.parse(JSON.stringify(group.properties || {}));
    renderSelection();
    status.show("Copied group properties", { type: "info", timeout: 1200 });
  });

  const pasteButton = document.createElement("button");
  pasteButton.type = "button";
  pasteButton.className = "btn btn-outline-secondary d-inline-flex align-items-center justify-content-center";
  pasteButton.setAttribute("aria-label", "Paste properties");
  pasteButton.setAttribute("data-bs-toggle", "tooltip");
  pasteButton.setAttribute("data-bs-placement", "bottom");
  pasteButton.setAttribute("data-bs-title", "Paste properties");
  pasteButton.innerHTML = "<span class=\"iconify\" data-icon=\"tabler:clipboard\" aria-hidden=\"true\"></span>";
  pasteButton.disabled = !state.propertyClipboard;
  pasteButton.addEventListener("click", () => {
    if (!state.propertyClipboard) {
      return;
    }
    applyGroupChange("paste group properties", () => {
      group.properties = JSON.parse(JSON.stringify(state.propertyClipboard));
    });
    status.show("Pasted group properties", { type: "success", timeout: 1200 });
  });

  actionGroup.appendChild(addButton);
  actionGroup.appendChild(copyButton);
  actionGroup.appendChild(pasteButton);
  actionRow.appendChild(actionGroup);
  container.appendChild(actionRow);
  container.appendChild(propertiesWrapper);
  refreshTooltips();

  const membersHeader = document.createElement("div");
  membersHeader.className = "d-flex align-items-center justify-content-between gap-2";
  const membersTitle = createSelectionSectionTitle("Members");
  const membersHelp = document.createElement("button");
  membersHelp.type = "button";
  membersHelp.className = "btn btn-link p-0 text-body-secondary";
  membersHelp.setAttribute("aria-label", "How to add members");
  membersHelp.setAttribute("data-bs-toggle", "tooltip");
  membersHelp.setAttribute("data-bs-placement", "top");
  membersHelp.setAttribute(
    "data-bs-title",
    "To add members, select grid cells on the map, then return here and click Add selected cells.",
  );
  membersHelp.innerHTML = "<span class=\"iconify\" data-icon=\"tabler:help\" aria-hidden=\"true\"></span>";
  membersHeader.appendChild(membersTitle);
  membersHeader.appendChild(membersHelp);
  container.appendChild(membersHeader);

  const memberActions = document.createElement("div");
  memberActions.className = "d-flex flex-column gap-2";
  const lastSelection = state.lastGridSelection;
  const selectionLayer = lastSelection?.layerId
    ? state.map.layers.find((layer) => layer.id === lastSelection.layerId)
    : null;
  const summary = document.createElement("div");
  summary.className = "small text-body-secondary";
  if (lastSelection?.cells?.length && selectionLayer) {
    summary.textContent = `Last selection: ${selectionLayer.name} • ${lastSelection.cells.length} cells`;
  } else {
    summary.textContent = "Select grid cells on the map, then click Add selected cells.";
  }
  const addMembersButton = document.createElement("button");
  addMembersButton.type = "button";
  addMembersButton.className = "btn btn-outline-primary btn-sm align-self-start";
  addMembersButton.textContent = `Add selected cells${lastSelection?.cells?.length ? ` (${lastSelection.cells.length})` : ""}`;
  addMembersButton.disabled = !(lastSelection?.cells?.length && selectionLayer);
  addMembersButton.addEventListener("click", () => {
    if (!lastSelection?.cells?.length || !selectionLayer) {
      return;
    }
    applyGroupChange("add group members", () => {
      const nextMembers = new Map(
        normalizeGroupMembers(group).map((member) => [getGroupMemberKey(member), member]),
      );
      lastSelection.cells.forEach((cell) => {
        const resolved = findGridCell(selectionLayer, cell.coord) || ensureGridCell(selectionLayer, cell.coord);
        const member = { layerId: selectionLayer.id, elementId: resolved.id, kind: "grid-cell" };
        nextMembers.set(getGroupMemberKey(member), member);
      });
      group.elementIds = Array.from(nextMembers.values());
    });
  });
  memberActions.appendChild(summary);
  memberActions.appendChild(addMembersButton);
  container.appendChild(memberActions);
  const memberList = document.createElement("div");
  memberList.className = "d-flex flex-column gap-2";
  const members = normalizeGroupMembers(group);

  if (!members.length) {
    const emptyMembers = document.createElement("div");
    emptyMembers.className = "small text-body-secondary";
    emptyMembers.textContent = "No members assigned yet.";
    memberList.appendChild(emptyMembers);
  } else {
    members.forEach((member) => {
      const row = document.createElement("div");
      row.className = "d-flex align-items-center justify-content-between gap-2";
      const label = document.createElement("span");
      label.className = "small";
      label.textContent = resolveGroupMemberLabel(member);

      const removeButton = document.createElement("button");
      removeButton.type = "button";
      removeButton.className = "btn btn-outline-danger btn-sm d-inline-flex align-items-center justify-content-center";
      removeButton.setAttribute("aria-label", "Remove member");
      removeButton.setAttribute("data-bs-toggle", "tooltip");
      removeButton.setAttribute("data-bs-placement", "bottom");
      removeButton.setAttribute("data-bs-title", "Remove member");
      removeButton.innerHTML = "<span class=\"iconify\" data-icon=\"tabler:trash\" aria-hidden=\"true\"></span>";
      removeButton.addEventListener("click", () => {
        applyGroupChange("remove group member", () => {
          const memberKey = getGroupMemberKey(member);
          group.elementIds = normalizeGroupMembers(group).filter((entry) => getGroupMemberKey(entry) !== memberKey);
        });
      });

      row.appendChild(label);
      row.appendChild(removeButton);
      memberList.appendChild(row);
    });
  }

  if (members.length) {
    const removeAllButton = document.createElement("button");
    removeAllButton.type = "button";
    removeAllButton.className = "btn btn-outline-danger btn-sm align-self-start";
    removeAllButton.textContent = "Remove all members";
    removeAllButton.addEventListener("click", () => {
      applyGroupChange("clear group members", () => {
        group.elementIds = [];
      });
    });
    memberList.appendChild(removeAllButton);
  }

  container.appendChild(memberList);
  refreshTooltips();

  const deleteButton = document.createElement("button");
  deleteButton.type = "button";
  deleteButton.className = "btn btn-danger btn-sm mt-3";
  deleteButton.textContent = "Delete group";
  deleteButton.addEventListener("click", () => {
    const index = state.map.groups.findIndex((entry) => entry.id === group.id);
    if (index === -1) {
      return;
    }
    recordHistory("delete group", () => {
      state.map.groups.splice(index, 1);
      updateMapTimestamp(state.map);
    });
    setSelection(null);
    renderGroups();
    renderLayerOverlays();
    renderJson();
  });
  container.appendChild(deleteButton);
}

function renderViewSelectionEditor(view) {
  if (!elements.selectionEditor) {
    return;
  }
  const container = elements.selectionEditor;
  container.innerHTML = "";

  container.appendChild(createSelectionSectionTitle("View Details"));

  const nameInput = document.createElement("input");
  nameInput.type = "text";
  nameInput.className = "form-control form-control-sm";
  nameInput.value = view.name;
  nameInput.addEventListener("change", () => {
    const value = nameInput.value.trim();
    if (!value) {
      nameInput.value = view.name;
      return;
    }
    applyViewChange("view name", () => {
      view.name = value;
    });
  });
  container.appendChild(createFieldWrapper("Name", nameInput));

  const descriptionInput = document.createElement("textarea");
  descriptionInput.className = "form-control form-control-sm";
  descriptionInput.rows = 3;
  descriptionInput.value = view.description || "";
  descriptionInput.placeholder = "Describe what this view shows or hides.";
  descriptionInput.addEventListener("change", () => {
    applyViewChange("view description", () => {
      view.description = descriptionInput.value.trim();
    });
  });
  container.appendChild(createFieldWrapper("Description", descriptionInput));

  container.appendChild(createSelectionSectionTitle("Visible Layers"));
  const layerVisibility = document.createElement("div");
  layerVisibility.className = "d-flex flex-column gap-2";
  if (!state.map.layers.length) {
    const empty = document.createElement("div");
    empty.className = "small text-body-secondary";
    empty.textContent = "No layers yet.";
    layerVisibility.appendChild(empty);
  } else {
    const selectedLayers = new Set(view.layerIds || []);
    state.map.layers.forEach((layer) => {
      const wrapper = document.createElement("div");
      wrapper.className = "form-check";
      const checkbox = document.createElement("input");
      checkbox.type = "checkbox";
      checkbox.className = "form-check-input";
      checkbox.id = `view-${view.id}-layer-${layer.id}`;
      checkbox.checked = selectedLayers.has(layer.id);
      const label = document.createElement("label");
      label.className = "form-check-label small";
      label.setAttribute("for", checkbox.id);
      label.textContent = layer.name;
      checkbox.addEventListener("change", () => {
        applyViewChange("view layer visibility", () => {
          const next = new Set(view.layerIds || []);
          if (checkbox.checked) {
            next.add(layer.id);
          } else {
            next.delete(layer.id);
          }
          view.layerIds = Array.from(next);
        });
      });
      wrapper.appendChild(checkbox);
      wrapper.appendChild(label);
      layerVisibility.appendChild(wrapper);
    });
  }
  container.appendChild(layerVisibility);

  container.appendChild(createSelectionSectionTitle("Visible Groups"));
  const groupVisibility = document.createElement("div");
  groupVisibility.className = "d-flex flex-column gap-2";
  if (!state.map.groups.length) {
    const empty = document.createElement("div");
    empty.className = "small text-body-secondary";
    empty.textContent = "No groups yet.";
    groupVisibility.appendChild(empty);
  } else {
    const selectedGroups = new Set(view.groupIds || []);
    state.map.groups.forEach((group) => {
      const wrapper = document.createElement("div");
      wrapper.className = "form-check";
      const checkbox = document.createElement("input");
      checkbox.type = "checkbox";
      checkbox.className = "form-check-input";
      checkbox.id = `view-${view.id}-group-${group.id}`;
      checkbox.checked = selectedGroups.has(group.id);
      const label = document.createElement("label");
      label.className = "form-check-label small";
      label.setAttribute("for", checkbox.id);
      label.textContent = group.name;
      checkbox.addEventListener("change", () => {
        applyViewChange("view group visibility", () => {
          const next = new Set(view.groupIds || []);
          if (checkbox.checked) {
            next.add(group.id);
          } else {
            next.delete(group.id);
          }
          view.groupIds = Array.from(next);
        });
      });
      wrapper.appendChild(checkbox);
      wrapper.appendChild(label);
      groupVisibility.appendChild(wrapper);
    });
  }
  container.appendChild(groupVisibility);

  container.appendChild(createSelectionSectionTitle("Access Tiers"));
  const tierWrapper = document.createElement("div");
  tierWrapper.className = "d-flex flex-column gap-2";
  const selectedTiers = new Set(view.tiers || []);
  VIEW_TIER_OPTIONS.forEach((tier) => {
    const wrapper = document.createElement("div");
    wrapper.className = "form-check";
    const checkbox = document.createElement("input");
    checkbox.type = "checkbox";
    checkbox.className = "form-check-input";
    checkbox.id = `view-${view.id}-tier-${tier.value}`;
    checkbox.checked = selectedTiers.has(tier.value);
    const label = document.createElement("label");
    label.className = "form-check-label small";
    label.setAttribute("for", checkbox.id);
    label.textContent = tier.label;
    checkbox.addEventListener("change", () => {
      applyViewChange("view tier access", () => {
        const next = new Set(view.tiers || []);
        if (checkbox.checked) {
          next.add(tier.value);
        } else {
          next.delete(tier.value);
        }
        view.tiers = Array.from(next);
      });
    });
    wrapper.appendChild(checkbox);
    wrapper.appendChild(label);
    tierWrapper.appendChild(wrapper);
  });
  container.appendChild(tierWrapper);

  const deleteButton = document.createElement("button");
  deleteButton.type = "button";
  deleteButton.className = "btn btn-danger btn-sm mt-3";
  deleteButton.textContent = "Delete view";
  deleteButton.addEventListener("click", () => {
    const index = state.map.views.findIndex((entry) => entry.id === view.id);
    if (index === -1) {
      return;
    }
    recordHistory("delete view", () => {
      state.map.views.splice(index, 1);
      updateMapTimestamp(state.map);
    });
    setSelection(null);
    renderViewsList();
    renderJson();
  });
  container.appendChild(deleteButton);
}

function renderView() {
  const view = state.map.view;
  elements.viewMode.textContent = view.mode;
  elements.viewZoom.textContent = view.zoom.toFixed(2);
  elements.viewCenter.textContent = `${view.center.lat.toFixed(2)}, ${view.center.lng.toFixed(2)}`;
  elements.viewPan.textContent = `${Math.round(view.pan.x)}, ${Math.round(view.pan.y)}`;
}

function renderAll() {
  renderBaseMapSettings();
  renderLayers();
  renderGroups();
  renderViewsList();
  renderSelection();
  renderLayerOverlays();
  renderView();
  renderJson();
}

function centerTileView(zoom) {
  const nextZoom = Number.isFinite(zoom) ? zoom : state.map.view.zoom;
  state.map.view = {
    ...state.map.view,
    zoom: nextZoom,
    center: { lat: 0, lng: 0 },
    pan: { x: 0, y: 0 },
  };
  baseMapManager.setView(state.map.view);
}

function setupBaseMapEvents() {
  elements.baseMapRadios.forEach((radio) => {
    radio.addEventListener("change", () => {
      recordHistory(`base map to ${radio.value}`, () => {
        updateBaseMapType(state.map, radio.value);
      });
      baseMapManager.setBaseMap(state.map.baseMap, state.map.view);
      setSelection(null);
      renderAll();
      status.show(`Switched to ${radio.value} base map`, { type: "info", timeout: 1500 });
    });
  });

  if (elements.tileProvider) {
    elements.tileProvider.addEventListener("change", () => {
      const value = elements.tileProvider.value.trim();
      if (!value) {
        elements.tileProvider.value = state.map.baseMap.settings.tile.urlTemplate;
        return;
      }
      recordHistory("tile provider", () => {
        state.map.baseMap.settings.tile.urlTemplate = value;
        updateMapTimestamp(state.map);
      });
      if (state.map.baseMap.type === "tile") {
        baseMapManager.updateSettings(state.map.baseMap.settings.tile);
        centerTileView(state.map.baseMap.settings.tile.initialZoom);
      }
      renderJson();
    });
  }

  if (elements.tileQuickPick) {
    elements.tileQuickPick.addEventListener("change", () => {
      const selection = elements.tileQuickPick.selectedOptions[0];
      if (!selection || !selection.dataset.tileUrl) {
        return;
      }
      const urlTemplate = selection.dataset.tileUrl;
      const maxZoom = Number(selection.dataset.tileMaxZoom);
      const initialZoom = Number(selection.dataset.tileInitialZoom);
      recordHistory("tile quick pick", () => {
        state.map.baseMap.settings.tile.urlTemplate = urlTemplate;
        if (Number.isFinite(maxZoom)) {
          state.map.baseMap.settings.tile.maxZoom = maxZoom;
        }
        if (Number.isFinite(initialZoom)) {
          state.map.baseMap.settings.tile.initialZoom = initialZoom;
        }
        updateMapTimestamp(state.map);
      });
      if (elements.tileProvider) {
        elements.tileProvider.value = urlTemplate;
      }
      if (state.map.baseMap.type === "tile") {
        baseMapManager.updateSettings(state.map.baseMap.settings.tile);
        centerTileView(state.map.baseMap.settings.tile.initialZoom);
      }
      renderJson();
    });
  }

  elements.imageSrc.addEventListener("change", () => {
    recordHistory("image source", () => {
      state.map.baseMap.settings.image.src = elements.imageSrc.value.trim();
      updateMapTimestamp(state.map);
    });
    if (state.map.baseMap.type === "image") {
      baseMapManager.updateSettings(state.map.baseMap.settings.image);
    }
    renderJson();
  });

  const updateImageDimension = (key, element) => {
    element.addEventListener("change", () => {
      const value = Number(element.value);
      if (!Number.isFinite(value) || value <= 0) {
        return;
      }
      recordHistory(`image ${key}`, () => {
        state.map.baseMap.settings.image[key] = value;
        updateMapTimestamp(state.map);
      });
      if (state.map.baseMap.type === "image") {
        baseMapManager.updateSettings(state.map.baseMap.settings.image);
      }
      renderJson();
    });
  };

  updateImageDimension("width", elements.imageWidth);
  updateImageDimension("height", elements.imageHeight);

  elements.canvasBackground.addEventListener("change", () => {
    recordHistory("canvas background", () => {
      state.map.baseMap.settings.canvas.background = elements.canvasBackground.value;
      updateMapTimestamp(state.map);
    });
    if (state.map.baseMap.type === "canvas") {
      baseMapManager.updateSettings(state.map.baseMap.settings.canvas);
    }
    renderJson();
  });
}

function setupLayerEvents() {
  elements.layerButtons.forEach((button) => {
    button.addEventListener("click", () => {
      const type = button.dataset.addLayer;
      let layer = null;
      recordHistory(`add ${type} layer`, () => {
        layer = createLayer({ type });
        if (type === "marker") {
          const overlay = baseMapManager.getOverlayContainer();
          if (overlay) {
            const rect = overlay.getBoundingClientRect();
            layer.position = {
              x: rect.width / 2,
              y: rect.height / 2,
            };
          }
        }
        state.map.layers.push(layer);
        updateMapTimestamp(state.map);
      });
      renderLayers();
      renderLayerOverlays();
      renderJson();
      if (layer) {
        setSelection("layer", layer.id);
      }
      status.show("Layer added", { type: "success", timeout: 1200 });
    });
  });
}

function setupGroupEvents() {
  elements.groupAdd.addEventListener("click", () => {
    let group = null;
    recordHistory("add group", () => {
      group = createGroup({
        name: `Group ${state.map.groups.length + 1}`,
      });
      state.map.groups.push(group);
      updateMapTimestamp(state.map);
    });
    renderGroups();
    renderLayerOverlays();
    renderJson();
    if (group) {
      setSelection("group", group.id);
    }
    status.show("Group created", { type: "success", timeout: 1200 });
  });
}

function setupViewsListEvents() {
  if (!elements.viewAdd) {
    return;
  }
  elements.viewAdd.addEventListener("click", () => {
    let view = null;
    recordHistory("add view", () => {
      view = createView({
        name: `View ${state.map.views.length + 1}`,
        layerIds: state.map.layers.map((layer) => layer.id),
        groupIds: state.map.groups.map((group) => group.id),
      });
      state.map.views.push(view);
      updateMapTimestamp(state.map);
    });
    renderViewsList();
    renderJson();
    if (view) {
      setSelection("view", view.id);
    }
    status.show("View created", { type: "success", timeout: 1200 });
  });
}

function setupViewEvents() {
  elements.zoomIn.addEventListener("click", () => baseMapManager.zoomBy(0.25));
  elements.zoomOut.addEventListener("click", () => baseMapManager.zoomBy(-0.25));
  elements.zoomReset.addEventListener("click", () => {
    baseMapManager.reset();
    state.map.view = baseMapManager.getView();
    renderView();
  });
}

function setupActionEvents() {
  if (elements.undoButton) {
    elements.undoButton.addEventListener("click", () => undo());
  }
  if (elements.redoButton) {
    elements.redoButton.addEventListener("click", () => redo());
  }
  if (elements.selectionClear) {
    elements.selectionClear.addEventListener("click", () => setSelection(null));
  }
}

function setupViewPanelToggle() {
  if (!elements.viewToggle || !elements.viewDetails) {
    return;
  }
  elements.viewToggle.addEventListener("click", () => {
    const isExpanded = !elements.viewDetails.classList.contains("d-none");
    elements.viewDetails.classList.toggle("d-none", isExpanded);
    elements.viewToggle.setAttribute("aria-expanded", isExpanded ? "false" : "true");
    const icon = elements.viewToggle.querySelector(".iconify");
    if (icon) {
      icon.dataset.icon = isExpanded ? "tabler:chevron-left" : "tabler:chevron-down";
    }
  });
}

function setupViewPanelDrag() {
  const panel = elements.viewPanel;
  const handle = elements.viewHandle;
  const container = elements.mapMain;
  if (!panel || !handle || !container) {
    return;
  }

  let startX = 0;
  let startY = 0;
  let originLeft = 0;
  let originTop = 0;
  let dragging = false;

  const onMove = (event) => {
    if (!dragging) {
      return;
    }
    const deltaX = event.clientX - startX;
    const deltaY = event.clientY - startY;
    const containerRect = container.getBoundingClientRect();
    const panelRect = panel.getBoundingClientRect();
    const nextLeft = originLeft + deltaX;
    const nextTop = originTop + deltaY;
    const maxLeft = containerRect.width - panelRect.width;
    const maxTop = containerRect.height - panelRect.height;
    const clampedLeft = Math.min(Math.max(nextLeft, 0), Math.max(maxLeft, 0));
    const clampedTop = Math.min(Math.max(nextTop, 0), Math.max(maxTop, 0));
    panel.style.left = `${clampedLeft}px`;
    panel.style.top = `${clampedTop}px`;
    panel.style.right = "auto";
  };

  const onEnd = () => {
    if (!dragging) {
      return;
    }
    dragging = false;
    panel.classList.remove("is-dragging");
    window.removeEventListener("pointermove", onMove);
    window.removeEventListener("pointerup", onEnd);
  };

  handle.addEventListener("pointerdown", (event) => {
    event.preventDefault();
    const panelRect = panel.getBoundingClientRect();
    const containerRect = container.getBoundingClientRect();
    dragging = true;
    startX = event.clientX;
    startY = event.clientY;
    originLeft = panelRect.left - containerRect.left;
    originTop = panelRect.top - containerRect.top;
    panel.classList.add("is-dragging");
    window.addEventListener("pointermove", onMove);
    window.addEventListener("pointerup", onEnd);
  });
}

baseMapManager.setBaseMap(state.map.baseMap, state.map.view);
setupBaseMapEvents();
setupLayerEvents();
setupGroupEvents();
setupViewsListEvents();
setupViewEvents();
setupActionEvents();
setupViewPanelToggle();
setupViewPanelDrag();
renderAll();
refreshTooltips();<|MERGE_RESOLUTION|>--- conflicted
+++ resolved
@@ -187,11 +187,6 @@
   };
 }
 
-<<<<<<< HEAD
-=======
-function bindPropertyRowTabOrder() {}
-
->>>>>>> 7ec3853b
 function applyMapSnapshot(snapshot) {
   if (!snapshot) {
     return;
