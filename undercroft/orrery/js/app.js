--- conflicted
+++ resolved
@@ -187,29 +187,6 @@
   };
 }
 
-<<<<<<< HEAD
-=======
-function bindPropertyRowTabOrder(keyInput, valueInput) {
-  if (!keyInput || !valueInput) {
-    return;
-  }
-  keyInput.addEventListener("keydown", (event) => {
-    if (event.key !== "Tab" || event.shiftKey) {
-      return;
-    }
-    event.preventDefault();
-    valueInput.focus();
-  });
-  valueInput.addEventListener("keydown", (event) => {
-    if (event.key !== "Tab" || !event.shiftKey) {
-      return;
-    }
-    event.preventDefault();
-    keyInput.focus();
-  });
-}
-
->>>>>>> a33b7f04
 function applyMapSnapshot(snapshot) {
   if (!snapshot) {
     return;
