--- conflicted
+++ resolved
@@ -84,10 +84,7 @@
       host: this.overlayHost?.getBoundingClientRect?.(),
       children: this.overlayHost?.children?.length ?? 0,
     });
-<<<<<<< HEAD
     this.map?.invalidateSize?.();
-=======
->>>>>>> 9f3d50e5
 
     this.map.on("moveend", () => this.emitChange());
     this.map.on("zoomend", () => this.emitChange());
