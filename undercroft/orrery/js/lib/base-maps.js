import { PanZoomController } from "./pan-zoom.js";

function clearContainer(container) {
  while (container.firstChild) {
    container.removeChild(container.firstChild);
  }
}

class TileBaseMap {
  constructor({ container, settings, view, onViewChange } = {}) {
    this.container = container;
    this.settings = settings;
    this.onViewChange = onViewChange;
    this.view = view;
    this.map = null;
    this.overlayHost = null;
  }

  mount() {
    clearContainer(this.container);
    const leaflet = window.L;
    if (!leaflet) {
      const fallback = document.createElement("div");
      fallback.className = "d-flex flex-column align-items-center justify-content-center h-100 text-body-secondary";
      fallback.innerHTML = "<p class=\"mb-1\">Leaflet failed to load.</p><p class=\"small\">Tile maps require the Leaflet CDN.</p>";
      this.container.appendChild(fallback);
      return;
    }

    this.map = leaflet.map(this.container, {
      zoomControl: false,
      attributionControl: false,
      zoomSnap: 0.25,
    });
    leaflet
      .tileLayer(this.settings.urlTemplate, {
        maxZoom: this.settings.maxZoom,
        minZoom: this.settings.minZoom,
        attribution: this.settings.attribution,
      })
      .addTo(this.map);

    this.setView(this.view);

    const overlayPane = this.map.createPane("orreryOverlay");
    if (overlayPane) {
      overlayPane.style.zIndex = "650";
<<<<<<< HEAD
      overlayPane.style.pointerEvents = "none";
      const domUtil = leaflet?.DomUtil;
      if (domUtil) {
        this.overlayHost = domUtil.create(
          "div",
          "leaflet-layer leaflet-zoom-animated orrery-layer-overlay-host",
          overlayPane
        );
      } else {
        this.overlayHost = document.createElement("div");
        this.overlayHost.className = "leaflet-layer leaflet-zoom-animated orrery-layer-overlay-host";
        overlayPane.appendChild(this.overlayHost);
      }
=======
      overlayPane.style.width = "100%";
      overlayPane.style.height = "100%";
      overlayPane.style.left = "0";
      overlayPane.style.top = "0";
      overlayPane.style.pointerEvents = "none";
      this.overlayHost = document.createElement("div");
      this.overlayHost.className = "leaflet-layer leaflet-zoom-animated orrery-layer-overlay-host";
>>>>>>> 567ae3bd
      this.overlayHost.style.width = "100%";
      this.overlayHost.style.height = "100%";
    }

    this.map.on("moveend", () => this.emitChange());
    this.map.on("zoomend", () => this.emitChange());
  }

  emitChange() {
    if (!this.map || !this.onViewChange) {
      return;
    }
    const center = this.map.getCenter();
    this.onViewChange({
      mode: "geo",
      zoom: this.map.getZoom(),
      center: { lat: center.lat, lng: center.lng },
      pan: { x: 0, y: 0 },
    });
  }

  setView(view) {
    if (!this.map || !view) {
      return;
    }
    this.map.setView([view.center.lat, view.center.lng], view.zoom, { animate: false });
  }

  zoomBy(delta) {
    if (!this.map || !Number.isFinite(delta)) {
      return;
    }
    this.map.setZoom(this.map.getZoom() + delta);
  }

  reset(view) {
    this.setView(view);
  }

  getView() {
    if (!this.map) {
      return this.view;
    }
    const center = this.map.getCenter();
    return {
      mode: "geo",
      zoom: this.map.getZoom(),
      center: { lat: center.lat, lng: center.lng },
      pan: { x: 0, y: 0 },
    };
  }

  getOverlayHost() {
    return this.overlayHost;
  }

  setInteractionEnabled(enabled) {
    if (!this.map?.dragging) {
      return;
    }
    if (enabled) {
      this.map.dragging.enable();
    } else {
      this.map.dragging.disable();
    }
  }

  destroy() {
    if (this.map) {
      this.map.remove();
      this.map = null;
    }
    if (this.overlayHost) {
      this.overlayHost.remove();
      this.overlayHost = null;
    }
    clearContainer(this.container);
  }
}

class ImageBaseMap {
  constructor({ container, settings, view, onViewChange } = {}) {
    this.container = container;
    this.settings = settings;
    this.view = view;
    this.onViewChange = onViewChange;
    this.stage = null;
    this.content = null;
    this.panZoom = null;
    this.overlayHost = null;
  }

  mount() {
    clearContainer(this.container);
    this.stage = document.createElement("div");
    this.stage.className = "orrery-map-stage";
    this.content = document.createElement("div");
    this.content.className = "orrery-map-content";

    const image = document.createElement("img");
    image.className = "orrery-map-image";
    image.alt = "Base map";
    image.src = this.settings.src;
    image.width = this.settings.width;
    image.height = this.settings.height;
    image.draggable = false;
    image.addEventListener("dragstart", (event) => event.preventDefault());

    this.content.appendChild(image);
    this.overlayHost = document.createElement("div");
    this.overlayHost.className = "orrery-layer-overlay-host";
    this.content.appendChild(this.overlayHost);
    this.stage.appendChild(this.content);
    this.container.appendChild(this.stage);

    this.panZoom = new PanZoomController({
      container: this.stage,
      content: this.content,
      view: this.view,
      onChange: (view) => this.emitChange(view),
    });
  }

  emitChange(view) {
    if (!this.onViewChange) {
      return;
    }
    this.onViewChange({
      mode: "cartesian",
      zoom: view.zoom,
      center: { lat: 0, lng: 0 },
      pan: view.pan,
    });
  }

  updateSettings(settings) {
    if (!this.content || !settings) {
      return;
    }
    const image = this.content.querySelector("img");
    if (image) {
      image.src = settings.src;
      image.width = settings.width;
      image.height = settings.height;
    }
  }

  setView(view) {
    this.panZoom?.setView(view);
  }

  zoomBy(delta) {
    this.panZoom?.zoomBy(delta);
  }

  reset(view) {
    this.panZoom?.reset(view);
  }

  getView() {
    const view = this.panZoom?.getView() || this.view;
    return {
      mode: "cartesian",
      zoom: view.zoom ?? 1,
      center: { lat: 0, lng: 0 },
      pan: view.pan ?? { x: 0, y: 0 },
    };
  }

  getOverlayHost() {
    return this.overlayHost;
  }

  setInteractionEnabled(enabled) {
    this.panZoom?.setEnabled?.(enabled);
  }

  destroy() {
    this.panZoom?.destroy();
    this.panZoom = null;
    if (this.overlayHost) {
      this.overlayHost.remove();
      this.overlayHost = null;
    }
    clearContainer(this.container);
  }
}

class CanvasBaseMap {
  constructor({ container, settings, view, onViewChange } = {}) {
    this.container = container;
    this.settings = settings;
    this.view = view;
    this.onViewChange = onViewChange;
    this.stage = null;
    this.content = null;
    this.panZoom = null;
    this.overlayHost = null;
  }

  mount() {
    clearContainer(this.container);
    this.stage = document.createElement("div");
    this.stage.className = "orrery-map-stage";
    this.content = document.createElement("div");
    this.content.className = "orrery-map-content";

    const surface = document.createElement("div");
    surface.className = "orrery-canvas-surface";
    surface.style.width = `${this.settings.width}px`;
    surface.style.height = `${this.settings.height}px`;
    surface.style.backgroundColor = this.settings.background;

    this.content.appendChild(surface);
    this.overlayHost = document.createElement("div");
    this.overlayHost.className = "orrery-layer-overlay-host";
    this.content.appendChild(this.overlayHost);
    this.stage.appendChild(this.content);
    this.container.appendChild(this.stage);

    this.panZoom = new PanZoomController({
      container: this.stage,
      content: this.content,
      view: this.view,
      onChange: (view) => this.emitChange(view),
    });
  }

  emitChange(view) {
    if (!this.onViewChange) {
      return;
    }
    this.onViewChange({
      mode: "cartesian",
      zoom: view.zoom,
      center: { lat: 0, lng: 0 },
      pan: view.pan,
    });
  }

  updateSettings(settings) {
    if (!this.content || !settings) {
      return;
    }
    const surface = this.content.querySelector(".orrery-canvas-surface");
    if (!surface) {
      return;
    }
    surface.style.width = `${settings.width}px`;
    surface.style.height = `${settings.height}px`;
    surface.style.backgroundColor = settings.background;
  }

  setView(view) {
    this.panZoom?.setView(view);
  }

  zoomBy(delta) {
    this.panZoom?.zoomBy(delta);
  }

  reset(view) {
    this.panZoom?.reset(view);
  }

  getView() {
    const view = this.panZoom?.getView() || this.view;
    return {
      mode: "cartesian",
      zoom: view.zoom ?? 1,
      center: { lat: 0, lng: 0 },
      pan: view.pan ?? { x: 0, y: 0 },
    };
  }

  getOverlayHost() {
    return this.overlayHost;
  }

  setInteractionEnabled(enabled) {
    this.panZoom?.setEnabled?.(enabled);
  }

  destroy() {
    this.panZoom?.destroy();
    this.panZoom = null;
    if (this.overlayHost) {
      this.overlayHost.remove();
      this.overlayHost = null;
    }
    clearContainer(this.container);
  }
}

export class BaseMapManager {
  constructor({ container, onViewChange } = {}) {
    if (!container) {
      throw new Error("BaseMapManager requires a container element");
    }
    this.container = container;
    this.onViewChange = onViewChange;
    this.current = null;
    this.defaultView = null;
  }

  setBaseMap({ type, settings }, view) {
    this.current?.destroy();
    this.defaultView = view;
    if (type === "tile") {
      this.current = new TileBaseMap({
        container: this.container,
        settings: settings.tile,
        view,
        onViewChange: this.onViewChange,
      });
    } else if (type === "image") {
      this.current = new ImageBaseMap({
        container: this.container,
        settings: settings.image,
        view,
        onViewChange: this.onViewChange,
      });
    } else {
      this.current = new CanvasBaseMap({
        container: this.container,
        settings: settings.canvas,
        view,
        onViewChange: this.onViewChange,
      });
    }
    this.current.mount();
  }

  updateSettings(settings) {
    this.current?.updateSettings?.(settings);
  }

  zoomBy(delta) {
    this.current?.zoomBy(delta);
  }

  reset() {
    if (this.defaultView) {
      this.current?.reset(this.defaultView);
    }
  }

  getView() {
    return this.current?.getView();
  }

  getOverlayContainer() {
    return this.current?.getOverlayHost?.() || null;
  }

  setInteractionEnabled(enabled) {
    this.current?.setInteractionEnabled?.(enabled);
  }
}<|MERGE_RESOLUTION|>--- conflicted
+++ resolved
@@ -45,7 +45,6 @@
     const overlayPane = this.map.createPane("orreryOverlay");
     if (overlayPane) {
       overlayPane.style.zIndex = "650";
-<<<<<<< HEAD
       overlayPane.style.pointerEvents = "none";
       const domUtil = leaflet?.DomUtil;
       if (domUtil) {
@@ -59,15 +58,6 @@
         this.overlayHost.className = "leaflet-layer leaflet-zoom-animated orrery-layer-overlay-host";
         overlayPane.appendChild(this.overlayHost);
       }
-=======
-      overlayPane.style.width = "100%";
-      overlayPane.style.height = "100%";
-      overlayPane.style.left = "0";
-      overlayPane.style.top = "0";
-      overlayPane.style.pointerEvents = "none";
-      this.overlayHost = document.createElement("div");
-      this.overlayHost.className = "leaflet-layer leaflet-zoom-animated orrery-layer-overlay-host";
->>>>>>> 567ae3bd
       this.overlayHost.style.width = "100%";
       this.overlayHost.style.height = "100%";
     }
