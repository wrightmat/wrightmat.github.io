--- conflicted
+++ resolved
@@ -67,33 +67,7 @@
       <header class="workbench-header border-bottom bg-body-tertiary">
         <div class="container-xl d-flex align-items-center gap-3 py-3 workbench-header-content">
           <div class="d-flex align-items-center gap-3">
-<<<<<<< HEAD
             <nav class="undercroft-tool-panel" data-undercroft-tool-nav aria-label="Undercroft tools"></nav>
-=======
-            <nav class="undercroft-tool-panel" aria-label="Undercroft tools">
-              <a class="undercroft-tool-button tool-workbench" href="../workbench/index.html" aria-label="Workbench home">
-                <span class="undercroft-tool-letter">W</span>
-              </a>
-              <a class="undercroft-tool-button tool-system" href="../workbench/system.html" aria-label="System Editor">
-                <span class="undercroft-tool-letter">S</span>
-              </a>
-              <a class="undercroft-tool-button tool-template" href="../workbench/template.html" aria-label="Template Builder">
-                <span class="undercroft-tool-letter">T</span>
-              </a>
-              <a class="undercroft-tool-button tool-character" href="../workbench/character.html" aria-label="Character Sheet">
-                <span class="undercroft-tool-letter">C</span>
-              </a>
-              <a class="undercroft-tool-button tool-admin" href="../workbench/admin.html" aria-label="Admin Console">
-                <span class="undercroft-tool-letter">A</span>
-              </a>
-              <span class="undercroft-tool-button tool-orrery is-active" aria-current="page" aria-label="Orrery">
-                <span class="undercroft-tool-letter">O</span>
-              </span>
-              <a class="undercroft-tool-button tool-press" href="../press/index.html" aria-label="Press">
-                <span class="undercroft-tool-letter">P</span>
-              </a>
-            </nav>
->>>>>>> a9bc9335
             <button
               class="btn btn-outline-secondary d-flex align-items-center justify-content-center"
               type="button"
