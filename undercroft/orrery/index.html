<!DOCTYPE html>
<html lang="en" data-theme="system">
  <head>
    <meta charset="utf-8" />
    <meta name="viewport" content="width=device-width, initial-scale=1" />
    <title>Undercroft Orrery</title>
    <script>
      (function () {
        const storageKey = "undercroft.workbench.theme";
        const THEMES = ["light", "system", "dark"];
        const prefersDark = () =>
          typeof window !== "undefined" &&
          window.matchMedia &&
          window.matchMedia("(prefers-color-scheme: dark)").matches;
        const resolveTheme = (preference) => {
          if (preference === "dark") return "dark";
          if (preference === "light") return "light";
          return prefersDark() ? "dark" : "light";
        };
        const apply = (value) => {
          const preference = THEMES.includes(value) ? value : "system";
          const resolved = resolveTheme(preference);
          const root = document.documentElement;
          const body = document.body;
          if (root) {
            root.dataset.themePreference = preference;
            root.dataset.theme = resolved;
            root.dataset.bsTheme = resolved;
            root.style.colorScheme = resolved;
          }
          if (body) {
            body.dataset.themePreference = preference;
            body.dataset.theme = resolved;
            body.dataset.bsTheme = resolved;
            body.style.colorScheme = resolved;
          }
          return preference;
        };
        try {
          const stored = localStorage.getItem(storageKey);
          apply(stored);
        } catch (error) {
          apply("system");
          console.warn("Unable to read theme preference", error);
        }
      })();
    </script>
    <link
      href="https://cdn.jsdelivr.net/npm/bootstrap@5.3.3/dist/css/bootstrap.min.css"
      rel="stylesheet"
      integrity="sha384-QWTKZyjpPEjISv5WaRU9OFeRpok6YctnYmDr5pNlyT2bRjXh0JMhjY6hW+ALEwIH"
      crossorigin="anonymous"
    />
    <link
      rel="stylesheet"
      href="https://unpkg.com/leaflet@1.9.4/dist/leaflet.css"
      integrity="sha256-p4NxAoJBhIIN+hmNHrzRCf9tD/miZyoHS5obTRR9BMY="
      crossorigin=""
    />
    <link rel="stylesheet" href="../common/css/shell.css" />
    <link rel="stylesheet" href="css/styles.css" />
  </head>
  <body class="bg-body text-body" data-undercroft-tool="orrery">
    <div id="orrery-map" class="orrery-map" role="img" aria-label="Orrery map viewport"></div>

    <div class="d-flex flex-column min-vh-100 workbench-app orrery-shell">
      <header class="workbench-header border-bottom bg-body-tertiary">
<<<<<<< HEAD
        <nav class="undercroft-tool-panel" data-undercroft-tool-nav aria-label="Undercroft tools"></nav>
        <div class="container-xl d-flex align-items-center gap-3 py-3">
=======
        <div class="container-xl d-flex align-items-center gap-3 py-3 workbench-header-content">
>>>>>>> a7d90c80
          <div class="d-flex align-items-center gap-3">
            <nav class="undercroft-tool-panel" data-undercroft-tool-nav aria-label="Undercroft tools"></nav>
            <button
              class="btn btn-outline-secondary d-flex align-items-center justify-content-center"
              type="button"
              data-pane-toggle="left"
              aria-label="Toggle palette pane"
            >
              <span class="iconify fs-5" data-icon="tabler:layout-sidebar-right" aria-hidden="true"></span>
              <span class="visually-hidden">Toggle palette pane</span>
            </button>
            <h1 class="h5 mb-0 d-flex align-items-center gap-2">
              <a href="index.html" class="fw-semibold text-decoration-none link-body-emphasis">Undercroft Orrery</a>
            </h1>
          </div>
          <div class="ms-auto d-flex align-items-center gap-3 flex-wrap">
            <div class="btn-group" role="group" aria-label="Theme toggle">
              <button class="btn btn-outline-primary" type="button" data-theme-option="light" aria-label="Use light theme">
                <span class="iconify fs-5" data-icon="tabler:sun" aria-hidden="true"></span>
                <span class="visually-hidden">Light theme</span>
              </button>
              <button class="btn btn-outline-primary" type="button" data-theme-option="system">System</button>
              <button class="btn btn-outline-primary" type="button" data-theme-option="dark" aria-label="Use dark theme">
                <span class="iconify fs-5" data-icon="tabler:moon" aria-hidden="true"></span>
                <span class="visually-hidden">Dark theme</span>
              </button>
            </div>
            <div data-auth-control class="d-flex">
              <button class="btn btn-outline-secondary" type="button">Login / Register</button>
            </div>
            <button
              class="btn btn-outline-secondary d-flex align-items-center justify-content-center"
              type="button"
              data-pane-toggle="right"
              aria-label="Toggle details pane"
            >
              <span class="iconify fs-5" data-icon="tabler:adjustments-horizontal" aria-hidden="true"></span>
              <span class="visually-hidden">Toggle details pane</span>
            </button>
          </div>
        </div>
      </header>

      <div class="d-flex flex-grow-1 workbench-shell">
        <aside
          class="border-end border-body-tertiary bg-body-tertiary shadow-theme flex-shrink-0 workbench-sidebar workbench-pane"
          data-pane="left"
          data-pane-collapsed-class="d-none"
          data-pane-expanded-class="d-flex"
          data-pane-initial="expanded"
        >
          <div class="workbench-pane-content d-flex flex-column gap-4 p-4 workbench-sticky-pane">
            <section class="d-flex flex-column gap-3">
              <div class="btn-toolbar justify-content-center" role="toolbar" aria-label="Orrery actions">
                <div class="btn-group" role="group">
                  <button
                    class="btn btn-outline-secondary p-2"
                    type="button"
                    data-action="undo-layout"
                    data-bs-toggle="tooltip"
                    data-bs-placement="bottom"
                    data-bs-title="Undo"
                    aria-label="Undo"
                  >
                    <span class="iconify fs-5" data-icon="tabler:arrow-back-up" aria-hidden="true"></span>
                    <span class="visually-hidden">Undo</span>
                  </button>
                  <button
                    class="btn btn-outline-secondary p-2"
                    type="button"
                    data-action="redo-layout"
                    data-bs-toggle="tooltip"
                    data-bs-placement="bottom"
                    data-bs-title="Redo"
                    aria-label="Redo"
                  >
                    <span class="iconify fs-5" data-icon="tabler:arrow-forward-up" aria-hidden="true"></span>
                    <span class="visually-hidden">Redo</span>
                  </button>
                  <button
                    class="btn btn-outline-secondary p-2"
                    type="button"
                    data-action="import-layout"
                    data-bs-toggle="tooltip"
                    data-bs-placement="bottom"
                    data-bs-title="Import"
                    aria-label="Import"
                  >
                    <span class="iconify fs-5" data-icon="tabler:upload" aria-hidden="true"></span>
                    <span class="visually-hidden">Import</span>
                  </button>
                  <button
                    class="btn btn-outline-secondary p-2"
                    type="button"
                    data-action="export-layout"
                    data-bs-toggle="tooltip"
                    data-bs-placement="bottom"
                    data-bs-title="Export"
                    aria-label="Export"
                  >
                    <span class="iconify fs-5" data-icon="tabler:download" aria-hidden="true"></span>
                    <span class="visually-hidden">Export</span>
                  </button>
                  <button
                    class="btn btn-outline-secondary p-2"
                    type="button"
                    data-action="save-layout"
                    data-bs-toggle="tooltip"
                    data-bs-placement="bottom"
                    data-bs-title="Save"
                    aria-label="Save"
                  >
                    <span class="iconify fs-5" data-icon="tabler:device-floppy" aria-hidden="true"></span>
                    <span class="visually-hidden">Save</span>
                  </button>
                </div>
              </div>
            </section>

            <section class="d-flex flex-column gap-3">
              <h2 class="h6 text-uppercase fw-semibold text-body-secondary mb-0">Add Layers</h2>
              <div class="btn-group w-100" role="group" aria-label="Add layer">
                <button
                  class="btn btn-outline-primary"
                  type="button"
                  data-add-layer="vector"
                  data-bs-toggle="tooltip"
                  data-bs-title="Add vector layer"
                >
                  <span class="iconify" data-icon="tabler:vector" aria-hidden="true"></span>
                  <span class="visually-hidden">Add vector layer</span>
                </button>
                <button
                  class="btn btn-outline-primary"
                  type="button"
                  data-add-layer="grid"
                  data-bs-toggle="tooltip"
                  data-bs-title="Add grid layer"
                >
                  <span class="iconify" data-icon="tabler:grid-dots" aria-hidden="true"></span>
                  <span class="visually-hidden">Add grid layer</span>
                </button>
                <button
                  class="btn btn-outline-primary"
                  type="button"
                  data-add-layer="raster"
                  data-bs-toggle="tooltip"
                  data-bs-title="Add raster layer"
                >
                  <span class="iconify" data-icon="tabler:photo" aria-hidden="true"></span>
                  <span class="visually-hidden">Add raster layer</span>
                </button>
                <button
                  class="btn btn-outline-primary"
                  type="button"
                  data-add-layer="marker"
                  data-bs-toggle="tooltip"
                  data-bs-title="Add marker layer"
                >
                  <span class="iconify" data-icon="tabler:map-pin" aria-hidden="true"></span>
                  <span class="visually-hidden">Add marker layer</span>
                </button>
                <button
                  class="btn btn-outline-secondary"
                  type="button"
                  data-add-group
                  data-bs-toggle="tooltip"
                  data-bs-title="Add group"
                >
                  <span class="iconify" data-icon="tabler:folder" aria-hidden="true"></span>
                  <span class="visually-hidden">Add group</span>
                </button>
              </div>
            </section>

            <section class="d-flex flex-column gap-3">
              <h2 class="h6 text-uppercase fw-semibold text-body-secondary mb-0">Layers</h2>
              <div class="list-group orrery-pane-list" data-layer-list></div>
            </section>

            <section class="d-flex flex-column gap-3">
              <h2 class="h6 text-uppercase fw-semibold text-body-secondary mb-0">Groups</h2>
              <div class="list-group orrery-pane-list" data-group-list></div>
            </section>

            <section class="pane-card mt-auto" data-json-section id="orrery-json">
              <button
                class="btn btn-link w-100 d-flex justify-content-between align-items-center text-decoration-none px-0 py-1"
                type="button"
                data-bs-toggle="collapse"
                data-bs-target="#orrery-json-preview"
                aria-expanded="false"
                aria-controls="orrery-json-preview"
              >
                <span class="text-uppercase fs-6 fw-semibold text-body-secondary">JSON Preview</span>
                <span class="badge text-bg-secondary" data-json-size>0 B</span>
              </button>
              <div class="collapse" id="orrery-json-preview">
                <div class="bg-body p-2 mt-2">
                  <pre class="text-body-secondary small mb-0 orrery-json-preview" data-json-preview>{}</pre>
                </div>
              </div>
            </section>
          </div>
        </aside>

        <main class="flex-grow-1 position-relative workbench-main" data-map-main>
          <div class="orrery-floating-panel shadow-theme" data-view-panel>
            <div class="d-flex align-items-center gap-2 orrery-view-handle" data-view-handle>
              <div class="btn-group btn-group-sm" role="group" aria-label="Map zoom controls">
                <button class="btn btn-outline-secondary" type="button" data-zoom-out>
                  <span class="iconify" data-icon="tabler:zoom-out" aria-hidden="true"></span>
                  <span class="visually-hidden">Zoom out</span>
                </button>
                <button class="btn btn-outline-secondary" type="button" data-zoom-reset>Reset</button>
                <button class="btn btn-outline-secondary" type="button" data-zoom-in>
                  <span class="iconify" data-icon="tabler:zoom-in" aria-hidden="true"></span>
                  <span class="visually-hidden">Zoom in</span>
                </button>
              </div>
              <button class="btn btn-outline-secondary btn-sm" type="button" data-view-toggle aria-expanded="false">
                <span class="iconify" data-icon="tabler:chevron-left" aria-hidden="true"></span>
                <span class="visually-hidden">Expand view details</span>
              </button>
            </div>
            <div class="orrery-view-details mt-2 d-none" data-view-details>
              <dl class="mb-0 small">
                <div class="d-flex justify-content-between">
                  <dt>Mode</dt>
                  <dd class="mb-0" data-view-mode></dd>
                </div>
                <div class="d-flex justify-content-between">
                  <dt>Zoom</dt>
                  <dd class="mb-0" data-view-zoom></dd>
                </div>
                <div class="d-flex justify-content-between">
                  <dt>Center</dt>
                  <dd class="mb-0" data-view-center></dd>
                </div>
                <div class="d-flex justify-content-between">
                  <dt>Pan</dt>
                  <dd class="mb-0" data-view-pan></dd>
                </div>
              </dl>
            </div>
          </div>
        </main>

        <aside
          class="border-start border-body-tertiary bg-body-tertiary shadow-theme flex-shrink-0 workbench-sidebar workbench-pane"
          data-pane="right"
          data-pane-collapsed-class="d-none"
          data-pane-expanded-class="d-flex"
          data-pane-initial="expanded"
        >
          <div class="workbench-pane-content d-flex flex-column gap-4 p-4 workbench-sticky-pane">
            <section class="d-flex flex-column gap-3">
              <div class="d-flex align-items-center justify-content-between">
                <h2 class="h6 text-uppercase fw-semibold text-body-secondary mb-0">Base Map</h2>
                <button
                  class="btn btn-outline-secondary btn-sm d-inline-flex align-items-center justify-content-center collapsible-toggle"
                  type="button"
                  data-base-map-toggle
                  aria-expanded="true"
                >
                  <span class="iconify" data-icon="tabler:chevron-down" aria-hidden="true"></span>
                  <span class="visually-hidden" data-base-map-toggle-label>Collapse base map</span>
                </button>
              </div>
              <div class="d-flex flex-column gap-3" data-base-map-panel>
                <div class="btn-group" role="group" aria-label="Base map type">
                  <input
                    type="radio"
                    class="btn-check"
                    name="base-map-type"
                    id="base-map-tile"
                    value="tile"
                    data-base-map-option
                    autocomplete="off"
                    checked
                  />
                  <label class="btn btn-outline-secondary" for="base-map-tile">Tile</label>

                  <input
                    type="radio"
                    class="btn-check"
                    name="base-map-type"
                    id="base-map-image"
                    value="image"
                    data-base-map-option
                    autocomplete="off"
                  />
                  <label class="btn btn-outline-secondary" for="base-map-image">Image</label>

                  <input
                    type="radio"
                    class="btn-check"
                    name="base-map-type"
                    id="base-map-canvas"
                    value="canvas"
                    data-base-map-option
                    autocomplete="off"
                  />
                  <label class="btn btn-outline-secondary" for="base-map-canvas">Canvas</label>
                </div>

                <div class="d-flex flex-column gap-2" data-base-map-settings="tile">
                  <label class="form-label mb-0" for="base-map-tile-provider">Tile Provider</label>
                  <input
                    class="form-control form-control-sm orrery-provider-input"
                    type="text"
                    id="base-map-tile-provider"
                    value="https://{s}.tile.openstreetmap.org/{z}/{x}/{y}.png"
                    readonly
                  />
                </div>

                <div class="d-flex flex-column gap-2" data-base-map-settings="image">
                  <label class="form-label mb-0" for="base-map-image-src">Image URL</label>
                  <input class="form-control" type="text" id="base-map-image-src" data-base-map-image-src />
                  <div class="d-flex gap-2">
                    <input
                      class="form-control"
                      type="number"
                      min="200"
                      step="50"
                      id="base-map-image-width"
                      data-base-map-image-width
                      placeholder="Width"
                    />
                    <input
                      class="form-control"
                      type="number"
                      min="200"
                      step="50"
                      id="base-map-image-height"
                      data-base-map-image-height
                      placeholder="Height"
                    />
                  </div>
                </div>

                <div class="d-flex flex-column gap-2" data-base-map-settings="canvas">
                  <label class="form-label mb-0" for="base-map-canvas-background">Canvas Background</label>
                  <input
                    class="form-control form-control-color"
                    type="color"
                    id="base-map-canvas-background"
                    data-base-map-canvas-background
                  />
                </div>
              </div>
            </section>

            <section class="d-flex flex-column gap-3">
              <div class="d-flex align-items-center justify-content-between">
                <h2 class="h6 text-uppercase fw-semibold text-body-secondary mb-0">Selection</h2>
                <button
                  class="btn btn-outline-secondary btn-sm d-inline-flex align-items-center justify-content-center collapsible-toggle"
                  type="button"
                  data-selection-toggle
                  aria-expanded="false"
                >
                  <span class="iconify" data-icon="tabler:chevron-right" aria-hidden="true"></span>
                  <span class="visually-hidden" data-selection-toggle-label>Expand selection</span>
                </button>
              </div>
              <div class="d-flex flex-column gap-3" data-selection-panel>
                <div class="pane-card">
                  <div class="d-flex justify-content-between align-items-start mb-2">
                    <div>
                      <div class="h6 mb-0" data-selection-title>No selection</div>
                    </div>
                    <span class="badge text-bg-secondary text-uppercase" data-selection-type>None</span>
                  </div>
                  <div class="small text-body-secondary" data-selection-details>Select a layer or group to inspect it.</div>
                </div>
                <div class="d-flex flex-column gap-3" data-selection-editor></div>
              </div>
              <div class="d-flex flex-column gap-3" data-selection-editor></div>
            </section>
          </div>
        </aside>
      </div>
    </div>

    <div class="status-root" data-status-root></div>

    <script src="https://cdn.jsdelivr.net/npm/@iconify/iconify@3.1.1/dist/iconify.min.js"></script>
    <script
      src="https://cdn.jsdelivr.net/npm/bootstrap@5.3.3/dist/js/bootstrap.bundle.min.js"
      integrity="sha384-YvpcrYf0tY3lHB60NNkmXc5s9fDVZLESaAA55NDzOxhy9GkcIdslK1eN7N6jIeHz"
      crossorigin="anonymous"
    ></script>
    <script
      src="https://unpkg.com/leaflet@1.9.4/dist/leaflet.js"
      integrity="sha256-20nQCchB9co0qIjJZRGuk2/Z9VM+kNiyxNV1lvTlZBo="
      crossorigin=""
    ></script>
    <script type="module" src="js/app.js"></script>
  </body>
</html><|MERGE_RESOLUTION|>--- conflicted
+++ resolved
@@ -65,12 +65,8 @@
 
     <div class="d-flex flex-column min-vh-100 workbench-app orrery-shell">
       <header class="workbench-header border-bottom bg-body-tertiary">
-<<<<<<< HEAD
         <nav class="undercroft-tool-panel" data-undercroft-tool-nav aria-label="Undercroft tools"></nav>
         <div class="container-xl d-flex align-items-center gap-3 py-3">
-=======
-        <div class="container-xl d-flex align-items-center gap-3 py-3 workbench-header-content">
->>>>>>> a7d90c80
           <div class="d-flex align-items-center gap-3">
             <nav class="undercroft-tool-panel" data-undercroft-tool-nav aria-label="Undercroft tools"></nav>
             <button
