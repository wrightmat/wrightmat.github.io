<!DOCTYPE html>
<html lang="en" data-theme="system">
  <head>
    <meta charset="utf-8" />
    <meta name="viewport" content="width=device-width, initial-scale=1" />
    <title>Undercroft Workbench – Admin</title>
    <script>
      (function () {
        const storageKey = "undercroft.workbench.theme";
        const THEMES = ["light", "system", "dark"];
        const prefersDark = () =>
          typeof window !== "undefined" &&
          window.matchMedia &&
          window.matchMedia("(prefers-color-scheme: dark)").matches;
        const resolveTheme = (preference) => {
          if (preference === "dark") return "dark";
          if (preference === "light") return "light";
          return prefersDark() ? "dark" : "light";
        };
        const apply = (value) => {
          const preference = THEMES.includes(value) ? value : "system";
          const resolved = resolveTheme(preference);
          const root = document.documentElement;
          const body = document.body;
          if (root) {
            root.dataset.themePreference = preference;
            root.dataset.theme = resolved;
            root.dataset.bsTheme = resolved;
            root.style.colorScheme = resolved;
          }
          if (body) {
            body.dataset.themePreference = preference;
            body.dataset.theme = resolved;
            body.dataset.bsTheme = resolved;
            body.style.colorScheme = resolved;
          }
          return preference;
        };
        try {
          const stored = localStorage.getItem(storageKey);
          apply(stored);
        } catch (error) {
          apply("system");
          console.warn("Unable to read theme preference", error);
        }
      })();
    </script>
    <link
      href="https://cdn.jsdelivr.net/npm/bootstrap@5.3.3/dist/css/bootstrap.min.css"
      rel="stylesheet"
      integrity="sha384-QWTKZyjpPEjISv5WaRU9OFeRpok6YctnYmDr5pNlyT2bRjXh0JMhjY6hW+ALEwIH"
      crossorigin="anonymous"
    />
    <link rel="stylesheet" href="../common/css/shell.css" />
    <link rel="stylesheet" href="css/styles.css" />
  </head>
  <body class="bg-body text-body" data-undercroft-tool="admin">
    <div class="d-flex flex-column min-vh-100">
<<<<<<< HEAD
      <header class="workbench-header border-bottom bg-body-tertiary">
        <nav class="undercroft-tool-panel" data-undercroft-tool-nav aria-label="Undercroft tools"></nav>
        <div class="container-xl d-flex align-items-center gap-3 py-3">
=======
      <header class="border-bottom bg-body-tertiary">
        <div class="container-xl d-flex align-items-center gap-3 py-3 workbench-header-content">
>>>>>>> a7d90c80
          <div class="d-flex align-items-center gap-3">
            <nav class="undercroft-tool-panel" data-undercroft-tool-nav aria-label="Undercroft tools"></nav>
            <button
              class="btn btn-outline-secondary d-flex align-items-center justify-content-center"
              type="button"
              data-pane-toggle="left"
              aria-label="Toggle navigation pane"
            >
              <span class="iconify fs-5" data-icon="tabler:layout-sidebar-right" aria-hidden="true"></span>
              <span class="visually-hidden">Toggle navigation pane</span>
            </button>
            <h1 class="h5 mb-0 d-flex align-items-center gap-2">
              <a href="index.html" class="fw-semibold text-decoration-none link-body-emphasis">Undercroft Workbench</a>
              <span class="badge text-bg-secondary">Admin</span>
            </h1>
          </div>
          <div class="ms-auto d-flex align-items-center gap-3 flex-wrap">
            <div class="btn-group" role="group" aria-label="Theme toggle">
              <button class="btn btn-outline-primary" type="button" data-theme-option="light" aria-label="Use light theme">
                <span class="iconify fs-5" data-icon="tabler:sun" aria-hidden="true"></span>
                <span class="visually-hidden">Light theme</span>
              </button>
              <button class="btn btn-outline-primary" type="button" data-theme-option="system">System</button>
              <button class="btn btn-outline-primary" type="button" data-theme-option="dark" aria-label="Use dark theme">
                <span class="iconify fs-5" data-icon="tabler:moon" aria-hidden="true"></span>
                <span class="visually-hidden">Dark theme</span>
              </button>
            </div>
            <div data-auth-control class="d-flex">
              <button class="btn btn-outline-secondary" type="button">Login / Register</button>
            </div>
            <button
              class="btn btn-outline-secondary d-flex align-items-center justify-content-center"
              type="button"
              data-pane-toggle="right"
              aria-label="Toggle details pane"
            >
              <span class="iconify fs-5" data-icon="tabler:adjustments-horizontal" aria-hidden="true"></span>
              <span class="visually-hidden">Toggle details pane</span>
            </button>
          </div>
        </div>
      </header>
      <div class="d-flex flex-grow-1 overflow-hidden">
        <aside
          class="d-none flex-column gap-4 border-end border-body-tertiary bg-body-tertiary p-4 shadow-theme flex-shrink-0 workbench-sidebar"
          data-pane="left"
          data-pane-collapsed-class="d-none"
          data-pane-expanded-class="d-flex"
          data-pane-initial="collapsed"
        >
          <h2 class="text-uppercase fs-6 fw-semibold text-body-secondary">Quick Links</h2>
          <nav class="nav nav-pills flex-column gap-2">
            <a class="nav-link text-start link-body-emphasis" href="index.html">Home</a>
            <a class="nav-link text-start link-body-emphasis" href="system.html">System Editor</a>
            <a class="nav-link text-start link-body-emphasis" href="template.html">Template Builder</a>
            <a class="nav-link text-start link-body-emphasis" href="character.html">Character Sheet</a>
          </nav>
        </aside>
        <main class="workbench-main flex-grow-1 bg-body-secondary py-4">
          <section class="container-xl d-flex flex-column gap-4">
            <div class="card border-0 shadow-theme" data-admin-panel hidden>
              <div class="card-body d-flex flex-column gap-4">
                <div>
                  <h2 class="card-title h4 mb-1 d-flex align-items-center gap-2">
                    <span>Account management</span>
                    <span class="align-middle" data-help-topic="accounts.roles" data-help-insert="replace"></span>
                  </h2>
                  <p class="text-body-secondary mb-0">
                    Update your account details and, if you have administrator access, manage other users.
                  </p>
                </div>
                <ul class="nav nav-tabs" data-admin-tabs role="tablist">
                  <li class="nav-item" role="presentation">
                    <button
                      class="nav-link active"
                      id="admin-tab-settings"
                      type="button"
                      data-admin-tab="settings"
                      role="tab"
                    >
                      Account settings
                    </button>
                  </li>
                  <li class="nav-item" role="presentation">
                    <button
                      class="nav-link"
                      id="admin-tab-owned"
                      type="button"
                      data-admin-tab="owned"
                      role="tab"
                    >
                      Owned content
                    </button>
                  </li>
                  <li class="nav-item" role="presentation">
                    <button
                      class="nav-link"
                      id="admin-tab-groups"
                      type="button"
                      data-admin-tab="groups"
                      role="tab"
                    >
                      Groups
                    </button>
                  </li>
                  <li class="nav-item" role="presentation" data-admin-users-tab>
                    <button
                      class="nav-link"
                      id="admin-tab-users"
                      type="button"
                      data-admin-tab="users"
                      role="tab"
                    >
                      User permissions
                    </button>
                  </li>
                </ul>
                <div class="tab-content" data-admin-tab-panels>
                  <div class="tab-pane fade show active" id="admin-panel-settings" data-admin-tab-panel="settings" role="tabpanel">
                    <div class="row g-4">
                      <div class="col-12 col-lg-6">
                        <div class="d-flex flex-column gap-3">
                          <div>
                            <h3 class="h5 mb-1">Email address</h3>
                            <p class="text-body-secondary mb-0">Update the email we use for notifications.</p>
                          </div>
                          <form class="d-flex flex-column gap-3" data-admin-email-form>
                            <div>
                              <label class="form-label" for="admin-settings-email">New email address</label>
                              <input
                                class="form-control"
                                id="admin-settings-email"
                                type="email"
                                name="email"
                                autocomplete="email"
                                required
                              />
                            </div>
                            <div>
                              <label class="form-label" for="admin-settings-email-password">Current password</label>
                              <input
                                class="form-control"
                                id="admin-settings-email-password"
                                type="password"
                                name="password"
                                autocomplete="current-password"
                                required
                              />
                            </div>
                            <div class="text-danger small" data-admin-email-error></div>
                            <div>
                              <button class="btn btn-primary" type="submit">Update email</button>
                            </div>
                          </form>
                        </div>
                      </div>
                      <div class="col-12 col-lg-6">
                        <div class="d-flex flex-column gap-3">
                          <div>
                            <h3 class="h5 mb-1">Password</h3>
                            <p class="text-body-secondary mb-0">Choose a strong password with at least 8 characters.</p>
                          </div>
                          <form class="d-flex flex-column gap-3" data-admin-password-form>
                            <div>
                              <label class="form-label" for="admin-settings-password-current">Current password</label>
                              <input
                                class="form-control"
                                id="admin-settings-password-current"
                                type="password"
                                name="current_password"
                                autocomplete="current-password"
                                required
                              />
                            </div>
                            <div>
                              <label class="form-label" for="admin-settings-password-new">New password</label>
                              <input
                                class="form-control"
                                id="admin-settings-password-new"
                                type="password"
                                name="new_password"
                                autocomplete="new-password"
                                required
                                minlength="8"
                              />
                            </div>
                            <div>
                              <label class="form-label" for="admin-settings-password-confirm">Confirm new password</label>
                              <input
                                class="form-control"
                                id="admin-settings-password-confirm"
                                type="password"
                                name="confirm_password"
                                autocomplete="new-password"
                                required
                                minlength="8"
                              />
                            </div>
                            <div class="text-danger small" data-admin-password-error></div>
                            <div>
                              <button class="btn btn-primary" type="submit">Change password</button>
                            </div>
                          </form>
                        </div>
                      </div>
                    </div>
                  </div>
                  <div class="tab-pane fade" id="admin-panel-owned" data-admin-tab-panel="owned" role="tabpanel" hidden>
                    <div class="d-flex flex-column gap-3">
                      <div class="d-flex flex-column flex-lg-row align-items-lg-center justify-content-between gap-3">
                        <div>
                          <h3 class="h5 mb-1">Owned content</h3>
                          <p class="text-body-secondary mb-0">
                            Review and share the systems, templates, and characters saved to your account.
                          </p>
                        </div>
                        <div class="d-flex align-items-center gap-2 d-none" data-admin-owned-filter>
                          <label class="form-label mb-0" for="admin-owned-user">Viewing</label>
                          <select class="form-select form-select-sm" id="admin-owned-user" data-admin-owned-user></select>
                        </div>
                      </div>
                      <div class="text-body-secondary small" data-admin-owned-summary></div>
                      <div class="alert alert-secondary mb-0" data-admin-owned-empty hidden>
                        Sign in to see your saved content.
                      </div>
                      <div class="table-responsive" data-admin-owned-table hidden>
                        <table class="table align-middle mb-0">
                          <thead>
                            <tr>
                              <th scope="col" data-admin-owned-sort="name" role="button" tabindex="0" aria-sort="none">Name</th>
                              <th scope="col" data-admin-owned-sort="type" role="button" tabindex="0" aria-sort="none">Type</th>
                              <th scope="col" data-admin-owned-sort="created_at" role="button" tabindex="0" aria-sort="none">Created</th>
                              <th scope="col" data-admin-owned-sort="last_accessed_at" role="button" tabindex="0" aria-sort="none">Last accessed</th>
                              <th scope="col">Share</th>
                              <th scope="col" class="text-end" data-admin-owned-sort="owner" role="button" tabindex="0" aria-sort="none">Owner / Actions</th>
                            </tr>
                          </thead>
                          <tbody data-admin-owned-rows>
                            <tr>
                              <td colspan="6" class="text-center py-4 text-body-secondary">Loading content…</td>
                            </tr>
                          </tbody>
                        </table>
                      </div>
                      <div class="card border-0 shadow-theme" data-admin-groups-panel hidden>
                        <div class="card-body d-flex flex-column gap-3">
                          <div class="d-flex flex-column flex-lg-row align-items-lg-center justify-content-between gap-3">
                            <div>
                              <h4 class="h6 mb-1">Campaign groups</h4>
                              <p class="text-body-secondary mb-0">Bundle characters together and share a single selection link.</p>
                            </div>
                            <div>
                              <button class="btn btn-outline-primary btn-sm" type="button" data-admin-group-create>New group</button>
                            </div>
                          </div>
                          <div class="alert alert-secondary mb-0" data-admin-groups-empty hidden>No groups yet.</div>
                          <div class="d-flex flex-column gap-3" data-admin-groups-list></div>
                        </div>
                      </div>
                    </div>
                  </div>
                  <div class="tab-pane fade" id="admin-panel-groups" data-admin-tab-panel="groups" role="tabpanel">
                    <div class="d-flex flex-column gap-3">
                      <div class="d-flex flex-column flex-lg-row align-items-lg-center justify-content-between gap-3">
                        <div>
                          <h3 class="h5 mb-1">Campaign groups</h3>
                          <p class="text-body-secondary mb-0">Bundle characters together and share a single selection link.</p>
                        </div>
                        <div>
                          <button class="btn btn-outline-primary btn-sm" type="button" data-admin-group-create>New group</button>
                        </div>
                      </div>
                      <div class="alert alert-secondary mb-0" data-admin-groups-empty hidden>
                        No groups yet. Create one to start organizing characters.
                      </div>
                      <div class="table-responsive" data-admin-groups-table hidden>
                        <table class="table align-middle mb-0">
                          <thead>
                            <tr>
                              <th scope="col">Group</th>
                              <th scope="col">Members</th>
                              <th scope="col">Share link</th>
                              <th scope="col" class="text-end">Actions</th>
                            </tr>
                          </thead>
                          <tbody data-admin-groups-rows>
                            <tr>
                              <td colspan="4" class="text-center py-4 text-body-secondary">Loading groups…</td>
                            </tr>
                          </tbody>
                        </table>
                      </div>
                    </div>
                  </div>
                  <div class="tab-pane fade" id="admin-panel-groups" data-admin-tab-panel="groups" role="tabpanel">
                    <div class="d-flex flex-column gap-3">
                      <div class="d-flex flex-column flex-lg-row align-items-lg-center justify-content-between gap-3">
                        <div>
                          <h3 class="h5 mb-1">Campaign groups</h3>
                          <p class="text-body-secondary mb-0">Bundle characters together and share a single selection link.</p>
                        </div>
                        <div>
                          <button class="btn btn-outline-primary btn-sm" type="button" data-admin-group-create>New group</button>
                        </div>
                      </div>
                      <div class="text-body-secondary small" data-admin-groups-message hidden></div>
                      <div class="table-responsive" data-admin-groups-table hidden>
                        <table class="table align-middle mb-0">
                          <thead>
                            <tr>
                              <th scope="col">Group</th>
                              <th scope="col">Members</th>
                              <th scope="col">Share link</th>
                              <th scope="col" class="text-end">Actions</th>
                            </tr>
                          </thead>
                          <tbody data-admin-groups-rows>
                            <tr>
                              <td colspan="4" class="text-center py-4 text-body-secondary">Loading groups…</td>
                            </tr>
                          </tbody>
                        </table>
                      </div>
                    </div>
                  </div>
                  <div class="tab-pane fade" id="admin-panel-groups" data-admin-tab-panel="groups" role="tabpanel">
                    <div class="d-flex flex-column gap-3">
                      <div class="d-flex flex-column flex-lg-row align-items-lg-center justify-content-between gap-3">
                        <div>
                          <h3 class="h5 mb-1">Campaign groups</h3>
                          <p class="text-body-secondary mb-0">Bundle characters together and share a single selection link.</p>
                        </div>
                        <div>
                          <button class="btn btn-outline-primary btn-sm" type="button" data-admin-group-create>New group</button>
                        </div>
                      </div>
                      <div class="text-body-secondary small" data-admin-groups-message hidden></div>
                      <div class="table-responsive" data-admin-groups-table hidden>
                        <table class="table align-middle mb-0">
                          <thead>
                            <tr>
                              <th scope="col">Group</th>
                              <th scope="col">Members</th>
                              <th scope="col">Share link</th>
                              <th scope="col" class="text-end">Actions</th>
                            </tr>
                          </thead>
                          <tbody data-admin-groups-rows>
                            <tr>
                              <td colspan="4" class="text-center py-4 text-body-secondary">Loading groups…</td>
                            </tr>
                          </tbody>
                        </table>
                      </div>
                    </div>
                  </div>
                  <div class="tab-pane fade" id="admin-panel-groups" data-admin-tab-panel="groups" role="tabpanel">
                    <div class="d-flex flex-column gap-3">
                      <div class="d-flex flex-column flex-lg-row align-items-lg-center justify-content-between gap-3">
                        <div>
                          <h3 class="h5 mb-1">Campaign groups</h3>
                          <p class="text-body-secondary mb-0">Bundle characters together and share a single selection link.</p>
                        </div>
                        <div>
                          <button class="btn btn-outline-primary btn-sm" type="button" data-admin-group-create>New group</button>
                        </div>
                      </div>
                      <div class="text-body-secondary small" data-admin-groups-message hidden></div>
                      <div class="table-responsive" data-admin-groups-table hidden>
                        <table class="table align-middle mb-0">
                          <thead>
                            <tr>
                              <th scope="col">Group</th>
                              <th scope="col">Members</th>
                              <th scope="col">Share link</th>
                              <th scope="col" class="text-end">Actions</th>
                            </tr>
                          </thead>
                          <tbody data-admin-groups-rows>
                            <tr>
                              <td colspan="4" class="text-center py-4 text-body-secondary">Loading groups…</td>
                            </tr>
                          </tbody>
                        </table>
                      </div>
                    </div>
                  </div>
                  <div class="tab-pane fade" id="admin-panel-groups" data-admin-tab-panel="groups" role="tabpanel">
                    <div class="d-flex flex-column gap-3">
                      <div class="d-flex flex-column flex-lg-row align-items-lg-center justify-content-between gap-3">
                        <div>
                          <h3 class="h5 mb-1">Campaign groups</h3>
                          <p class="text-body-secondary mb-0">Bundle characters together and share a single selection link.</p>
                        </div>
                        <div>
                          <button class="btn btn-outline-primary btn-sm" type="button" data-admin-group-create>New group</button>
                        </div>
                      </div>
                      <div class="text-body-secondary small" data-admin-groups-message hidden></div>
                      <div class="table-responsive" data-admin-groups-table hidden>
                        <table class="table align-middle mb-0">
                          <thead>
                            <tr>
                              <th scope="col">Group</th>
                              <th scope="col">Members</th>
                              <th scope="col">Share link</th>
                              <th scope="col" class="text-end">Actions</th>
                            </tr>
                          </thead>
                          <tbody data-admin-groups-rows>
                            <tr>
                              <td colspan="4" class="text-center py-4 text-body-secondary">Loading groups…</td>
                            </tr>
                          </tbody>
                        </table>
                      </div>
                    </div>
                  </div>
                  <div class="tab-pane fade" id="admin-panel-groups" data-admin-tab-panel="groups" role="tabpanel">
                    <div class="d-flex flex-column gap-3">
                      <div class="d-flex flex-column flex-lg-row align-items-lg-center justify-content-between gap-3">
                        <div>
                          <h3 class="h5 mb-1">Campaign groups</h3>
                          <p class="text-body-secondary mb-0">Bundle characters together and share a single selection link.</p>
                        </div>
                        <div>
                          <button class="btn btn-outline-primary btn-sm" type="button" data-admin-group-create>New group</button>
                        </div>
                      </div>
                      <div class="text-body-secondary small" data-admin-groups-message hidden></div>
                      <div class="table-responsive" data-admin-groups-table hidden>
                        <table class="table align-middle mb-0">
                          <thead>
                            <tr>
                              <th scope="col">Group</th>
                              <th scope="col">Members</th>
                              <th scope="col">Share link</th>
                              <th scope="col" class="text-end">Actions</th>
                            </tr>
                          </thead>
                          <tbody data-admin-groups-rows>
                            <tr>
                              <td colspan="4" class="text-center py-4 text-body-secondary">Loading groups…</td>
                            </tr>
                          </tbody>
                        </table>
                      </div>
                    </div>
                  </div>
                  <div class="tab-pane fade" id="admin-panel-groups" data-admin-tab-panel="groups" role="tabpanel">
                    <div class="d-flex flex-column gap-3">
                      <div class="d-flex flex-column flex-lg-row align-items-lg-center justify-content-between gap-3">
                        <div>
                          <h3 class="h5 mb-1">Campaign groups</h3>
                          <p class="text-body-secondary mb-0">Bundle characters together and share a single selection link.</p>
                        </div>
                        <div>
                          <button class="btn btn-outline-primary btn-sm" type="button" data-admin-group-create>New group</button>
                        </div>
                      </div>
                      <div class="text-body-secondary small" data-admin-groups-message hidden></div>
                      <div class="table-responsive" data-admin-groups-table hidden>
                        <table class="table align-middle mb-0">
                          <thead>
                            <tr>
                              <th scope="col">Group</th>
                              <th scope="col">Members</th>
                              <th scope="col">Share link</th>
                              <th scope="col" class="text-end">Actions</th>
                            </tr>
                          </thead>
                          <tbody data-admin-groups-rows>
                            <tr>
                              <td colspan="4" class="text-center py-4 text-body-secondary">Loading groups…</td>
                            </tr>
                          </tbody>
                        </table>
                      </div>
                    </div>
                  </div>
                  <div class="tab-pane fade" id="admin-panel-groups" data-admin-tab-panel="groups" role="tabpanel">
                    <div class="d-flex flex-column gap-3">
                      <div class="d-flex flex-column flex-lg-row align-items-lg-center justify-content-between gap-3">
                        <div>
                          <h3 class="h5 mb-1">Campaign groups</h3>
                          <p class="text-body-secondary mb-0">Bundle characters together and share a single selection link.</p>
                        </div>
                        <div>
                          <button class="btn btn-outline-primary btn-sm" type="button" data-admin-group-create>New group</button>
                        </div>
                      </div>
                      <div class="text-body-secondary small" data-admin-groups-message hidden></div>
                      <div class="table-responsive" data-admin-groups-table hidden>
                        <table class="table align-middle mb-0">
                          <thead>
                            <tr>
                              <th scope="col">Group</th>
                              <th scope="col">Members</th>
                              <th scope="col">Share link</th>
                              <th scope="col" class="text-end">Actions</th>
                            </tr>
                          </thead>
                          <tbody data-admin-groups-rows>
                            <tr>
                              <td colspan="4" class="text-center py-4 text-body-secondary">Loading groups…</td>
                            </tr>
                          </tbody>
                        </table>
                      </div>
                    </div>
                  </div>
                  <div class="tab-pane fade" id="admin-panel-users" data-admin-tab-panel="users" role="tabpanel">
                    <div class="table-responsive" data-admin-table-wrapper>
                      <table class="table align-middle mb-0">
                        <thead>
                          <tr>
                            <th scope="col" data-admin-users-sort="username" role="button" tabindex="0" aria-sort="none">Username</th>
                            <th scope="col" data-admin-users-sort="email" role="button" tabindex="0" aria-sort="none">Email</th>
                            <th scope="col" data-admin-users-sort="last_activity" role="button" tabindex="0" aria-sort="none">Last activity</th>
                            <th scope="col" class="text-end" data-admin-users-sort="tier" role="button" tabindex="0" aria-sort="none">Access</th>
                          </tr>
                        </thead>
                        <tbody data-admin-users>
                          <tr data-admin-loading>
                            <td colspan="4" class="text-center py-4 text-body-secondary">Loading users…</td>
                          </tr>
                        </tbody>
                      </table>
                    </div>
                  </div>
                </div>
              </div>
            </div>
            <div class="card border-0 shadow-theme" data-admin-gate>
              <div class="card-body d-flex flex-column gap-3">
                <h2 class="card-title h4 mb-0">Sign in to manage your account</h2>
                <p class="text-body-secondary mb-0">
                  Sign in to update your settings. Administrators can also adjust user permissions from this page. The default
                  administrator credentials are <code>admin / admin</code>.
                </p>
                <div>
                  <button class="btn btn-primary" type="button" data-admin-open-login>Open login</button>
                </div>
              </div>
            </div>
          </section>
        </main>
        <aside
          class="d-none flex-column gap-4 border-start border-body-tertiary bg-body-tertiary p-4 shadow-theme flex-shrink-0 workbench-sidebar-lg"
          data-pane="right"
          data-pane-collapsed-class="d-none"
          data-pane-expanded-class="d-flex"
          data-pane-initial="collapsed"
        >
          <div>
            <h2 class="text-uppercase fs-6 fw-semibold text-body-secondary">Guidance</h2>
            <p class="fs-6 text-body-secondary mb-0">
              Keep admin access limited. Elevate trusted players to the appropriate tier and leave others on Free access.
            </p>
          </div>
        </aside>
      </div>
    </div>
    <div
      class="modal fade"
      id="admin-share-modal"
      tabindex="-1"
      aria-hidden="true"
      data-admin-share-modal
    >
      <div class="modal-dialog modal-lg modal-dialog-scrollable">
        <div class="modal-content">
          <div class="modal-header">
            <h2 class="modal-title h5 mb-0" data-admin-share-title>Manage access</h2>
            <button type="button" class="btn-close" data-bs-dismiss="modal" aria-label="Close"></button>
          </div>
          <div class="modal-body">
            <div class="d-flex flex-column gap-4">
              <section class="d-flex flex-column gap-3">
                <div>
                  <h3 class="h6 mb-1">Share link</h3>
                  <p class="text-body-secondary mb-0" data-admin-share-link-help>
                    Anyone with the link can view this resource but cannot edit it on the server.
                  </p>
                </div>
                <div class="d-flex flex-column gap-2">
                  <div class="input-group" data-admin-share-link-group hidden>
                    <input type="text" class="form-control" data-admin-share-link readonly />
                    <button class="btn btn-outline-secondary" type="button" data-admin-share-copy>Copy</button>
                    <button class="btn btn-outline-danger" type="button" data-admin-share-disable>
                      Disable link
                    </button>
                  </div>
                  <div class="d-flex flex-wrap gap-2 align-items-center">
                    <button class="btn btn-primary" type="button" data-admin-share-generate>Create link</button>
                    <span class="text-body-secondary small" data-admin-share-link-status></span>
                  </div>
                </div>
              </section>
              <hr class="my-0" />
              <section class="d-flex flex-column gap-3">
                <div>
                  <h3 class="h6 mb-1">Shared with people</h3>
                  <p class="text-body-secondary mb-0">
                    Add registered users to grant ongoing access. Choose "Can edit" to allow saves.
                  </p>
                </div>
                <form class="row g-2 align-items-end" data-admin-share-add-form>
                  <div class="col-12 col-lg">
                    <label class="form-label" for="admin-share-username">Username</label>
                    <input
                      class="form-control"
                      type="text"
                      id="admin-share-username"
                      list="admin-share-username-options"
                      name="username"
                      autocomplete="off"
                      data-admin-share-username
                      required
                    />
                    <datalist id="admin-share-username-options" data-admin-share-username-options></datalist>
                  </div>
                  <div class="col-6 col-lg-auto">
                    <label class="form-label" for="admin-share-permission">Permission</label>
                    <select class="form-select" id="admin-share-permission" data-admin-share-permission>
                      <option value="view">Can view</option>
                      <option value="edit">Can edit</option>
                    </select>
                  </div>
                  <div class="col-6 col-lg-auto">
                    <button class="btn btn-primary" type="submit">Share</button>
                  </div>
                </form>
                <div class="table-responsive" data-admin-share-table hidden>
                  <table class="table table-sm align-middle mb-0">
                    <thead>
                      <tr>
                        <th scope="col">User</th>
                        <th scope="col" class="text-end">Permission</th>
                      </tr>
                    </thead>
                    <tbody data-admin-share-rows></tbody>
                  </table>
                </div>
                <div class="alert alert-secondary mb-0" data-admin-share-empty hidden>No one else has access.</div>
              </section>
            </div>
          </div>
          <div class="modal-footer">
            <button type="button" class="btn btn-secondary" data-bs-dismiss="modal">Close</button>
          </div>
        </div>
      </div>
    </div>
    <div class="status-root" data-status-root></div>
    <script src="https://cdn.jsdelivr.net/npm/@iconify/iconify@3.1.1/dist/iconify.min.js"></script>
    <script
      src="https://cdn.jsdelivr.net/npm/bootstrap@5.3.3/dist/js/bootstrap.bundle.min.js"
      integrity="sha384-YvpcrYf0tY3lHB60NNkmXc5s9fDVZLESaAA55NDzOxhy9GkcIdslK1eN7N6jIeHz"
      crossorigin="anonymous"
    ></script>
    <script type="module" src="js/pages/admin.js"></script>
  </body>
</html><|MERGE_RESOLUTION|>--- conflicted
+++ resolved
@@ -56,14 +56,9 @@
   </head>
   <body class="bg-body text-body" data-undercroft-tool="admin">
     <div class="d-flex flex-column min-vh-100">
-<<<<<<< HEAD
       <header class="workbench-header border-bottom bg-body-tertiary">
         <nav class="undercroft-tool-panel" data-undercroft-tool-nav aria-label="Undercroft tools"></nav>
         <div class="container-xl d-flex align-items-center gap-3 py-3">
-=======
-      <header class="border-bottom bg-body-tertiary">
-        <div class="container-xl d-flex align-items-center gap-3 py-3 workbench-header-content">
->>>>>>> a7d90c80
           <div class="d-flex align-items-center gap-3">
             <nav class="undercroft-tool-panel" data-undercroft-tool-nav aria-label="Undercroft tools"></nav>
             <button
