--- conflicted
+++ resolved
@@ -246,7 +246,6 @@
   }
 
   _bucketKey(bucket, scope = this._scope) {
-<<<<<<< HEAD
     if (!bucket) {
       throw new Error("Bucket name is required");
     }
@@ -258,19 +257,6 @@
     if (!bucket) {
       throw new Error("Bucket name is required");
     }
-=======
-    if (!bucket) {
-      throw new Error("Bucket name is required");
-    }
-    const activeScope = scope || ANONYMOUS_SCOPE;
-    return `${this._bucketPrefix}${bucket}:${activeScope}`;
-  }
-
-  _legacyBucketKey(bucket) {
-    if (!bucket) {
-      throw new Error("Bucket name is required");
-    }
->>>>>>> 1bfe27cf
     return `${this._legacyBucketPrefix}${bucket}`;
   }
 
