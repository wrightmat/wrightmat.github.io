--- conflicted
+++ resolved
@@ -5,17 +5,7 @@
   initPaletteInteractions,
   setupDropzones,
 } from "../lib/editor-canvas.js";
-<<<<<<< HEAD
 import { createCanvasCardElement, createStandardCardChrome } from "../lib/canvas-card.js";
-=======
-import {
-  createCanvasCardElement,
-  createCardHeaderElement,
-  createCardActionsElement,
-  createTypeIconElement,
-  createDeleteButton,
-} from "../lib/canvas-card.js";
->>>>>>> c9adb93d
 import { updateJsonPreview } from "../lib/json-preview.js";
 import { refreshTooltips } from "../lib/tooltips.js";
 const { status, undoStack } = initAppShell({ namespace: "template" });
@@ -495,7 +485,6 @@
         handleReorder(event);
       },
     },
-<<<<<<< HEAD
   });
   refreshTooltips(elements.canvasRoot);
   renderPreview();
@@ -537,8 +526,6 @@
     } else if (value && typeof value === "object") {
       stripComponentMetadata(value);
     }
-=======
->>>>>>> c9adb93d
   });
   refreshTooltips(elements.canvasRoot);
   renderPreview();
@@ -843,7 +830,6 @@
     wrapper.classList.add("template-component-selected");
   }
 
-<<<<<<< HEAD
   const { header, actions, iconElement } = createStandardCardChrome({
     icon: iconName,
     iconLabel: typeLabel,
@@ -858,14 +844,6 @@
       dataset: { action: "remove-component", componentId: component.uid },
       attributes: { "aria-label": "Remove component" },
     },
-=======
-  const header = createCardHeaderElement({
-    classes: ["template-component-header"],
-  });
-
-  const actions = createCardActionsElement({
-    classes: ["template-component-actions"],
->>>>>>> c9adb93d
   });
 
   const bindingLabel = (component.binding || component.formula || "").trim();
@@ -873,7 +851,6 @@
     const pill = document.createElement("span");
     pill.className = "template-binding-pill badge text-bg-secondary";
     pill.textContent = bindingLabel;
-<<<<<<< HEAD
     if (iconElement && actions.contains(iconElement)) {
       actions.insertBefore(pill, iconElement);
     } else {
@@ -885,27 +862,6 @@
     iconElement.tabIndex = 0;
   }
 
-=======
-    actions.appendChild(pill);
-  }
-
-  const iconButton = createTypeIconElement({
-    icon: iconName,
-    label: typeLabel,
-  });
-  iconButton.classList.add("template-component-icon");
-  iconButton.tabIndex = 0;
-  actions.appendChild(iconButton);
-
-  const removeButton = createDeleteButton({
-    srLabel: "Remove component",
-    dataset: { action: "remove-component", componentId: component.uid },
-    attributes: { "aria-label": "Remove component" },
-  });
-  actions.appendChild(removeButton);
-
-  header.appendChild(actions);
->>>>>>> c9adb93d
   wrapper.appendChild(header);
 
   const preview = renderComponentPreview(component);
