import { initAppShell } from "../lib/app-shell.js";
import { populateSelect } from "../lib/dropdown.js";
import {
  createCanvasPlaceholder,
  initPaletteInteractions,
  setupDropzones,
} from "../lib/editor-canvas.js";
import { createCanvasCardElement, createStandardCardChrome } from "../lib/canvas-card.js";
import { createJsonPreviewRenderer } from "../lib/json-preview.js";
import { createRootInsertionHandler } from "../lib/root-inserter.js";
import { expandPane } from "../lib/panes.js";
import { refreshTooltips } from "../lib/tooltips.js";
const { status, undoStack } = initAppShell({ namespace: "template" });

const TEMPLATES = [
  {
    id: "tpl.5e.flex-basic",
    title: "5e — Flex Basic",
    path: "data/templates/tpl.5e.flex-basic.json",
  },
];

const COMPONENT_ICONS = {
  input: "tabler:forms",
  array: "tabler:list-details",
  divider: "tabler:separator-horizontal",
  image: "tabler:photo",
  label: "tabler:typography",
  container: "tabler:layout-grid-add",
  "linear-track": "tabler:timeline",
  "circular-track": "tabler:gauge",
  "select-group": "tabler:toggle-right",
  toggle: "tabler:adjustments",
};

const elements = {
  templateSelect: document.querySelector("[data-template-select]"),
  palette: document.querySelector("[data-palette]"),
  canvasRoot: document.querySelector("[data-canvas-root]"),
  inspector: document.querySelector("[data-inspector]"),
  saveButton: document.querySelector('[data-action="save-template"]'),
  undoButton: document.querySelector('[data-action="undo-template"]'),
  redoButton: document.querySelector('[data-action="redo-template"]'),
  clearButton: document.querySelector('[data-action="clear-canvas"]'),
  importButton: document.querySelector('[data-action="import-template"]'),
  exportButton: document.querySelector('[data-action="export-template"]'),
  newTemplateButton: document.querySelector('[data-action="new-template"]'),
  newTemplateForm: document.querySelector("[data-new-template-form]"),
  newTemplateId: document.querySelector("[data-new-template-id]"),
  newTemplateTitle: document.querySelector("[data-new-template-title]"),
  newTemplateVersion: document.querySelector("[data-new-template-version]"),
  rightPane: document.querySelector('[data-pane="right"]'),
  rightPaneToggle: document.querySelector('[data-pane-toggle="right"]'),
  jsonPreview: document.querySelector("[data-json-preview]"),
  jsonPreviewBytes: document.querySelector("[data-preview-bytes]"),
};

const addComponentToCanvasRoot = createRootInsertionHandler({
  createItem: (type) => {
    if (!COMPONENT_DEFINITIONS[type]) {
      return null;
    }
    return createComponent(type);
  },
  beforeInsert: (type, component) => {
    state.selectedId = component.uid;
    return {
      parentId: "",
      zoneKey: "root",
      index: state.components.length,
      definition: COMPONENT_DEFINITIONS[type],
    };
  },
  insertItem: (type, component, context) => {
    insertComponent(context.parentId, context.zoneKey, context.index, component);
  },
  createUndoEntry: (type, component, context) => ({
    type: "add",
    component: { ...component },
    parentId: context.parentId,
    zoneKey: context.zoneKey,
    index: context.index,
  }),
  afterInsert: () => {
    renderCanvas();
    renderInspector();
    expandInspectorPane();
  },
  undoStack,
  status,
  getStatusMessage: (type, component, context) => ({
    message: `${context.definition?.label || type} added to canvas`,
    options: { type: "success", timeout: 1800 },
  }),
});

let newTemplateModalInstance = null;
if (window.bootstrap && typeof window.bootstrap.Modal === "function") {
  const modalElement = document.getElementById("new-template-modal");
  if (modalElement) {
    newTemplateModalInstance = window.bootstrap.Modal.getOrCreateInstance(modalElement);
  }
}

refreshTooltips(document);

if (elements.templateSelect) {
  populateSelect(
    elements.templateSelect,
    TEMPLATES.map((tpl) => ({ value: tpl.id, label: tpl.title })),
    { placeholder: "Select template" }
  );
  elements.templateSelect.addEventListener("change", async () => {
    const selected = TEMPLATES.find((tpl) => tpl.id === elements.templateSelect.value);
    if (!selected) {
      state.template = null;
      state.components = [];
      state.selectedId = null;
      containerActiveTabs.clear();
      renderCanvas();
      renderInspector();
      ensureTemplateSelectValue();
      return;
    }
    try {
      const response = await fetch(selected.path);
      const data = await response.json();
      state.template = {
        id: data.id || selected.id,
        title: data.title || selected.title,
        version: data.version || data.metadata?.version || "",
      };
      containerActiveTabs.clear();
      ensureTemplateOption(state.template.id, state.template.title || selected.title);
      ensureTemplateSelectValue();
      status.show(`Loaded ${state.template.title || selected.title}`, { type: "success", timeout: 2000 });
    } catch (error) {
      console.error("Unable to load template", error);
      status.show("Failed to load template", { type: "error", timeout: 2500 });
    }
  });
}

const COMPONENT_DEFINITIONS = {
  input: {
    label: "Input",
    defaults: {
      name: "Input Field",
      variant: "text",
      placeholder: "",
      options: ["Option A", "Option B"],
    },
    supportsBinding: true,
    supportsFormula: true,
    supportsReadOnly: true,
    supportsAlignment: true,
    textControls: true,
    colorControls: ["foreground", "background", "border"],
  },
  array: {
    label: "Array",
    defaults: {
      name: "Array",
      variant: "list",
    },
    supportsBinding: true,
    supportsFormula: false,
    supportsReadOnly: false,
    supportsAlignment: true,
    textControls: true,
    colorControls: ["foreground", "background", "border"],
  },
  divider: {
    label: "Divider",
    defaults: {
      name: "Divider",
      style: "solid",
      thickness: 2,
    },
    supportsBinding: false,
    supportsFormula: false,
    supportsReadOnly: false,
    supportsAlignment: false,
    textControls: false,
    colorControls: ["foreground"],
  },
  image: {
    label: "Image",
    defaults: {
      name: "Image",
      src: "https://placekitten.com/320/180",
      alt: "Illustration",
      fit: "contain",
      height: 180,
    },
    supportsBinding: false,
    supportsFormula: false,
    supportsReadOnly: false,
    supportsAlignment: false,
    textControls: false,
    colorControls: [],
  },
  label: {
    label: "Label",
    defaults: {
      name: "Label",
      text: "Label text",
    },
    supportsBinding: false,
    supportsFormula: false,
    supportsReadOnly: false,
    supportsAlignment: true,
    textControls: true,
    colorControls: ["foreground", "background", "border"],
  },
  container: {
    label: "Container",
    defaults: {
      name: "Container",
      containerType: "columns",
      columns: 2,
      rows: 2,
      tabLabels: ["Tab 1", "Tab 2"],
      gap: 16,
      zones: {},
    },
    supportsBinding: false,
    supportsFormula: false,
    supportsReadOnly: false,
    supportsAlignment: true,
    textControls: true,
    colorControls: ["foreground", "background", "border"],
  },
  "linear-track": {
    label: "Linear Track",
    defaults: {
      name: "Linear Track",
      segments: 6,
      activeSegments: [true, true, false, false, false, false],
    },
    supportsBinding: true,
    supportsFormula: false,
    supportsReadOnly: false,
    supportsAlignment: true,
    textControls: true,
    colorControls: ["foreground", "background", "border"],
  },
  "circular-track": {
    label: "Circular Track",
    defaults: {
      name: "Circular Track",
      segments: 6,
      activeSegments: [true, true, true, false, false, false],
    },
    supportsBinding: true,
    supportsFormula: false,
    supportsReadOnly: false,
    supportsAlignment: true,
    textControls: true,
    colorControls: ["foreground", "background", "border"],
  },
  "select-group": {
    label: "Select Group",
    defaults: {
      name: "Select Group",
      variant: "pills",
      multiple: false,
    },
    supportsBinding: true,
    supportsFormula: false,
    supportsReadOnly: true,
    supportsAlignment: true,
    textControls: true,
    colorControls: ["foreground", "background", "border"],
  },
  toggle: {
    label: "Toggle",
    defaults: {
      name: "Toggle",
      states: ["Novice", "Skilled", "Expert"],
      activeIndex: 1,
      shape: "circle",
    },
    supportsBinding: true,
    supportsFormula: false,
    supportsReadOnly: true,
    supportsAlignment: true,
    textControls: true,
    colorControls: ["foreground", "background", "border"],
  },
};

let componentCounter = 0;

const state = {
  template: null,
  components: [],
  selectedId: null,
};

const dropzones = new Map();
const containerActiveTabs = new Map();

const renderPreview = createJsonPreviewRenderer({
  resolvePreviewElement: () => elements.jsonPreview,
  resolveBytesElement: () => elements.jsonPreviewBytes,
<<<<<<< HEAD
  serialize: serializeTemplateState,
=======
  serialize: serializeTemplate,
>>>>>>> d31d7fbe
});

function getActiveTabIndex(component, total = 0) {
  if (!component?.uid) return 0;
  const current = containerActiveTabs.get(component.uid) ?? 0;
  if (!Number.isFinite(total) || total <= 0) {
    return Math.max(0, current);
  }
  const maxIndex = Math.max(0, total - 1);
  return Math.min(Math.max(0, current), maxIndex);
}

function setActiveTabIndex(component, index) {
  if (!component?.uid) return;
  containerActiveTabs.set(component.uid, Math.max(0, index));
}

function clearActiveTab(component) {
  if (!component?.uid) return;
  containerActiveTabs.delete(component.uid);
}

const COLOR_FIELD_MAP = {
  foreground: { label: "Foreground", prop: "textColor" },
  background: { label: "Background", prop: "backgroundColor" },
  border: { label: "Border", prop: "borderColor" },
};

function getComponentLabel(component, fallback = "") {
  if (!component) return fallback || "";
  const { type } = component;

  if (Object.prototype.hasOwnProperty.call(component, "label")) {
    const value = typeof component.label === "string" ? component.label.trim() : "";
    if (value) return value;
    return "";
  }

  const candidates = [component.name, component.text];
  for (const candidate of candidates) {
    if (typeof candidate === "string") {
      const trimmed = candidate.trim();
      if (trimmed) {
        return trimmed;
      }
    }
  }

  const definition = type ? COMPONENT_DEFINITIONS[type] : null;
  if (definition?.label) {
    return definition.label;
  }

  return fallback || "";
}

function getDefinition(component) {
  if (!component) return {};
  return COMPONENT_DEFINITIONS[component.type] || {};
}

function getColorControls(component) {
  const definition = getDefinition(component);
  if (Array.isArray(definition.colorControls)) {
    return definition.colorControls.filter((key) => COLOR_FIELD_MAP[key]);
  }
  return Object.keys(COLOR_FIELD_MAP);
}

function componentHasTextControls(component) {
  const definition = getDefinition(component);
  if (definition.textControls === false) {
    return false;
  }
  return true;
}

if (elements.palette) {
  initPaletteInteractions(elements.palette, {
    groupName: "template-canvas",
    dataAttribute: "data-component-type",
    onActivate: ({ value }) => {
      if (!value || !COMPONENT_DEFINITIONS[value]) {
        return;
      }
      addComponentToCanvasRoot(value);
    },
  });
}

if (elements.canvasRoot) {
  elements.canvasRoot.addEventListener("click", (event) => {
    const deleteButton = event.target.closest('[data-action="remove-component"]');
    if (deleteButton) {
      event.preventDefault();
      event.stopPropagation();
      removeComponent(deleteButton.dataset.componentId);
      return;
    }
    const target = event.target.closest("[data-component-id]");
    if (!target) return;
    selectComponent(target.dataset.componentId);
  });
}

if (elements.saveButton) {
  elements.saveButton.addEventListener("click", () => {
    undoStack.push({ type: "save", count: state.components.length });
    const label = state.template?.title || state.template?.id || "Template";
    status.show(`${label} draft saved (${state.components.length} components)`, {
      type: "success",
      timeout: 2000,
    });
  });
}

if (elements.undoButton) {
  elements.undoButton.addEventListener("click", () => {
    status.show("Undo coming soon", { type: "info", timeout: 1800 });
  });
}

if (elements.redoButton) {
  elements.redoButton.addEventListener("click", () => {
    status.show("Redo coming soon", { type: "info", timeout: 1800 });
  });
}

if (elements.clearButton) {
  elements.clearButton.addEventListener("click", () => {
    clearCanvas();
  });
}

if (elements.importButton) {
  elements.importButton.addEventListener("click", () => {
    status.show("Import coming soon", { type: "info", timeout: 2000 });
  });
}

if (elements.exportButton) {
  elements.exportButton.addEventListener("click", () => {
    status.show("Export coming soon", { type: "info", timeout: 2000 });
  });
}

if (elements.newTemplateButton) {
  elements.newTemplateButton.addEventListener("click", (event) => {
    if (!elements.newTemplateButton.contains(event.target)) {
      return;
    }
    if (!elements.newTemplateForm) {
      status.show("New template dialog is unavailable right now.", { type: "warning", timeout: 2200 });
      return;
    }
    elements.newTemplateForm.reset();
    if (elements.newTemplateVersion) {
      const defaultVersion = elements.newTemplateVersion.getAttribute("value") || "0.1";
      elements.newTemplateVersion.value = defaultVersion;
    }
    if (newTemplateModalInstance) {
      newTemplateModalInstance.show();
      return;
    }
    status.show("New template dialog is unavailable right now.", { type: "warning", timeout: 2200 });
  });
}

if (elements.newTemplateForm) {
  elements.newTemplateForm.addEventListener("submit", (event) => {
    event.preventDefault();
    const form = elements.newTemplateForm;
    if (typeof form.reportValidity === "function" && !form.reportValidity()) {
      form.classList.add("was-validated");
      return;
    }
    const id = (elements.newTemplateId?.value || "").trim();
    const title = (elements.newTemplateTitle?.value || "").trim();
    const version = ((elements.newTemplateVersion?.value || "0.1").trim() || "0.1");
    if (!id || !title) {
      form.classList.add("was-validated");
      return;
    }
    startNewTemplate({ id, title, version });
    if (newTemplateModalInstance) {
      newTemplateModalInstance.hide();
    }
    form.reset();
    form.classList.remove("was-validated");
  });
}

renderCanvas();
renderInspector();
ensureTemplateSelectValue();

function renderCanvas() {
  if (!elements.canvasRoot) return;
  elements.canvasRoot.innerHTML = "";
  elements.canvasRoot.dataset.dropzone = "root";
  elements.canvasRoot.dataset.dropzoneParent = "";
  elements.canvasRoot.dataset.dropzoneKey = "root";
  if (!state.components.length) {
    const placeholder = createCanvasPlaceholder(
      "Drag components from the palette into the canvas below to design your template.",
      {
        variant: "root",
      }
    );
    elements.canvasRoot.appendChild(placeholder);
  } else {
    const fragment = document.createDocumentFragment();
    state.components.forEach((component) => {
      fragment.appendChild(createComponentElement(component));
    });
    elements.canvasRoot.appendChild(fragment);
  }
  setupDropzones(elements.canvasRoot, dropzones, {
    groupName: "template-canvas",
    sortableOptions: {
      onAdd(event) {
        handleDrop(event);
      },
      onUpdate(event) {
        handleReorder(event);
      },
    },
  });
  refreshTooltips(elements.canvasRoot);
  renderPreview();
}

<<<<<<< HEAD
function serializeTemplateState() {
=======
function serializeTemplate() {
  return {
    id: state.template?.id || "",
    title: state.template?.title || "",
    version: state.template?.version || "0.1",
    components: state.components.map(serializeComponentForPreview),
  };
}

function serializeComponentForPreview(component) {
  const clone = JSON.parse(JSON.stringify(component));
  stripComponentMetadata(clone);
  return clone;
}

function stripComponentMetadata(node) {
  if (!node || typeof node !== "object") {
    return;
  }
  if ("uid" in node) {
    delete node.uid;
  }
  Object.values(node).forEach((value) => {
    if (Array.isArray(value)) {
      value.forEach(stripComponentMetadata);
    } else if (value && typeof value === "object") {
      stripComponentMetadata(value);
    }
  });
  refreshTooltips(elements.canvasRoot);
  renderPreview();
}

function serializeTemplate() {
>>>>>>> d31d7fbe
  return {
    id: state.template?.id || "",
    title: state.template?.title || "",
    version: state.template?.version || "0.1",
    components: state.components.map(serializeComponentForPreview),
  };
}

function serializeComponentForPreview(component) {
  const clone = JSON.parse(JSON.stringify(component));
  stripComponentMetadata(clone);
  return clone;
}

function stripComponentMetadata(node) {
  if (!node || typeof node !== "object") {
    return;
  }
  if ("uid" in node) {
    delete node.uid;
  }
  Object.values(node).forEach((value) => {
    if (Array.isArray(value)) {
      value.forEach(stripComponentMetadata);
    } else if (value && typeof value === "object") {
      stripComponentMetadata(value);
    }
  });
}

function addComponentToRoot(type) {
  const definition = COMPONENT_DEFINITIONS[type];
  if (!definition) {
    return null;
  }
  const component = createComponent(type);
  const parentId = "";
  const zoneKey = "root";
  const index = state.components.length;
  insertComponent(parentId, zoneKey, index, component);
  state.selectedId = component.uid;
  undoStack.push({ type: "add", component: { ...component }, parentId, zoneKey, index });
  const label = typeof definition.label === "string" && definition.label ? definition.label : type;
  status.show(`${label} added to canvas`, { type: "success", timeout: 1800 });
  renderCanvas();
  renderInspector();
  expandInspectorPane();
  return component;
}

function addComponentToRoot(type) {
  const definition = COMPONENT_DEFINITIONS[type];
  if (!definition) {
    return null;
  }
  const component = createComponent(type);
  const parentId = "";
  const zoneKey = "root";
  const index = state.components.length;
  insertComponent(parentId, zoneKey, index, component);
  state.selectedId = component.uid;
  undoStack.push({ type: "add", component: { ...component }, parentId, zoneKey, index });
  const label = typeof definition.label === "string" && definition.label ? definition.label : type;
  status.show(`${label} added to canvas`, { type: "success", timeout: 1800 });
  renderCanvas();
  renderInspector();
  expandInspectorPane();
  return component;
}

function addComponentToRoot(type) {
  const definition = COMPONENT_DEFINITIONS[type];
  if (!definition) {
    return null;
  }
  const component = createComponent(type);
  const parentId = "";
  const zoneKey = "root";
  const index = state.components.length;
  insertComponent(parentId, zoneKey, index, component);
  state.selectedId = component.uid;
  undoStack.push({ type: "add", component: { ...component }, parentId, zoneKey, index });
  const label = typeof definition.label === "string" && definition.label ? definition.label : type;
  status.show(`${label} added to canvas`, { type: "success", timeout: 1800 });
  renderCanvas();
  renderInspector();
  expandInspectorPane();
  return component;
}

function handleDrop(event) {
  const parentId = event.to.dataset.dropzoneParent || "";
  const zoneKey = event.to.dataset.dropzoneKey || "root";
  const index = typeof event.newIndex === "number" ? event.newIndex : 0;
  const type = event.item.dataset.componentType;
  const componentId = event.item.dataset.componentId;

  if (type && COMPONENT_DEFINITIONS[type]) {
    const component = createComponent(type);
    insertComponent(parentId, zoneKey, index, component);
    state.selectedId = component.uid;
    undoStack.push({ type: "add", component: { ...component }, parentId, zoneKey, index });
    status.show(`${COMPONENT_DEFINITIONS[type].label} added to canvas`, { type: "success", timeout: 1800 });
    event.item.remove();
    renderCanvas();
    renderInspector();
    expandInspectorPane();
    return;
  }

  if (componentId) {
    if (parentId && (parentId === componentId || isDescendantOf(parentId, componentId))) {
      status.show("Cannot move a component into itself", { type: "error", timeout: 2000 });
      event.item.remove();
      renderCanvas();
      return;
    }
    const moved = moveComponent(componentId, parentId, zoneKey, index);
    if (moved) {
      undoStack.push({ type: "move", componentId, parentId, zoneKey, index });
      status.show("Moved component", { timeout: 1500 });
    }
  }

  event.item.remove();
  renderCanvas();
  renderInspector();
}

function handleReorder(event) {
  const parentId = event.to.dataset.dropzoneParent || "";
  const zoneKey = event.to.dataset.dropzoneKey || "root";
  const componentId = event.item.dataset.componentId;
  if (!componentId) {
    renderCanvas();
    return;
  }
  const collection = getCollection(parentId, zoneKey);
  if (!collection) {
    renderCanvas();
    return;
  }
  const oldIndex = typeof event.oldIndex === "number" ? event.oldIndex : collection.length - 1;
  const newIndex = typeof event.newIndex === "number" ? event.newIndex : oldIndex;
  if (oldIndex === newIndex) {
    return;
  }
  const found = findComponent(componentId);
  if (!found || found.collection !== collection) {
    renderCanvas();
    return;
  }
  const [item] = collection.splice(oldIndex, 1);
  collection.splice(newIndex, 0, item);
  undoStack.push({ type: "reorder", componentId, parentId, zoneKey, oldIndex, newIndex });
  renderCanvas();
  renderInspector();
}

function insertComponent(parentId, zoneKey, index, component) {
  const collection = getCollection(parentId, zoneKey);
  if (!collection) return;
  const safeIndex = Math.min(Math.max(index, 0), collection.length);
  collection.splice(safeIndex, 0, component);
}

function moveComponent(componentId, targetParentId, zoneKey, index) {
  const found = findComponent(componentId);
  if (!found) return false;
  const targetCollection = getCollection(targetParentId, zoneKey);
  if (!targetCollection) return false;
  const [item] = found.collection.splice(found.index, 1);
  const safeIndex = Math.min(Math.max(index, 0), targetCollection.length);
  targetCollection.splice(safeIndex, 0, item);
  return true;
}

function getCollection(parentId, zoneKey) {
  if (!parentId) {
    return state.components;
  }
  const parent = findComponent(parentId);
  if (!parent) {
    return null;
  }
  const component = parent.component;
  if (component.type !== "container") {
    return parent.collection;
  }
  ensureContainerZones(component);
  if (!component.zones) {
    component.zones = {};
  }
  if (!component.zones[zoneKey]) {
    component.zones[zoneKey] = [];
  }
  return component.zones[zoneKey];
}

function findComponent(uid, components = state.components, parent = null, zoneKey = "root") {
  if (!uid) return null;
  for (let index = 0; index < components.length; index += 1) {
    const component = components[index];
    if (component.uid === uid) {
      return { component, collection: components, index, parent, zoneKey };
    }
    if (component.type === "container") {
      const zones = ensureContainerZones(component);
      for (const zone of zones) {
        const found = findComponent(uid, zone.components, component, zone.key);
        if (found) return found;
      }
    }
  }
  return null;
}

function isDescendantOf(targetId, ancestorId) {
  if (!targetId || !ancestorId || targetId === ancestorId) {
    return false;
  }
  const ancestor = findComponent(ancestorId);
  if (!ancestor) return false;
  return containsComponent(ancestor.component, targetId);
}

function containsComponent(component, targetId) {
  if (!component || component.type !== "container") return false;
  const zones = ensureContainerZones(component);
  for (const zone of zones) {
    for (const child of zone.components) {
      if (child.uid === targetId) {
        return true;
      }
      if (child.type === "container" && containsComponent(child, targetId)) {
        return true;
      }
    }
  }
  return false;
}

function createComponent(type) {
  const definition = COMPONENT_DEFINITIONS[type];
  if (!definition) {
    throw new Error(`Unknown component type: ${type}`);
  }
  componentCounter += 1;
  const defaults = cloneDefaults(definition.defaults || {});
  const component = {
    uid: `cmp-${componentCounter}`,
    type,
    id: `cmp-${componentCounter}`,
    label: (defaults.label || defaults.name || definition.label || type).trim(),
    name: undefined,
    textColor: "",
    backgroundColor: "",
    borderColor: "",
    textSize: "md",
    textStyles: { bold: false, italic: false, underline: false },
    align: "start",
    binding: "",
    readOnly: false,
    ...defaults,
  };
  if (component.label && typeof component.label === "string") {
    component.label = component.label.trim();
  }
  if (!component.label) {
    component.label = definition.label || type;
  }
  if (component.name === undefined) {
    component.name = component.label;
  }
  if (component.activeSegments && Array.isArray(component.activeSegments)) {
    component.activeSegments = component.activeSegments.slice();
  }
  if (component.options && Array.isArray(component.options)) {
    component.options = component.options.slice();
  }
  if (component.tabLabels && Array.isArray(component.tabLabels)) {
    component.tabLabels = component.tabLabels.slice();
  }
  if (component.states && Array.isArray(component.states)) {
    component.states = component.states.slice();
  }
  if (component.zones && typeof component.zones === "object") {
    component.zones = { ...component.zones };
  }
  if (component.type === "container") {
    ensureContainerZones(component);
  }
  return component;
}

function createComponentElement(component) {
  const definition = COMPONENT_DEFINITIONS[component.type] || {};
  const iconName = COMPONENT_ICONS[component.type] || "tabler:app-window";
  const typeLabel = definition.label || component.type;

  const wrapper = createCanvasCardElement({
    classes: ["template-component"],
    dataset: { componentId: component.uid },
    gapClass: "gap-2",
    selected: state.selectedId === component.uid,
  });
  if (state.selectedId === component.uid) {
    wrapper.classList.add("template-component-selected");
  }

  const { header, actions, iconElement } = createStandardCardChrome({
    icon: iconName,
    iconLabel: typeLabel,
    headerOptions: { classes: ["template-component-header"] },
    actionsOptions: { classes: ["template-component-actions"] },
    iconOptions: {
      classes: ["template-component-icon"],
      attributes: { tabindex: "0" },
    },
    removeButtonOptions: {
      srLabel: "Remove component",
      dataset: { action: "remove-component", componentId: component.uid },
      attributes: { "aria-label": "Remove component" },
    },
  });

  const bindingLabel = (component.binding || component.formula || "").trim();
  if (bindingLabel) {
    const pill = document.createElement("span");
    pill.className = "template-binding-pill badge text-bg-secondary";
    pill.textContent = bindingLabel;
    if (iconElement && actions.contains(iconElement)) {
      actions.insertBefore(pill, iconElement);
    } else {
      actions.appendChild(pill);
    }
  }

  if (iconElement) {
    iconElement.tabIndex = 0;
  }

  wrapper.appendChild(header);

  const preview = renderComponentPreview(component);
  wrapper.appendChild(preview);

  applyComponentStyles(wrapper, component);
  return wrapper;
}

function applyComponentStyles(element, component) {
  element.style.color = component.textColor || "";
  element.style.backgroundColor = component.backgroundColor || "";
  if (component.borderColor) {
    element.style.borderColor = component.borderColor;
  } else {
    element.style.removeProperty("border-color");
  }
}

function renderComponentPreview(component) {
  switch (component.type) {
    case "input":
      return renderInputPreview(component);
    case "array":
      return renderArrayPreview(component);
    case "divider":
      return renderDividerPreview(component);
    case "image":
      return renderImagePreview(component);
    case "label":
      return renderLabelPreview(component);
    case "container":
      return renderContainerPreview(component);
    case "linear-track":
      return renderLinearTrackPreview(component);
    case "circular-track":
      return renderCircularTrackPreview(component);
    case "select-group":
      return renderSelectGroupComponentPreview(component);
    case "toggle":
      return renderTogglePreview(component);
    default:
      return document.createTextNode("Unsupported component");
  }
}

function ensureContainerZones(component) {
  if (!component || component.type !== "container") return [];
  if (!component.zones || typeof component.zones !== "object") {
    component.zones = {};
  }
  const zones = [];
  const validKeys = new Set();

  const registerZone = (key, label) => {
    if (!Array.isArray(component.zones[key])) {
      component.zones[key] = [];
    }
    validKeys.add(key);
    zones.push({ key, label, components: component.zones[key] });
  };

  const type = component.containerType || "columns";
  if (type === "tabs") {
    const labels = Array.isArray(component.tabLabels) && component.tabLabels.length
      ? component.tabLabels
      : ["Tab 1", "Tab 2"];
    labels.forEach((labelText, index) => {
      registerZone(`tab-${index}`, (labelText || `Tab ${index + 1}`).trim() || `Tab ${index + 1}`);
    });
    setActiveTabIndex(component, getActiveTabIndex(component, labels.length));
  } else if (type === "rows") {
    clearActiveTab(component);
    const rows = clampInteger(component.rows || 2, 1, 6);
    for (let index = 0; index < rows; index += 1) {
      registerZone(`row-${index}`, `Row ${index + 1}`);
    }
  } else if (type === "grid") {
    clearActiveTab(component);
    const columns = clampInteger(component.columns || 2, 1, 4);
    const rows = clampInteger(component.rows || 2, 1, 6);
    for (let row = 0; row < rows; row += 1) {
      for (let col = 0; col < columns; col += 1) {
        registerZone(`grid-${row}-${col}`, `Row ${row + 1}, Column ${col + 1}`);
      }
    }
  } else {
    clearActiveTab(component);
    const columns = clampInteger(component.columns || 2, 1, 4);
    for (let index = 0; index < columns; index += 1) {
      registerZone(`col-${index}`, `Column ${index + 1}`);
    }
  }

  Object.keys(component.zones).forEach((key) => {
    if (!validKeys.has(key)) {
      const items = component.zones[key];
      if (Array.isArray(items) && items.length && zones.length) {
        zones[0].components.push(...items);
      }
      delete component.zones[key];
    }
  });

  return zones;
}

function createContainerDropzone(component, zone, { label, hint } = {}) {
  const wrapper = document.createElement("div");
  wrapper.className = "template-container-zone d-flex flex-column gap-2";
  if (label) {
    const badge = document.createElement("div");
    badge.className = "template-dropzone-label workbench-dropzone-label text-body-secondary text-uppercase extra-small";
    badge.textContent = label;
    wrapper.appendChild(badge);
  }
  const drop = document.createElement("div");
  drop.className = "template-dropzone workbench-dropzone";
  drop.dataset.dropzone = "true";
  drop.dataset.dropzoneParent = component.uid;
  drop.dataset.dropzoneKey = zone.key;
  if (Array.isArray(zone.components) && zone.components.length) {
    zone.components.forEach((child) => {
      drop.appendChild(createComponentElement(child));
    });
  } else {
    const placeholder = createCanvasPlaceholder(hint || "Drag components here", {
      variant: "compact",
    });
    drop.appendChild(placeholder);
  }
  wrapper.appendChild(drop);
  return wrapper;
}

function pruneContainerState(component) {
  if (!component || component.type !== "container") {
    return;
  }
  clearActiveTab(component);
  const zoneEntries = component.zones && typeof component.zones === "object"
    ? Object.values(component.zones)
    : [];
  zoneEntries.forEach((items) => {
    if (!Array.isArray(items)) return;
    items.forEach((child) => {
      if (child && child.type === "container") {
        pruneContainerState(child);
      }
    });
  });
}

function renderInputPreview(component) {
  const container = document.createElement("div");
  container.className = "d-flex flex-column gap-2";
  const labelText = getComponentLabel(component, "Input");
  if (labelText) {
    const label = document.createElement("label");
    label.className = "form-label mb-1";
    label.textContent = labelText;
    applyTextFormatting(label, component);
    container.appendChild(label);
  }

  let control;
  switch (component.variant) {
    case "number": {
      control = document.createElement("input");
      control.type = "number";
      control.className = "form-control";
      control.placeholder = component.placeholder || "";
      break;
    }
    case "select": {
      control = document.createElement("select");
      control.className = "form-select";
      const options = Array.isArray(component.options) && component.options.length
        ? component.options
        : ["Option A", "Option B"];
      options.forEach((option) => {
        const opt = document.createElement("option");
        opt.textContent = option;
        control.appendChild(opt);
      });
      break;
    }
    case "radio": {
      control = renderChoiceGroup(component, "radio");
      break;
    }
    case "checkbox": {
      control = renderChoiceGroup(component, "checkbox");
      break;
    }
    default: {
      control = document.createElement("input");
      control.type = "text";
      control.className = "form-control";
      control.placeholder = component.placeholder || "";
      break;
    }
  }
  if (control instanceof HTMLInputElement || control instanceof HTMLSelectElement) {
    control.disabled = !!component.readOnly;
  }
  container.appendChild(control);
  return container;
}

function renderChoiceGroup(component, type) {
  const wrapper = document.createElement("div");
  wrapper.className = "d-flex flex-wrap gap-2";
  const options = Array.isArray(component.options) && component.options.length
    ? component.options
    : ["Option A", "Option B", "Option C"];
  options.forEach((option, index) => {
    const id = toId([component.uid, type, option, index]);
    const formCheck = document.createElement("div");
    formCheck.className = "form-check form-check-inline";
    const input = document.createElement("input");
    input.className = "form-check-input";
    input.type = type;
    input.name = `${component.uid}-${type}`;
    input.id = id;
    input.disabled = !!component.readOnly;
    const label = document.createElement("label");
    label.className = "form-check-label";
    label.setAttribute("for", id);
    label.textContent = option;
    formCheck.append(input, label);
    wrapper.appendChild(formCheck);
  });
  return wrapper;
}

function renderArrayPreview(component) {
  const container = document.createElement("div");
  container.className = "d-flex flex-column gap-2";
  const headingText = getComponentLabel(component, "Array");
  if (headingText) {
    const heading = document.createElement("div");
    heading.className = "fw-semibold";
    heading.textContent = headingText;
    applyTextFormatting(heading, component);
    container.appendChild(heading);
  }

  const labelFromBinding = (() => {
    const source = (component.binding || "").replace(/^[=@]/, "");
    if (!source) return "Item";
    const parts = source.split(/[.\[\]]/).filter(Boolean);
    if (!parts.length) return "Item";
    const raw = parts[parts.length - 1].replace(/[-_]+/g, " ").trim();
    if (!raw) return "Item";
    return raw.charAt(0).toUpperCase() + raw.slice(1);
  })();

  if (component.variant === "cards") {
    const grid = document.createElement("div");
    grid.className = "row g-2";
    for (let index = 0; index < 2; index += 1) {
      const col = document.createElement("div");
      col.className = "col-12 col-md-6";
      const card = document.createElement("div");
      card.className = "border rounded-3 p-3 bg-body";
      const itemLabel = `${labelFromBinding} ${index + 1}`;
      card.innerHTML = `<div class=\"fw-semibold\">${itemLabel}</div><div class=\"text-body-secondary small\">Repeatable entry</div>`;
      col.appendChild(card);
      grid.appendChild(col);
    }
    container.appendChild(grid);
  } else {
    const list = document.createElement("ul");
    list.className = "list-group";
    for (let index = 0; index < 3; index += 1) {
      const item = document.createElement("li");
      item.className = "list-group-item d-flex justify-content-between align-items-center";
      item.textContent = `${labelFromBinding} ${index + 1}`;
      const badge = document.createElement("span");
      badge.className = "badge text-bg-secondary";
      badge.textContent = "Value";
      item.appendChild(badge);
      list.appendChild(item);
    }
    container.appendChild(list);
  }
  return container;
}

function renderDividerPreview(component) {
  const hr = document.createElement("hr");
  hr.className = "my-2";
  hr.style.borderStyle = component.style || "solid";
  hr.style.borderWidth = `${component.thickness || 2}px`;
  const color = component.textColor || component.borderColor || "";
  if (color) {
    hr.style.borderColor = color;
  }
  return hr;
}

function renderImagePreview(component) {
  const wrapper = document.createElement("div");
  wrapper.className = "text-center";
  const img = document.createElement("img");
  img.className = "img-fluid rounded";
  img.src = component.src || "https://placekitten.com/320/180";
  img.alt = component.alt || "Image";
  img.style.objectFit = component.fit === "cover" ? "cover" : "contain";
  img.style.width = "100%";
  if (component.height) {
    img.style.maxHeight = `${component.height}px`;
  }
  wrapper.appendChild(img);
  return wrapper;
}

function renderLabelPreview(component) {
  const value = (component.text || "").trim() || getComponentLabel(component, "");
  if (!value) {
    return document.createDocumentFragment();
  }
  const text = document.createElement("div");
  text.className = "fw-semibold";
  text.textContent = value;
  applyTextFormatting(text, component);
  return text;
}

function renderContainerPreview(component) {
  const wrapper = document.createElement("div");
  wrapper.className = "d-flex flex-column gap-3";
  const labelText = getComponentLabel(component, "Container");
  if (labelText) {
    const heading = document.createElement("div");
    heading.className = "fw-semibold";
    heading.textContent = labelText;
    applyTextFormatting(heading, component);
    wrapper.appendChild(heading);
  }

  const zones = ensureContainerZones(component);
  const gap = clampInteger(component.gap ?? 16, 0, 64);

  switch (component.containerType) {
    case "tabs": {
      const labels = zones.map((zone) => zone.label);
      const activeIndex = getActiveTabIndex(component, labels.length);
      const nav = document.createElement("div");
      nav.className = "d-flex flex-wrap gap-2";
      labels.forEach((label, index) => {
        const button = document.createElement("button");
        button.type = "button";
        const isActive = index === activeIndex;
        button.className = `btn btn-outline-secondary btn-sm${isActive ? " active" : ""}`;
        button.textContent = label;
        button.addEventListener("click", (event) => {
          event.preventDefault();
          event.stopPropagation();
          if (isActive) return;
          setActiveTabIndex(component, index);
          renderCanvas();
        });
        nav.appendChild(button);
      });
      wrapper.appendChild(nav);

      const zone = zones[activeIndex] || zones[0];
      if (zone) {
        const dropzone = createContainerDropzone(component, zone, {
          label: labels[activeIndex] || zone.label,
          hint: `Drop components for ${labels[activeIndex] || zone.label || "this tab"}`,
        });
        wrapper.appendChild(dropzone);
      }
      break;
    }
    case "grid": {
      const grid = document.createElement("div");
      grid.className = "template-container-grid";
      const columns = clampInteger(component.columns || 2, 1, 4);
      grid.style.gridTemplateColumns = `repeat(${columns}, minmax(0, 1fr))`;
      grid.style.gap = `${gap}px`;
      zones.forEach((zone) => {
        grid.appendChild(
          createContainerDropzone(component, zone, {
            label: zone.label,
            hint: `Drop components into ${zone.label}`,
          })
        );
      });
      wrapper.appendChild(grid);
      break;
    }
    case "rows": {
      const list = document.createElement("div");
      list.className = "d-flex flex-column";
      list.style.gap = `${gap}px`;
      zones.forEach((zone) => {
        list.appendChild(
          createContainerDropzone(component, zone, {
            label: zone.label,
            hint: `Drop components into ${zone.label}`,
          })
        );
      });
      wrapper.appendChild(list);
      break;
    }
    default: {
      const grid = document.createElement("div");
      grid.className = "template-container-grid";
      grid.style.gridTemplateColumns = `repeat(${zones.length || 1}, minmax(0, 1fr))`;
      grid.style.gap = `${gap}px`;
      zones.forEach((zone) => {
        grid.appendChild(
          createContainerDropzone(component, zone, {
            label: zone.label,
            hint: `Drop components into ${zone.label}`,
          })
        );
      });
      wrapper.appendChild(grid);
      break;
    }
  }
  return wrapper;
}

function renderLinearTrackPreview(component) {
  const wrapper = document.createElement("div");
  wrapper.className = "d-flex flex-column gap-2";
  const headingText = getComponentLabel(component, "Track");
  if (headingText) {
    const heading = document.createElement("div");
    heading.className = "fw-semibold";
    heading.textContent = headingText;
    applyTextFormatting(heading, component);
    wrapper.appendChild(heading);
  }

  const track = document.createElement("div");
  track.className = "template-linear-track";
  const activeSegments = ensureSegmentArray(component);
  activeSegments.forEach((isActive, index) => {
    const segment = document.createElement("div");
    segment.className = "template-linear-track__segment";
    if (isActive) {
      segment.classList.add("is-active");
    }
    segment.title = `Segment ${index + 1}`;
    track.appendChild(segment);
  });
  wrapper.appendChild(track);
  return wrapper;
}

function renderCircularTrackPreview(component) {
  const wrapper = document.createElement("div");
  wrapper.className = "d-flex flex-column gap-2";
  const headingText = getComponentLabel(component, "Clock");
  if (headingText) {
    const heading = document.createElement("div");
    heading.className = "fw-semibold";
    heading.textContent = headingText;
    applyTextFormatting(heading, component);
    wrapper.appendChild(heading);
  }

  const circle = document.createElement("div");
  circle.className = "template-circular-track";
  const activeSegments = ensureSegmentArray(component);
  const segments = activeSegments.length || 1;
  const step = 360 / segments;
  const gradientStops = [];
  activeSegments.forEach((isActive, index) => {
    const start = index * step;
    const end = start + step;
    const color = isActive ? "var(--bs-primary)" : "var(--bs-border-color)";
    gradientStops.push(`${color} ${start}deg ${end}deg`);
  });
  circle.style.background = `conic-gradient(${gradientStops.join(", ")})`;
  const mask = document.createElement("div");
  mask.className = "template-circular-track__mask";
  circle.appendChild(mask);
  const value = document.createElement("div");
  value.className = "template-circular-track__value";
  value.textContent = `${activeSegments.filter(Boolean).length}/${segments}`;
  circle.appendChild(value);
  wrapper.appendChild(circle);
  return wrapper;
}

function renderSelectGroupComponentPreview(component) {
  const wrapper = document.createElement("div");
  wrapper.className = "d-flex flex-column gap-2";
  const headingText = getComponentLabel(component, "Select");
  if (headingText) {
    const heading = document.createElement("div");
    heading.className = "fw-semibold";
    heading.textContent = headingText;
    applyTextFormatting(heading, component);
    wrapper.appendChild(heading);
  }

  const sampleOptions = ["Option A", "Option B", "Option C"];
  let control;
  if (component.variant === "tags") {
    control = document.createElement("div");
    control.className = "template-select-tags d-flex flex-wrap gap-2";
    sampleOptions.forEach((option, index) => {
      const tag = document.createElement("span");
      tag.className = "template-select-tag";
      const slug = option.trim().toLowerCase().replace(/\s+/g, "-");
      tag.textContent = `#${slug || "tag"}`;
      if (component.multiple !== false && index < 2) {
        tag.classList.add("is-active");
      } else if (!component.multiple && index === 0) {
        tag.classList.add("is-active");
      }
      control.appendChild(tag);
    });
  } else if (component.variant === "buttons") {
    control = document.createElement("div");
    control.className = "btn-group";
    sampleOptions.forEach((option, index) => {
      const button = document.createElement("button");
      button.type = "button";
      const isActive = component.multiple ? index < 2 : index === 0;
      button.className = `btn btn-outline-secondary${isActive ? " active" : ""}`;
      if (component.readOnly) {
        button.classList.add("disabled");
      }
      button.textContent = option;
      control.appendChild(button);
    });
  } else {
    control = document.createElement("div");
    control.className = "d-flex flex-wrap gap-2";
    sampleOptions.forEach((option, index) => {
      const button = document.createElement("button");
      button.type = "button";
      const isActive = component.multiple ? index < 2 : index === 0;
      button.className = `btn btn-outline-secondary btn-sm rounded-pill${isActive ? " active" : ""}`;
      if (component.readOnly) {
        button.classList.add("disabled");
      }
      button.textContent = option;
      control.appendChild(button);
    });
  }
  wrapper.appendChild(control);
  return wrapper;
}

function renderTogglePreview(component) {
  const wrapper = document.createElement("div");
  wrapper.className = "d-flex flex-column gap-2";
  const headingText = getComponentLabel(component, "Toggle");
  if (headingText) {
    const heading = document.createElement("div");
    heading.className = "fw-semibold";
    heading.textContent = headingText;
    applyTextFormatting(heading, component);
    wrapper.appendChild(heading);
  }

  const states = Array.isArray(component.states) && component.states.length
    ? component.states
    : ["State 1", "State 2"];
  const shape = component.shape || "circle";
  const activeIndex = Math.max(0, Math.min(component.activeIndex ?? 0, states.length - 1));
  const maxIndex = Math.max(states.length - 1, 1);
  const progress = maxIndex > 0 ? activeIndex / maxIndex : 0;
  const preview = document.createElement("div");
  preview.className = `template-toggle-shape template-toggle-shape--${shape}`;
  if (progress > 0) {
    preview.classList.add("is-active");
  }
  preview.style.setProperty("--template-toggle-level", progress.toFixed(3));
  const opacity = 0.25 + progress * 0.55;
  preview.style.setProperty("--template-toggle-opacity", opacity.toFixed(3));
  preview.setAttribute("aria-label", states[activeIndex] || "Toggle state");
  wrapper.appendChild(preview);

  return wrapper;
}

function applyTextFormatting(element, component) {
  if (!element) return;
  const classes = [];
  switch (component.textSize) {
    case "sm":
      classes.push("fs-6");
      break;
    case "lg":
      classes.push("fs-5");
      break;
    case "xl":
      classes.push("fs-4");
      break;
    default:
      classes.push("fs-6");
      break;
  }
  if (component.textStyles?.bold) {
    classes.push("fw-semibold");
  }
  if (component.textStyles?.italic) {
    classes.push("fst-italic");
  }
  if (component.textStyles?.underline) {
    classes.push("text-decoration-underline");
  }
  element.classList.add(...classes);
  if (component.align === "center") {
    element.classList.add("text-center");
  } else if (component.align === "end") {
    element.classList.add("text-end");
  } else if (component.align === "justify") {
    element.style.textAlign = "justify";
  } else {
    element.classList.add("text-start");
  }
}

function selectComponent(uid) {
  if (state.selectedId === uid) {
    expandInspectorPane();
    return;
  }
  state.selectedId = uid;
  renderCanvas();
  renderInspector();
  expandInspectorPane();
}

function expandInspectorPane() {
  expandPane(elements.rightPane, elements.rightPaneToggle);
}

function clearCanvas() {
  if (!state.components.length) {
    status.show("Canvas is already empty", { timeout: 1200 });
    return;
  }
  state.components = [];
  state.selectedId = null;
  containerActiveTabs.clear();
  undoStack.push({ type: "clear" });
  status.show("Cleared template canvas", { type: "info", timeout: 1500 });
  renderCanvas();
  renderInspector();
}

function removeComponent(uid) {
  const found = findComponent(uid);
  if (!found) return;
  const [removed] = found.collection.splice(found.index, 1);
  pruneContainerState(removed);
  undoStack.push({ type: "remove", componentId: removed.uid, parentId: found.parent?.uid || "", zoneKey: found.zoneKey });
  status.show("Removed component", { type: "info", timeout: 1500 });
  if (state.selectedId === uid) {
    state.selectedId = found.parent?.uid || null;
  }
  renderCanvas();
  renderInspector();
}

function startNewTemplate({ id = "", title = "", version = "0.1" } = {}) {
  const template = createBlankTemplate({ id, title, version });
  if (!template.id || !template.title) {
    status.show("Provide both an ID and title for the template.", { type: "warning", timeout: 2000 });
    return;
  }
  state.template = template;
  state.components = [];
  state.selectedId = null;
  containerActiveTabs.clear();
  componentCounter = 0;
  ensureTemplateOption(template.id, template.title || template.id);
  ensureTemplateSelectValue();
  renderCanvas();
  renderInspector();
  const label = template.title || template.id || "template";
  status.show(`Started ${label}`, { type: "success", timeout: 1800 });
}

function renderInspector() {
  if (!elements.inspector) return;
  elements.inspector.innerHTML = "";
  const selection = findComponent(state.selectedId);
  const component = selection?.component;
  if (!component) {
    const placeholder = document.createElement("p");
    placeholder.className = "border border-dashed rounded-3 p-4 text-body-secondary";
    placeholder.textContent = "Select a component on the canvas to edit its settings.";
    elements.inspector.appendChild(placeholder);
    return;
  }
  const definition = COMPONENT_DEFINITIONS[component.type] || {};
  if (component.type === "container") {
    ensureContainerZones(component);
  }
  const form = document.createElement("form");
  form.className = "d-flex flex-column gap-4";
  form.addEventListener("submit", (event) => event.preventDefault());

  const identityControls = [
    createTextInput(component, "ID", component.id || "", (value) => {
      updateComponent(component.uid, (draft) => {
        draft.id = value.trim();
      }, { rerenderCanvas: true });
    }, { placeholder: "Unique identifier" }),
    createTextInput(component, "Label", getComponentLabel(component), (value) => {
      updateComponent(component.uid, (draft) => {
        const next = value.trim();
        draft.label = next;
        draft.name = next;
        if (draft.text !== undefined && draft.type === "label") {
          draft.text = next;
        }
      }, { rerenderCanvas: true });
    }, { placeholder: "Displayed label" }),
  ].filter(Boolean);
  if (identityControls.length) {
    const identityGroup = document.createElement("div");
    identityGroup.className = "d-flex flex-column gap-3";
    identityControls.forEach((control) => identityGroup.appendChild(control));
    form.appendChild(identityGroup);
  }

  const componentSpecificControls = renderComponentSpecificInspector(component).filter(Boolean);
  if (componentSpecificControls.length) {
    const componentSection = document.createElement("section");
    componentSection.className = "d-flex flex-column gap-3";
    componentSpecificControls.forEach((control) => componentSection.appendChild(control));
    form.appendChild(componentSection);
  }

  const dataControls = [];
  if (definition.supportsBinding !== false || definition.supportsFormula !== false) {
    dataControls.push(
      createTextInput(
        component,
        "Binding / Formula",
        component.binding || component.formula || "",
        (value) => {
          updateComponent(
            component.uid,
            (draft) => {
              draft.binding = value.trim();
              if (Object.prototype.hasOwnProperty.call(draft, "formula")) {
                draft.formula = "";
              }
            },
            { rerenderCanvas: true, rerenderInspector: true }
          );
        },
        { placeholder: "@attributes.score or =SUM(values)" }
      )
    );
  }
  const dataSection = createSection("Data", dataControls);
  if (dataSection) {
    form.appendChild(dataSection);
  }

  const appearanceControls = [];
  const colorControls = getColorControls(component);
  if (colorControls.length) {
    appearanceControls.push(createColorRow(component, colorControls));
  }
  if (componentHasTextControls(component)) {
    appearanceControls.push(createTextSizeControls(component));
    appearanceControls.push(createTextStyleControls(component));
  }
  if (definition.supportsAlignment !== false && componentHasTextControls(component)) {
    appearanceControls.push(createAlignmentControls(component));
  }
  const appearanceSection = createSection("Appearance", appearanceControls);
  if (appearanceSection) {
    form.appendChild(appearanceSection);
  }

  if (definition.supportsReadOnly) {
    const behaviorSection = createSection("Behavior", [createReadOnlyToggle(component)]);
    if (behaviorSection) {
      form.appendChild(behaviorSection);
    }
  }

  elements.inspector.appendChild(form);
  refreshTooltips(elements.inspector);
}

function createSection(title, controls = []) {
  const filtered = controls.filter(Boolean);
  if (!filtered.length) return null;
  const section = document.createElement("section");
  section.className = "d-flex flex-column gap-3";
  if (title) {
    const heading = document.createElement("div");
    heading.className = "text-uppercase fs-6 fw-semibold text-body-secondary";
    heading.textContent = title;
    section.appendChild(heading);
  }
  filtered.forEach((control) => section.appendChild(control));
  return section;
}

function createColorRow(component, keys = []) {
  const controls = keys.filter((key) => COLOR_FIELD_MAP[key]);
  if (!controls.length) return null;
  const wrapper = document.createElement("div");
  wrapper.className = "d-flex flex-column gap-2";
  const label = document.createElement("div");
  label.className = "fw-semibold text-body-secondary";
  label.textContent = "Colors";
  wrapper.appendChild(label);
  const grid = document.createElement("div");
  grid.className = "template-color-grid";
  if (controls.length >= 3) {
    grid.style.gridTemplateColumns = "repeat(3, minmax(0, 1fr))";
  } else if (controls.length > 0) {
    grid.style.gridTemplateColumns = `repeat(${controls.length}, minmax(0, 1fr))`;
  }
  controls.forEach((key) => {
    const config = COLOR_FIELD_MAP[key];
    grid.appendChild(
      createColorInput(component, config.label, component[config.prop], (value) => {
        updateComponent(component.uid, (draft) => {
          draft[config.prop] = value;
        }, { rerenderCanvas: true, rerenderInspector: true });
      })
    );
  });
  wrapper.appendChild(grid);
  return wrapper;
}

function createColorInput(component, labelText, value, onChange) {
  const container = document.createElement("div");
  container.className = "template-color-control";
  const id = toId([component.uid, labelText, "color"]);
  const label = document.createElement("label");
  label.className = "form-label small text-body-secondary mb-0";
  label.setAttribute("for", id);
  label.textContent = labelText;
  const input = document.createElement("input");
  input.type = "color";
  input.className = "form-control form-control-color";
  input.id = id;
  input.value = value || "#000000";
  input.addEventListener("input", () => {
    onChange(input.value);
  });
  const controls = document.createElement("div");
  controls.className = "d-flex align-items-center gap-2";
  controls.appendChild(input);
  const clear = document.createElement("button");
  clear.type = "button";
  clear.className = "btn btn-outline-secondary btn-sm";
  clear.innerHTML = '<span class="iconify" data-icon="tabler:circle-off" aria-hidden="true"></span>';
  clear.setAttribute("aria-label", `Clear ${labelText.toLowerCase()} color`);
  clear.setAttribute("data-bs-toggle", "tooltip");
  clear.setAttribute("data-bs-placement", "top");
  clear.setAttribute("data-bs-title", "Reset to default");
  clear.addEventListener("click", () => {
    input.value = "#000000";
    onChange("");
  });
  controls.appendChild(clear);
  container.append(label, controls);
  if (window.bootstrap && typeof window.bootstrap.Tooltip === "function") {
    // eslint-disable-next-line no-new
    new window.bootstrap.Tooltip(clear);
  }
  return container;
}

function createTextSizeControls(component) {
  const options = [
    { value: "sm", label: "Sm" },
    { value: "md", label: "Md" },
    { value: "lg", label: "Lg" },
    { value: "xl", label: "Xl" },
  ];
  return createRadioButtonGroup(component, "Text size", options, component.textSize || "md", (value) => {
    updateComponent(component.uid, (draft) => {
      draft.textSize = value;
    }, { rerenderCanvas: true });
  });
}

function createTextStyleControls(component) {
  const options = [
    { value: "bold", icon: "tabler:bold" },
    { value: "italic", icon: "tabler:italic" },
    { value: "underline", icon: "tabler:underline" },
  ];
  return createInspectorToggleGroup(component, "Text style", options, component.textStyles || {}, (key, checked) => {
    updateComponent(component.uid, (draft) => {
      draft.textStyles = { ...(draft.textStyles || {}) };
      draft.textStyles[key] = checked;
    }, { rerenderCanvas: true });
  });
}

function createAlignmentControls(component) {
  const options = [
    { value: "start", icon: "tabler:align-left", label: "Left" },
    { value: "center", icon: "tabler:align-center", label: "Center" },
    { value: "end", icon: "tabler:align-right", label: "Right" },
    { value: "justify", icon: "tabler:align-justified", label: "Justify" },
  ];
  return createRadioButtonGroup(component, "Alignment", options, component.align || "start", (value) => {
    updateComponent(component.uid, (draft) => {
      draft.align = value;
    }, { rerenderCanvas: true });
  });
}

function createReadOnlyToggle(component) {
  const wrapper = document.createElement("div");
  wrapper.className = "form-check form-switch";
  const id = toId([component.uid, "read-only"]);
  const input = document.createElement("input");
  input.className = "form-check-input";
  input.type = "checkbox";
  input.id = id;
  input.checked = !!component.readOnly;
  input.addEventListener("change", () => {
    updateComponent(component.uid, (draft) => {
      draft.readOnly = input.checked;
    }, { rerenderCanvas: true });
  });
  const label = document.createElement("label");
  label.className = "form-check-label";
  label.setAttribute("for", id);
  label.textContent = "Read only";
  wrapper.append(input, label);
  return wrapper;
}

function createTextInput(component, labelText, value, onInput, { placeholder = "", type = "text" } = {}) {
  const wrapper = document.createElement("div");
  wrapper.className = "d-flex flex-column";
  const id = toId([component.uid, labelText, "input"]);
  const label = document.createElement("label");
  label.className = "form-label fw-semibold text-body-secondary";
  label.setAttribute("for", id);
  label.textContent = labelText;
  const input = document.createElement("input");
  input.className = "form-control";
  input.type = type;
  input.id = id;
  if (placeholder) input.placeholder = placeholder;
  input.value = value ?? "";
  input.addEventListener("input", () => {
    onInput(input.value);
  });
  wrapper.append(label, input);
  return wrapper;
}

function createTextarea(component, labelText, value, onInput, { rows = 3, placeholder = "" } = {}) {
  const wrapper = document.createElement("div");
  wrapper.className = "d-flex flex-column";
  const id = toId([component.uid, labelText, "textarea"]);
  const label = document.createElement("label");
  label.className = "form-label fw-semibold text-body-secondary";
  label.setAttribute("for", id);
  label.textContent = labelText;
  const textarea = document.createElement("textarea");
  textarea.className = "form-control";
  textarea.id = id;
  textarea.rows = rows;
  if (placeholder) textarea.placeholder = placeholder;
  textarea.value = value ?? "";
  textarea.addEventListener("input", () => {
    onInput(textarea.value);
  });
  wrapper.append(label, textarea);
  return wrapper;
}

function createNumberInput(component, labelText, value, onChange, { min, max, step = 1 } = {}) {
  const wrapper = document.createElement("div");
  wrapper.className = "d-flex flex-column";
  const id = toId([component.uid, labelText, "number"]);
  const label = document.createElement("label");
  label.className = "form-label fw-semibold text-body-secondary";
  label.setAttribute("for", id);
  label.textContent = labelText;
  const input = document.createElement("input");
  input.className = "form-control";
  input.type = "number";
  input.id = id;
  if (min !== undefined) input.min = String(min);
  if (max !== undefined) input.max = String(max);
  input.step = String(step);
  if (value !== undefined && value !== null) {
    input.value = value;
  }
  input.addEventListener("input", () => {
    const next = input.value === "" ? null : Number(input.value);
    if (next !== null && Number.isNaN(next)) {
      return;
    }
    onChange(next);
  });
  wrapper.append(label, input);
  return wrapper;
}

function createRadioButtonGroup(
  component,
  labelText,
  options,
  currentValue,
  onChange,
  config = {}
) {
  const wrapper = document.createElement("div");
  wrapper.className = "d-flex flex-column gap-2";
  const heading = document.createElement("div");
  heading.className = "fw-semibold text-body-secondary";
  heading.textContent = labelText;
  wrapper.appendChild(heading);
  const group = document.createElement("div");
  group.className = "btn-group template-radio-group";
  if (config.forceSingleRow) {
    group.classList.add("template-radio-group--single-row");
  }
  const name = toId([component.uid, labelText, "radio"]);
  options.forEach((option, index) => {
    const id = toId([component.uid, labelText, option.value, index]);
    const input = document.createElement("input");
    input.type = "radio";
    input.className = "btn-check";
    input.name = name;
    input.id = id;
    input.value = option.value;
    input.checked = option.value === currentValue;
    input.addEventListener("change", () => {
      if (input.checked) {
        onChange(option.value);
      }
    });
    const label = document.createElement("label");
    label.className = "btn btn-outline-secondary btn-sm";
    label.setAttribute("for", id);

    if (option.icon) {
      const icon = document.createElement("span");
      icon.className = "iconify";
      icon.dataset.icon = option.icon;
      icon.setAttribute("aria-hidden", "true");
      label.appendChild(icon);
    }

    const labelTextNode = option.label ?? option.value;
    if (labelTextNode) {
      const text = document.createElement("span");
      text.className = "template-radio-label";
      text.textContent = labelTextNode;
      label.appendChild(text);
    }

    group.append(input, label);
  });
  wrapper.appendChild(group);
  return wrapper;
}

function createInspectorToggleGroup(component, labelText, options, values, onToggle) {
  const wrapper = document.createElement("div");
  wrapper.className = "d-flex flex-column gap-2";
  const heading = document.createElement("div");
  heading.className = "fw-semibold text-body-secondary";
  heading.textContent = labelText;
  wrapper.appendChild(heading);
  const group = document.createElement("div");
  group.className = "btn-group";
  options.forEach((option, index) => {
    const id = toId([component.uid, labelText, option.value, index]);
    const input = document.createElement("input");
    input.type = "checkbox";
    input.className = "btn-check";
    input.id = id;
    input.autocomplete = "off";
    input.checked = !!values[option.value];
    input.addEventListener("change", () => {
      onToggle(option.value, input.checked);
    });
    const label = document.createElement("label");
    label.className = "btn btn-outline-secondary btn-sm";
    label.setAttribute("for", id);
    if (option.icon) {
      label.innerHTML = `<span class="iconify" data-icon="${option.icon}" aria-hidden="true"></span>`;
    }
    if (option.label) {
      label.innerHTML += `<span class="ms-1">${option.label}</span>`;
    }
    group.append(input, label);
  });
  wrapper.appendChild(group);
  return wrapper;
}

function renderComponentSpecificInspector(component) {
  switch (component.type) {
    case "input":
      return renderInputInspector(component);
    case "array":
      return renderArrayInspector(component);
    case "divider":
      return renderDividerInspector(component);
    case "image":
      return renderImageInspector(component);
    case "label":
      return renderLabelInspector(component);
    case "container":
      return renderContainerInspector(component);
    case "linear-track":
    case "circular-track":
      return renderTrackInspector(component);
    case "select-group":
      return renderSelectGroupInspector(component);
    case "toggle":
      return renderToggleInspector(component);
    default:
      return [];
  }
}

function renderInputInspector(component) {
  const controls = [];
  const options = [
    { value: "text", icon: "tabler:letter-case", label: "Text" },
    { value: "number", icon: "tabler:123", label: "Number" },
    { value: "select", icon: "tabler:list-details", label: "Select" },
    { value: "radio", icon: "tabler:circle-dot", label: "Radio" },
    { value: "checkbox", icon: "tabler:checkbox", label: "Checkbox" },
  ];
  controls.push(
    createRadioButtonGroup(
      component,
      "Type",
      options,
      component.variant || "text",
      (value) => {
        updateComponent(
          component.uid,
          (draft) => {
            draft.variant = value;
            if (
              (value === "select" || value === "radio" || value === "checkbox") &&
              (!Array.isArray(draft.options) || !draft.options.length)
            ) {
              draft.options = ["Option A", "Option B"];
            }
          },
          { rerenderCanvas: true, rerenderInspector: true }
        );
      },
      { forceSingleRow: true }
    )
  );
  controls.push(
    createTextInput(component, "Placeholder", component.placeholder || "", (value) => {
      updateComponent(component.uid, (draft) => {
        draft.placeholder = value;
      }, { rerenderCanvas: true });
    }, { placeholder: "Shown inside the field" })
  );
  return controls;
}

function renderArrayInspector(component) {
  return [
    createRadioButtonGroup(
      component,
      "Layout",
      [
        { value: "list", icon: "tabler:list", label: "List" },
        { value: "cards", icon: "tabler:layout-cards", label: "Cards" },
      ],
      component.variant || "list",
      (value) => {
        updateComponent(component.uid, (draft) => {
          draft.variant = value;
        }, { rerenderCanvas: true });
      }
    ),
  ];
}

function renderDividerInspector(component) {
  const controls = [];
  controls.push(
    createRadioButtonGroup(
      component,
      "Style",
      [
        { value: "solid", label: "Solid" },
        { value: "dashed", label: "Dashed" },
        { value: "dotted", label: "Dotted" },
      ],
      component.style || "solid",
      (value) => {
        updateComponent(component.uid, (draft) => {
          draft.style = value;
        }, { rerenderCanvas: true });
      }
    )
  );
  controls.push(
    createNumberInput(component, "Thickness", component.thickness || 2, (value) => {
      const next = clampInteger(value ?? 1, 1, 6);
      updateComponent(component.uid, (draft) => {
        draft.thickness = next;
      }, { rerenderCanvas: true, rerenderInspector: true });
    }, { min: 1, max: 6 })
  );
  return controls;
}

function renderImageInspector(component) {
  const controls = [];
  controls.push(
    createTextInput(component, "Image URL", component.src || "", (value) => {
      updateComponent(component.uid, (draft) => {
        draft.src = value;
      }, { rerenderCanvas: true });
    }, { placeholder: "https://" })
  );
  controls.push(
    createTextInput(component, "Alt text", component.alt || "", (value) => {
      updateComponent(component.uid, (draft) => {
        draft.alt = value;
      }, { rerenderCanvas: true });
    }, { placeholder: "Describe the image" })
  );
  controls.push(
    createRadioButtonGroup(
      component,
      "Fit",
      [
        { value: "contain", label: "Contain" },
        { value: "cover", label: "Cover" },
      ],
      component.fit || "contain",
      (value) => {
        updateComponent(component.uid, (draft) => {
          draft.fit = value;
        }, { rerenderCanvas: true });
      }
    )
  );
  controls.push(
    createNumberInput(component, "Max height (px)", component.height || 180, (value) => {
      const next = clampInteger(value ?? 180, 80, 600);
      updateComponent(component.uid, (draft) => {
        draft.height = next;
      }, { rerenderCanvas: true });
    }, { min: 80, max: 600, step: 10 })
  );
  return controls;
}

function renderLabelInspector(component) {
  return [];
}

function renderContainerInspector(component) {
  const controls = [];
  controls.push(
    createRadioButtonGroup(
      component,
      "Type",
      [
        { value: "columns", icon: "tabler:columns-3", label: "Columns" },
        { value: "rows", icon: "tabler:layout-rows", label: "Rows" },
        { value: "tabs", icon: "tabler:layout-navbar", label: "Tabs" },
        { value: "grid", icon: "tabler:layout-grid", label: "Grid" },
      ],
      component.containerType || "columns",
      (value) => {
        updateComponent(component.uid, (draft) => {
          draft.containerType = value;
          ensureContainerZones(draft);
        }, { rerenderCanvas: true, rerenderInspector: true });
      }
    )
  );
  if (component.containerType === "tabs") {
    controls.push(
    createTextarea(component, "Tab labels (one per line)", (component.tabLabels || []).join("\n"), (value) => {
      updateComponent(component.uid, (draft) => {
        draft.tabLabels = parseLines(value);
        ensureContainerZones(draft);
      }, { rerenderCanvas: true });
    }, { rows: 3, placeholder: "Details\nInventory" })
  );
  }
  if (component.containerType === "columns" || component.containerType === "grid") {
    controls.push(
      createNumberInput(component, "Columns", component.columns || 2, (value) => {
        const next = clampInteger(value ?? 2, 1, 4);
        updateComponent(component.uid, (draft) => {
          draft.columns = next;
          ensureContainerZones(draft);
        }, { rerenderCanvas: true, rerenderInspector: true });
      }, { min: 1, max: 4 })
    );
  }
  if (component.containerType === "rows" || component.containerType === "grid") {
    controls.push(
      createNumberInput(component, "Rows", component.rows || 2, (value) => {
        const next = clampInteger(value ?? 2, 1, 6);
        updateComponent(component.uid, (draft) => {
          draft.rows = next;
          ensureContainerZones(draft);
        }, { rerenderCanvas: true, rerenderInspector: true });
      }, { min: 1, max: 6 })
    );
  }
  controls.push(
    createNumberInput(component, "Gap (px)", component.gap ?? 16, (value) => {
      const next = clampInteger(value ?? 16, 0, 64);
      updateComponent(component.uid, (draft) => {
        draft.gap = next;
      }, { rerenderCanvas: true });
    }, { min: 0, max: 64, step: 4 })
  );
  return controls;
}

function renderTrackInspector(component) {
  const controls = [];
  controls.push(
    createNumberInput(component, "Segments", component.segments ?? 6, (value) => {
      const next = clampInteger(value ?? 6, 1, 16);
      updateComponent(component.uid, (draft) => {
        setSegmentCount(draft, next);
      }, { rerenderCanvas: true, rerenderInspector: true });
    }, { min: 1, max: 16 })
  );
  controls.push(createSegmentControls(component));
  return controls;
}

function createSegmentControls(component) {
  const wrapper = document.createElement("div");
  wrapper.className = "d-flex flex-column gap-2";
  const heading = document.createElement("div");
  heading.className = "fw-semibold text-body-secondary";
  heading.textContent = "Active segments";
  wrapper.appendChild(heading);
  const grid = document.createElement("div");
  grid.className = "template-segment-grid";
  const segments = ensureSegmentArray(component);
  const columnCount = Math.max(1, Math.min(segments.length, 8));
  grid.style.gridTemplateColumns = `repeat(${columnCount}, minmax(0, 1fr))`;
  segments.forEach((isActive, index) => {
    const id = toId([component.uid, "segment", index]);
    const cell = document.createElement("div");
    cell.className = "template-segment-grid__item";
    const input = document.createElement("input");
    input.type = "checkbox";
    input.className = "btn-check";
    input.id = id;
    input.checked = isActive;
    input.addEventListener("change", () => {
      updateComponent(component.uid, (draft) => {
        const target = ensureSegmentArray(draft);
        target[index] = input.checked;
      }, { rerenderCanvas: true });
    });
    const label = document.createElement("label");
    label.className = "btn btn-outline-secondary btn-sm";
    label.setAttribute("for", id);
    label.textContent = index + 1;
    cell.append(input, label);
    grid.appendChild(cell);
  });
  wrapper.appendChild(grid);
  return wrapper;
}

function renderSelectGroupInspector(component) {
  const controls = [];
  controls.push(
    createRadioButtonGroup(
      component,
      "Type",
      [
        { value: "pills", icon: "tabler:toggle-right", label: "Pills" },
        { value: "tags", icon: "tabler:tags", label: "Tags" },
        { value: "buttons", icon: "tabler:switch-3", label: "Buttons" },
      ],
      component.variant || "pills",
      (value) => {
        updateComponent(component.uid, (draft) => {
          draft.variant = value;
        }, { rerenderCanvas: true });
      }
    )
  );
  controls.push(
    createRadioButtonGroup(
      component,
      "Selection",
      [
        { value: "single", label: "Single" },
        { value: "multi", label: "Multi" },
      ],
      component.multiple ? "multi" : "single",
      (value) => {
        updateComponent(component.uid, (draft) => {
          draft.multiple = value === "multi";
        }, { rerenderCanvas: true });
      }
    )
  );
  return controls;
}

function renderToggleInspector(component) {
  const controls = [];
  controls.push(
    createRadioButtonGroup(
      component,
      "Shape",
      [
        { value: "circle", icon: "tabler:circle", label: "Circle" },
        { value: "square", icon: "tabler:square", label: "Square" },
        { value: "diamond", icon: "tabler:diamond", label: "Diamond" },
        { value: "star", icon: "tabler:star", label: "Star" },
      ],
      component.shape || "circle",
      (value) => {
        updateComponent(component.uid, (draft) => {
          draft.shape = value;
        }, { rerenderCanvas: true });
      }
    )
  );
  controls.push(...createToggleStateEditors(component));
  return controls;
}

function createToggleStateEditors(component) {
  const controls = [];
  const textareaId = toId([component.uid, "toggle", "states"]);
  const textareaWrapper = document.createElement("div");
  textareaWrapper.className = "d-flex flex-column";
  const textareaLabel = document.createElement("label");
  textareaLabel.className = "form-label fw-semibold text-body-secondary";
  textareaLabel.setAttribute("for", textareaId);
  textareaLabel.textContent = "States (one per line)";
  const textarea = document.createElement("textarea");
  textarea.className = "form-control";
  textarea.id = textareaId;
  textarea.rows = 3;
  textarea.placeholder = "Novice\nSkilled\nExpert";
  const initialStates = Array.isArray(component.states) && component.states.length
    ? component.states
    : ["State 1", "State 2"];
  textarea.value = initialStates.join("\n");
  textareaWrapper.append(textareaLabel, textarea);
  controls.push(textareaWrapper);

  const selectId = toId([component.uid, "toggle", "active-state"]);
  const selectWrapper = document.createElement("div");
  selectWrapper.className = "d-flex flex-column";
  const selectLabel = document.createElement("label");
  selectLabel.className = "form-label fw-semibold text-body-secondary";
  selectLabel.setAttribute("for", selectId);
  selectLabel.textContent = "Active state";
  const select = document.createElement("select");
  select.className = "form-select";
  select.id = selectId;
  selectWrapper.append(selectLabel, select);
  controls.push(selectWrapper);

  const syncStateOptions = () => {
    const states = Array.isArray(component.states) && component.states.length
      ? component.states
      : ["State 1", "State 2"];
    select.innerHTML = "";
    states.forEach((state, index) => {
      const option = document.createElement("option");
      option.value = String(index);
      option.textContent = state;
      select.appendChild(option);
    });
    const safeIndex = clampInteger(component.activeIndex ?? 0, 0, states.length - 1);
    select.value = String(safeIndex);
  };

  textarea.addEventListener("input", () => {
    updateComponent(component.uid, (draft) => {
      draft.states = parseLines(textarea.value);
      if (!Array.isArray(draft.states) || !draft.states.length) {
        draft.states = ["State 1", "State 2"];
      }
      if (draft.activeIndex === undefined || draft.activeIndex === null) {
        draft.activeIndex = 0;
      }
      draft.activeIndex = clampInteger(draft.activeIndex, 0, draft.states.length - 1);
    }, { rerenderCanvas: true });
    syncStateOptions();
  });

  select.addEventListener("change", () => {
    const nextIndex = Number(select.value);
    updateComponent(component.uid, (draft) => {
      draft.activeIndex = clampInteger(nextIndex, 0, (draft.states?.length || 1) - 1);
    }, { rerenderCanvas: true });
    syncStateOptions();
  });

  syncStateOptions();
  return controls;
}

function updateComponent(uid, mutate, { rerenderCanvas = false, rerenderInspector = false } = {}) {
  const found = findComponent(uid);
  if (!found) return;
  mutate(found.component);
  if (rerenderCanvas) {
    renderCanvas();
  }
  if (rerenderInspector) {
    renderInspector();
  }
}

function ensureSegmentArray(component) {
  const baseLength = Array.isArray(component.activeSegments) ? component.activeSegments.length : 0;
  const desired = clampInteger(
    component.segments ?? (baseLength || 6),
    1,
    16
  );
  if (!Array.isArray(component.activeSegments)) {
    component.activeSegments = Array.from({ length: desired }, (_, index) => index === 0);
  }
  if (component.activeSegments.length < desired) {
    const needed = desired - component.activeSegments.length;
    component.activeSegments.push(...Array.from({ length: needed }, () => false));
  } else if (component.activeSegments.length > desired) {
    component.activeSegments = component.activeSegments.slice(0, desired);
  }
  return component.activeSegments;
}

function setSegmentCount(component, next) {
  component.segments = next;
  ensureSegmentArray(component);
}

function parseLines(value) {
  return value
    .split(/\r?\n/)
    .map((line) => line.trim())
    .filter(Boolean);
}

function clampInteger(value, min, max) {
  const numeric = Number(value);
  if (Number.isNaN(numeric)) {
    return min;
  }
  return Math.min(Math.max(Math.round(numeric), min), max);
}

function cloneDefaults(defaults = {}) {
  return JSON.parse(JSON.stringify(defaults));
}

function toId(parts = []) {
  return parts
    .filter(Boolean)
    .join("-")
    .toLowerCase()
    .replace(/[^a-z0-9_-]/g, "-");
}

function createBlankTemplate({ id = "", title = "", version = "0.1" } = {}) {
  return {
    id: id || "",
    title: title || "",
    version: version || "0.1",
  };
}

function ensureTemplateOption(id, label) {
  if (!elements.templateSelect || !id) {
    return;
  }
  const escaped = escapeCss(id);
  let option = escaped ? elements.templateSelect.querySelector(`option[value="${escaped}"]`) : null;
  if (!option) {
    option = document.createElement("option");
    option.value = id;
    elements.templateSelect.appendChild(option);
  }
  option.textContent = label || id;
}

function ensureTemplateSelectValue() {
  if (!elements.templateSelect) return;
  const id = state.template?.id || "";
  if (!id) {
    elements.templateSelect.value = "";
    return;
  }
  const escaped = escapeCss(id);
  const option = escaped ? elements.templateSelect.querySelector(`option[value="${escaped}"]`) : null;
  if (option) {
    elements.templateSelect.value = id;
  } else {
    elements.templateSelect.value = "";
  }
}

function escapeCss(value) {
  if (typeof value !== "string" || !value) {
    return value;
  }
  if (window.CSS && typeof window.CSS.escape === "function") {
    return window.CSS.escape(value);
  }
  return value.replace(/[^a-zA-Z0-9_-]/g, (char) => `\\${char}`);
}<|MERGE_RESOLUTION|>--- conflicted
+++ resolved
@@ -304,11 +304,7 @@
 const renderPreview = createJsonPreviewRenderer({
   resolvePreviewElement: () => elements.jsonPreview,
   resolveBytesElement: () => elements.jsonPreviewBytes,
-<<<<<<< HEAD
   serialize: serializeTemplateState,
-=======
-  serialize: serializeTemplate,
->>>>>>> d31d7fbe
 });
 
 function getActiveTabIndex(component, total = 0) {
@@ -541,44 +537,7 @@
   renderPreview();
 }
 
-<<<<<<< HEAD
 function serializeTemplateState() {
-=======
-function serializeTemplate() {
-  return {
-    id: state.template?.id || "",
-    title: state.template?.title || "",
-    version: state.template?.version || "0.1",
-    components: state.components.map(serializeComponentForPreview),
-  };
-}
-
-function serializeComponentForPreview(component) {
-  const clone = JSON.parse(JSON.stringify(component));
-  stripComponentMetadata(clone);
-  return clone;
-}
-
-function stripComponentMetadata(node) {
-  if (!node || typeof node !== "object") {
-    return;
-  }
-  if ("uid" in node) {
-    delete node.uid;
-  }
-  Object.values(node).forEach((value) => {
-    if (Array.isArray(value)) {
-      value.forEach(stripComponentMetadata);
-    } else if (value && typeof value === "object") {
-      stripComponentMetadata(value);
-    }
-  });
-  refreshTooltips(elements.canvasRoot);
-  renderPreview();
-}
-
-function serializeTemplate() {
->>>>>>> d31d7fbe
   return {
     id: state.template?.id || "",
     title: state.template?.title || "",
