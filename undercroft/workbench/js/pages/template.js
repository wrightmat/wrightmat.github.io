import { initAppShell } from "../lib/app-shell.js";
import { populateSelect } from "../lib/dropdown.js";
import { createSortable } from "../lib/dnd.js";
const { status, undoStack } = initAppShell({ namespace: "template" });

const TEMPLATES = [
  {
    id: "tpl.5e.flex-basic",
    title: "5e — Flex Basic",
    path: "data/templates/tpl.5e.flex-basic.json",
  },
];

const COMPONENT_ICONS = {
  input: "tabler:forms",
  array: "tabler:list-details",
  divider: "tabler:separator-horizontal",
  image: "tabler:photo",
  label: "tabler:typography",
  container: "tabler:layout-grid-add",
  "linear-track": "tabler:timeline",
  "circular-track": "tabler:gauge",
  "select-group": "tabler:toggle-right",
  toggle: "tabler:adjustments",
};

const elements = {
  templateSelect: document.querySelector("[data-template-select]"),
  palette: document.querySelector("[data-palette]"),
  canvasRoot: document.querySelector("[data-canvas-root]"),
  inspector: document.querySelector("[data-inspector]"),
  saveButton: document.querySelector('[data-action="save-template"]'),
  undoButton: document.querySelector('[data-action="undo-template"]'),
  redoButton: document.querySelector('[data-action="redo-template"]'),
  clearButton: document.querySelector('[data-action="clear-canvas"]'),
  importButton: document.querySelector('[data-action="import-template"]'),
  exportButton: document.querySelector('[data-action="export-template"]'),
  newTemplateButton: document.querySelector('[data-action="new-template"]'),
  newTemplateForm: document.querySelector("[data-new-template-form]"),
  newTemplateId: document.querySelector("[data-new-template-id]"),
  newTemplateTitle: document.querySelector("[data-new-template-title]"),
  newTemplateVersion: document.querySelector("[data-new-template-version]"),
  rightPane: document.querySelector('[data-pane="right"]'),
  rightPaneToggle: document.querySelector('[data-pane-toggle="right"]'),
};

let newTemplateModalInstance = null;
if (window.bootstrap && typeof window.bootstrap.Modal === "function") {
  const modalElement = document.getElementById("new-template-modal");
  if (modalElement) {
    newTemplateModalInstance = window.bootstrap.Modal.getOrCreateInstance(modalElement);
  }
}

function refreshTooltips(root = document) {
  if (!window.bootstrap || typeof window.bootstrap.Tooltip !== "function") return;
  const tooltipTriggers = root.querySelectorAll('[data-bs-toggle="tooltip"]');
  tooltipTriggers.forEach((element) => {
    const existing = window.bootstrap.Tooltip.getInstance(element);
    if (existing) {
      existing.dispose();
    }
    // eslint-disable-next-line no-new
    new window.bootstrap.Tooltip(element);
  });
}

refreshTooltips(document);

if (elements.templateSelect) {
  populateSelect(
    elements.templateSelect,
    TEMPLATES.map((tpl) => ({ value: tpl.id, label: tpl.title })),
    { placeholder: "Select template" }
  );
  elements.templateSelect.addEventListener("change", async () => {
    const selected = TEMPLATES.find((tpl) => tpl.id === elements.templateSelect.value);
    if (!selected) {
      state.template = null;
      state.components = [];
      state.selectedId = null;
      containerActiveTabs.clear();
      renderCanvas();
      renderInspector();
      ensureTemplateSelectValue();
      return;
    }
    try {
      const response = await fetch(selected.path);
      const data = await response.json();
      state.template = {
        id: data.id || selected.id,
        title: data.title || selected.title,
        version: data.version || data.metadata?.version || "",
      };
      containerActiveTabs.clear();
      ensureTemplateOption(state.template.id, state.template.title || selected.title);
      ensureTemplateSelectValue();
      status.show(`Loaded ${state.template.title || selected.title}`, { type: "success", timeout: 2000 });
    } catch (error) {
      console.error("Unable to load template", error);
      status.show("Failed to load template", { type: "error", timeout: 2500 });
    }
  });
}

const COMPONENT_DEFINITIONS = {
  input: {
    label: "Input",
    defaults: {
      name: "Input Field",
      variant: "text",
      placeholder: "",
      options: ["Option A", "Option B"],
    },
    supportsBinding: true,
    supportsFormula: true,
    supportsReadOnly: true,
    supportsAlignment: true,
    textControls: true,
    colorControls: ["foreground", "background", "border"],
  },
  array: {
    label: "Array",
    defaults: {
      name: "Array",
      variant: "list",
    },
    supportsBinding: true,
    supportsFormula: false,
    supportsReadOnly: false,
    supportsAlignment: true,
    textControls: true,
    colorControls: ["foreground", "background", "border"],
  },
  divider: {
    label: "Divider",
    defaults: {
      name: "Divider",
      style: "solid",
      thickness: 2,
    },
    supportsBinding: false,
    supportsFormula: false,
    supportsReadOnly: false,
    supportsAlignment: false,
    textControls: false,
    colorControls: ["foreground"],
  },
  image: {
    label: "Image",
    defaults: {
      name: "Image",
      src: "https://placekitten.com/320/180",
      alt: "Illustration",
      fit: "contain",
      height: 180,
    },
    supportsBinding: false,
    supportsFormula: false,
    supportsReadOnly: false,
    supportsAlignment: false,
    textControls: false,
    colorControls: [],
  },
  label: {
    label: "Label",
    defaults: {
      name: "Label",
      text: "Label text",
    },
    supportsBinding: false,
    supportsFormula: false,
    supportsReadOnly: false,
    supportsAlignment: true,
    textControls: true,
    colorControls: ["foreground", "background", "border"],
  },
  container: {
    label: "Container",
    defaults: {
      name: "Container",
      containerType: "columns",
      columns: 2,
      rows: 2,
      tabLabels: ["Tab 1", "Tab 2"],
      gap: 16,
      zones: {},
    },
    supportsBinding: false,
    supportsFormula: false,
    supportsReadOnly: false,
    supportsAlignment: true,
    textControls: true,
    colorControls: ["foreground", "background", "border"],
  },
  "linear-track": {
    label: "Linear Track",
    defaults: {
      name: "Linear Track",
      segments: 6,
      activeSegments: [true, true, false, false, false, false],
    },
    supportsBinding: true,
    supportsFormula: false,
    supportsReadOnly: false,
    supportsAlignment: true,
    textControls: true,
    colorControls: ["foreground", "background", "border"],
  },
  "circular-track": {
    label: "Circular Track",
    defaults: {
      name: "Circular Track",
      segments: 6,
      activeSegments: [true, true, true, false, false, false],
    },
    supportsBinding: true,
    supportsFormula: false,
    supportsReadOnly: false,
    supportsAlignment: true,
    textControls: true,
    colorControls: ["foreground", "background", "border"],
  },
  "select-group": {
    label: "Select Group",
    defaults: {
      name: "Select Group",
      variant: "pills",
      multiple: false,
    },
    supportsBinding: true,
    supportsFormula: false,
    supportsReadOnly: true,
    supportsAlignment: true,
    textControls: true,
    colorControls: ["foreground", "background", "border"],
  },
  toggle: {
    label: "Toggle",
    defaults: {
      name: "Toggle",
      states: ["Novice", "Skilled", "Expert"],
      activeIndex: 1,
      shape: "circle",
    },
    supportsBinding: true,
    supportsFormula: false,
    supportsReadOnly: true,
    supportsAlignment: true,
    textControls: true,
    colorControls: ["foreground", "background", "border"],
  },
};

let componentCounter = 0;

const state = {
  template: null,
  components: [],
  selectedId: null,
};

const dropzones = new Map();
const containerActiveTabs = new Map();

function getActiveTabIndex(component, total = 0) {
  if (!component?.uid) return 0;
  const current = containerActiveTabs.get(component.uid) ?? 0;
  if (!Number.isFinite(total) || total <= 0) {
    return Math.max(0, current);
  }
  const maxIndex = Math.max(0, total - 1);
  return Math.min(Math.max(0, current), maxIndex);
}

function setActiveTabIndex(component, index) {
  if (!component?.uid) return;
  containerActiveTabs.set(component.uid, Math.max(0, index));
}

function clearActiveTab(component) {
  if (!component?.uid) return;
  containerActiveTabs.delete(component.uid);
}

const COLOR_FIELD_MAP = {
<<<<<<< HEAD
  foreground: { label: "Foreground", prop: "textColor" },
=======
  foreground: { label: "Foreground/Text", prop: "textColor" },
>>>>>>> fafdd714
  background: { label: "Background", prop: "backgroundColor" },
  border: { label: "Border", prop: "borderColor" },
};

function getComponentLabel(component, fallback = "") {
  if (!component) return fallback || "";
  const { type } = component;

  if (Object.prototype.hasOwnProperty.call(component, "label")) {
    const value = typeof component.label === "string" ? component.label.trim() : "";
    if (value) return value;
    return "";
  }

  const candidates = [component.name, component.text];
  for (const candidate of candidates) {
    if (typeof candidate === "string") {
      const trimmed = candidate.trim();
      if (trimmed) {
        return trimmed;
      }
    }
  }

  const definition = type ? COMPONENT_DEFINITIONS[type] : null;
  if (definition?.label) {
    return definition.label;
  }

  return fallback || "";
}

function getDefinition(component) {
  if (!component) return {};
  return COMPONENT_DEFINITIONS[component.type] || {};
}

function getColorControls(component) {
  const definition = getDefinition(component);
  if (Array.isArray(definition.colorControls)) {
    return definition.colorControls.filter((key) => COLOR_FIELD_MAP[key]);
  }
  return Object.keys(COLOR_FIELD_MAP);
}

function hasTextControls(component) {
  const definition = getDefinition(component);
  if (definition.textControls === false) {
    return false;
  }
  return true;
<<<<<<< HEAD
}

if (elements.palette) {
  createSortable(elements.palette, {
    group: { name: "template-canvas", pull: "clone", put: false },
    sort: false,
    fallbackOnBody: true,
  });
  elements.palette.addEventListener("dblclick", (event) => {
    const paletteItem = event.target.closest("[data-component-type]");
    if (!paletteItem || !elements.palette.contains(paletteItem)) {
      return;
    }
    const { componentType } = paletteItem.dataset;
    if (!componentType || !COMPONENT_DEFINITIONS[componentType]) {
      return;
    }
    const component = createComponent(componentType);
    const definition = COMPONENT_DEFINITIONS[componentType] || {};
    const parentId = "";
    const zoneKey = "root";
    const index = state.components.length;
    insertComponent(parentId, zoneKey, index, component);
    state.selectedId = component.uid;
    undoStack.push({ type: "add", component: { ...component }, parentId, zoneKey, index });
    const label = typeof definition.label === "string" && definition.label ? definition.label : componentType;
    status.show(`${label} added to canvas`, {
      type: "success",
      timeout: 1800,
    });
    renderCanvas();
    renderInspector();
    expandInspectorPane();
  });
}

if (elements.canvasRoot) {
  elements.canvasRoot.addEventListener("click", (event) => {
    const deleteButton = event.target.closest('[data-action="remove-component"]');
    if (deleteButton) {
      event.preventDefault();
      event.stopPropagation();
      removeComponent(deleteButton.dataset.componentId);
      return;
    }
    const target = event.target.closest("[data-component-id]");
    if (!target) return;
    selectComponent(target.dataset.componentId);
  });
}

if (elements.saveButton) {
  elements.saveButton.addEventListener("click", () => {
    undoStack.push({ type: "save", count: state.components.length });
    const label = state.template?.title || state.template?.id || "Template";
    status.show(`${label} draft saved (${state.components.length} components)`, {
      type: "success",
      timeout: 2000,
    });
  });
}

if (elements.undoButton) {
  elements.undoButton.addEventListener("click", () => {
    status.show("Undo coming soon", { type: "info", timeout: 1800 });
  });
}

if (elements.redoButton) {
  elements.redoButton.addEventListener("click", () => {
    status.show("Redo coming soon", { type: "info", timeout: 1800 });
  });
}

if (elements.clearButton) {
  elements.clearButton.addEventListener("click", () => {
    clearCanvas();
  });
}

if (elements.importButton) {
  elements.importButton.addEventListener("click", () => {
    status.show("Import coming soon", { type: "info", timeout: 2000 });
  });
}

if (elements.exportButton) {
  elements.exportButton.addEventListener("click", () => {
    status.show("Export coming soon", { type: "info", timeout: 2000 });
  });
}

if (elements.newTemplateButton) {
  elements.newTemplateButton.addEventListener("click", (event) => {
    if (!elements.newTemplateButton.contains(event.target)) {
      return;
    }
    if (!elements.newTemplateForm) {
      status.show("New template dialog is unavailable right now.", { type: "warning", timeout: 2200 });
      return;
    }
    elements.newTemplateForm.reset();
    if (elements.newTemplateVersion) {
      const defaultVersion = elements.newTemplateVersion.getAttribute("value") || "0.1";
      elements.newTemplateVersion.value = defaultVersion;
    }
    if (newTemplateModalInstance) {
      newTemplateModalInstance.show();
      return;
    }
    status.show("New template dialog is unavailable right now.", { type: "warning", timeout: 2200 });
  });
}

if (elements.newTemplateForm) {
  elements.newTemplateForm.addEventListener("submit", (event) => {
    event.preventDefault();
    const form = elements.newTemplateForm;
    if (typeof form.reportValidity === "function" && !form.reportValidity()) {
      form.classList.add("was-validated");
      return;
    }
    const id = (elements.newTemplateId?.value || "").trim();
    const title = (elements.newTemplateTitle?.value || "").trim();
    const version = ((elements.newTemplateVersion?.value || "0.1").trim() || "0.1");
    if (!id || !title) {
      form.classList.add("was-validated");
      return;
    }
    startNewTemplate({ id, title, version });
    if (newTemplateModalInstance) {
      newTemplateModalInstance.hide();
    }
    form.reset();
    form.classList.remove("was-validated");
  });
}

renderCanvas();
renderInspector();
ensureTemplateSelectValue();

function renderCanvas() {
  if (!elements.canvasRoot) return;
  dropzones.forEach((sortable) => sortable.destroy());
  dropzones.clear();
  elements.canvasRoot.innerHTML = "";
  elements.canvasRoot.dataset.dropzone = "root";
  elements.canvasRoot.dataset.dropzoneParent = "";
  elements.canvasRoot.dataset.dropzoneKey = "root";
  if (!state.components.length) {
    const placeholder = createDropPlaceholder("Drag components from the palette into the canvas below to design your template.");
    placeholder.classList.add("template-drop-placeholder--root");
    elements.canvasRoot.appendChild(placeholder);
  } else {
    const fragment = document.createDocumentFragment();
    state.components.forEach((component) => {
      fragment.appendChild(createComponentElement(component));
    });
    elements.canvasRoot.appendChild(fragment);
  }
  registerDropzones();
  refreshTooltips(elements.canvasRoot);
}

function createDropPlaceholder(text) {
  const placeholder = document.createElement("div");
  placeholder.className = "template-drop-placeholder";
  placeholder.textContent = text;
  placeholder.setAttribute("aria-hidden", "true");
  return placeholder;
}

function registerDropzones() {
  if (!elements.canvasRoot) return;
  const zones = [elements.canvasRoot, ...elements.canvasRoot.querySelectorAll("[data-dropzone]")];
  zones.forEach((zone) => {
    const sortable = createSortable(zone, {
      group: { name: "template-canvas", pull: true, put: true },
      fallbackOnBody: true,
      swapThreshold: 0.65,
      onAdd(event) {
        handleDrop(event);
      },
      onUpdate(event) {
        handleReorder(event);
      },
    });
    dropzones.set(zone, sortable);
  });
}

function handleDrop(event) {
  const parentId = event.to.dataset.dropzoneParent || "";
  const zoneKey = event.to.dataset.dropzoneKey || "root";
  const index = typeof event.newIndex === "number" ? event.newIndex : 0;
  const type = event.item.dataset.componentType;
  const componentId = event.item.dataset.componentId;

  if (type && COMPONENT_DEFINITIONS[type]) {
    const component = createComponent(type);
    insertComponent(parentId, zoneKey, index, component);
    state.selectedId = component.uid;
    undoStack.push({ type: "add", component: { ...component }, parentId, zoneKey, index });
    status.show(`${COMPONENT_DEFINITIONS[type].label} added to canvas`, { type: "success", timeout: 1800 });
    event.item.remove();
    renderCanvas();
    renderInspector();
    expandInspectorPane();
    return;
  }

  if (componentId) {
    if (parentId && (parentId === componentId || isDescendantOf(parentId, componentId))) {
      status.show("Cannot move a component into itself", { type: "error", timeout: 2000 });
      event.item.remove();
      renderCanvas();
      return;
    }
    const moved = moveComponent(componentId, parentId, zoneKey, index);
    if (moved) {
      undoStack.push({ type: "move", componentId, parentId, zoneKey, index });
      status.show("Moved component", { timeout: 1500 });
    }
  }

  event.item.remove();
  renderCanvas();
  renderInspector();
}

function handleReorder(event) {
  const parentId = event.to.dataset.dropzoneParent || "";
  const zoneKey = event.to.dataset.dropzoneKey || "root";
  const componentId = event.item.dataset.componentId;
  if (!componentId) {
    renderCanvas();
    return;
  }
  const collection = getCollection(parentId, zoneKey);
  if (!collection) {
    renderCanvas();
    return;
  }
  const oldIndex = typeof event.oldIndex === "number" ? event.oldIndex : collection.length - 1;
  const newIndex = typeof event.newIndex === "number" ? event.newIndex : oldIndex;
  if (oldIndex === newIndex) {
    return;
  }
  const found = findComponent(componentId);
  if (!found || found.collection !== collection) {
    renderCanvas();
    return;
  }
  const [item] = collection.splice(oldIndex, 1);
  collection.splice(newIndex, 0, item);
  undoStack.push({ type: "reorder", componentId, parentId, zoneKey, oldIndex, newIndex });
  renderCanvas();
  renderInspector();
}

function insertComponent(parentId, zoneKey, index, component) {
  const collection = getCollection(parentId, zoneKey);
  if (!collection) return;
  const safeIndex = Math.min(Math.max(index, 0), collection.length);
  collection.splice(safeIndex, 0, component);
}

function moveComponent(componentId, targetParentId, zoneKey, index) {
  const found = findComponent(componentId);
  if (!found) return false;
  const targetCollection = getCollection(targetParentId, zoneKey);
  if (!targetCollection) return false;
  const [item] = found.collection.splice(found.index, 1);
  const safeIndex = Math.min(Math.max(index, 0), targetCollection.length);
  targetCollection.splice(safeIndex, 0, item);
  return true;
}

function getCollection(parentId, zoneKey) {
  if (!parentId) {
    return state.components;
  }
  const parent = findComponent(parentId);
  if (!parent) {
    return null;
  }
  const component = parent.component;
  if (component.type !== "container") {
    return parent.collection;
  }
  ensureContainerZones(component);
  if (!component.zones) {
    component.zones = {};
  }
  if (!component.zones[zoneKey]) {
    component.zones[zoneKey] = [];
  }
  return component.zones[zoneKey];
}

function findComponent(uid, components = state.components, parent = null, zoneKey = "root") {
  if (!uid) return null;
  for (let index = 0; index < components.length; index += 1) {
    const component = components[index];
    if (component.uid === uid) {
      return { component, collection: components, index, parent, zoneKey };
    }
    if (component.type === "container") {
      const zones = ensureContainerZones(component);
      for (const zone of zones) {
        const found = findComponent(uid, zone.components, component, zone.key);
        if (found) return found;
      }
    }
  }
  return null;
}

function isDescendantOf(targetId, ancestorId) {
  if (!targetId || !ancestorId || targetId === ancestorId) {
    return false;
  }
  const ancestor = findComponent(ancestorId);
  if (!ancestor) return false;
  return containsComponent(ancestor.component, targetId);
}

function containsComponent(component, targetId) {
  if (!component || component.type !== "container") return false;
  const zones = ensureContainerZones(component);
  for (const zone of zones) {
    for (const child of zone.components) {
      if (child.uid === targetId) {
        return true;
      }
      if (child.type === "container" && containsComponent(child, targetId)) {
        return true;
      }
    }
  }
  return false;
}

function createComponent(type) {
  const definition = COMPONENT_DEFINITIONS[type];
  if (!definition) {
    throw new Error(`Unknown component type: ${type}`);
  }
  componentCounter += 1;
  const defaults = cloneDefaults(definition.defaults || {});
  const component = {
    uid: `cmp-${componentCounter}`,
    type,
    id: `cmp-${componentCounter}`,
    label: (defaults.label || defaults.name || definition.label || type).trim(),
    name: undefined,
    textColor: "",
    backgroundColor: "",
    borderColor: "",
    textSize: "md",
    textStyles: { bold: false, italic: false, underline: false },
    align: "start",
    binding: "",
    readOnly: false,
    ...defaults,
  };
  if (component.label && typeof component.label === "string") {
    component.label = component.label.trim();
  }
  if (!component.label) {
    component.label = definition.label || type;
  }
  if (component.name === undefined) {
    component.name = component.label;
  }
  if (component.activeSegments && Array.isArray(component.activeSegments)) {
    component.activeSegments = component.activeSegments.slice();
  }
  if (component.options && Array.isArray(component.options)) {
    component.options = component.options.slice();
  }
  if (component.tabLabels && Array.isArray(component.tabLabels)) {
    component.tabLabels = component.tabLabels.slice();
  }
  if (component.states && Array.isArray(component.states)) {
    component.states = component.states.slice();
  }
  if (component.zones && typeof component.zones === "object") {
    component.zones = { ...component.zones };
  }
  if (component.type === "container") {
    ensureContainerZones(component);
  }
  return component;
}

function createComponentElement(component) {
  const wrapper = document.createElement("div");
  wrapper.className = "template-component border rounded-3 p-3 bg-body shadow-sm d-flex flex-column gap-2";
  wrapper.dataset.componentId = component.uid;
  if (state.selectedId === component.uid) {
    wrapper.classList.add("template-component-selected");
  }

  const definition = COMPONENT_DEFINITIONS[component.type] || {};
  const iconName = COMPONENT_ICONS[component.type] || "tabler:app-window";
  const typeLabel = definition.label || component.type;

  const header = document.createElement("div");
  header.className = "template-component-header";
  header.dataset.sortableHandle = "true";

  const actions = document.createElement("div");
  actions.className = "template-component-actions";

  const bindingLabel = (component.binding || component.formula || "").trim();
  if (bindingLabel) {
    const pill = document.createElement("span");
    pill.className = "template-binding-pill badge text-bg-secondary";
    pill.textContent = bindingLabel;
    actions.appendChild(pill);
  }

  const iconButton = document.createElement("span");
  iconButton.className = "template-component-icon d-inline-flex align-items-center justify-content-center";
  iconButton.dataset.bsToggle = "tooltip";
  iconButton.dataset.bsPlacement = "bottom";
  iconButton.dataset.bsTitle = typeLabel;
  iconButton.setAttribute("aria-label", typeLabel);
  iconButton.tabIndex = 0;
  iconButton.innerHTML = `<span class="iconify" data-icon="${iconName}" aria-hidden="true"></span>`;
  actions.appendChild(iconButton);

  const removeButton = document.createElement("button");
  removeButton.type = "button";
  removeButton.className = "btn btn-outline-danger btn-sm";
  removeButton.dataset.action = "remove-component";
  removeButton.dataset.componentId = component.uid;
  removeButton.setAttribute("aria-label", "Remove component");
  removeButton.innerHTML =
    '<span class="iconify" data-icon="tabler:trash" aria-hidden="true"></span><span class="visually-hidden">Remove component</span>';
  actions.appendChild(removeButton);

  header.appendChild(actions);
  wrapper.appendChild(header);

  const preview = renderComponentPreview(component);
  wrapper.appendChild(preview);

  applyComponentStyles(wrapper, component);
  return wrapper;
}

function applyComponentStyles(element, component) {
  element.style.color = component.textColor || "";
  element.style.backgroundColor = component.backgroundColor || "";
  if (component.borderColor) {
    element.style.borderColor = component.borderColor;
  } else {
    element.style.removeProperty("border-color");
  }
}

function renderComponentPreview(component) {
  switch (component.type) {
    case "input":
      return renderInputPreview(component);
    case "array":
      return renderArrayPreview(component);
    case "divider":
      return renderDividerPreview(component);
    case "image":
      return renderImagePreview(component);
    case "label":
      return renderLabelPreview(component);
    case "container":
      return renderContainerPreview(component);
    case "linear-track":
      return renderLinearTrackPreview(component);
    case "circular-track":
      return renderCircularTrackPreview(component);
    case "select-group":
      return renderSelectGroupPreview(component);
    case "toggle":
      return renderTogglePreview(component);
    default:
      return document.createTextNode("Unsupported component");
  }
}

function ensureContainerZones(component) {
  if (!component || component.type !== "container") return [];
  if (!component.zones || typeof component.zones !== "object") {
    component.zones = {};
  }
  const zones = [];
  const validKeys = new Set();

  const registerZone = (key, label) => {
    if (!Array.isArray(component.zones[key])) {
      component.zones[key] = [];
    }
    validKeys.add(key);
    zones.push({ key, label, components: component.zones[key] });
  };

  const type = component.containerType || "columns";
  if (type === "tabs") {
    const labels = Array.isArray(component.tabLabels) && component.tabLabels.length
      ? component.tabLabels
      : ["Tab 1", "Tab 2"];
    labels.forEach((labelText, index) => {
      registerZone(`tab-${index}`, (labelText || `Tab ${index + 1}`).trim() || `Tab ${index + 1}`);
    });
    setActiveTabIndex(component, getActiveTabIndex(component, labels.length));
  } else if (type === "rows") {
    clearActiveTab(component);
    const rows = clampInteger(component.rows || 2, 1, 6);
    for (let index = 0; index < rows; index += 1) {
      registerZone(`row-${index}`, `Row ${index + 1}`);
    }
  } else if (type === "grid") {
    clearActiveTab(component);
    const columns = clampInteger(component.columns || 2, 1, 4);
    const rows = clampInteger(component.rows || 2, 1, 6);
    for (let row = 0; row < rows; row += 1) {
      for (let col = 0; col < columns; col += 1) {
        registerZone(`grid-${row}-${col}`, `Row ${row + 1}, Column ${col + 1}`);
      }
    }
  } else {
    clearActiveTab(component);
    const columns = clampInteger(component.columns || 2, 1, 4);
    for (let index = 0; index < columns; index += 1) {
      registerZone(`col-${index}`, `Column ${index + 1}`);
    }
  }

  Object.keys(component.zones).forEach((key) => {
    if (!validKeys.has(key)) {
      const items = component.zones[key];
      if (Array.isArray(items) && items.length && zones.length) {
        zones[0].components.push(...items);
      }
      delete component.zones[key];
    }
  });

  return zones;
}

function createContainerDropzone(component, zone, { label, hint } = {}) {
  const wrapper = document.createElement("div");
  wrapper.className = "template-container-zone d-flex flex-column gap-2";
  if (label) {
    const badge = document.createElement("div");
    badge.className = "template-dropzone-label text-body-secondary text-uppercase extra-small";
    badge.textContent = label;
    wrapper.appendChild(badge);
  }
  const drop = document.createElement("div");
  drop.className = "template-dropzone";
  drop.dataset.dropzone = "true";
  drop.dataset.dropzoneParent = component.uid;
  drop.dataset.dropzoneKey = zone.key;
  if (Array.isArray(zone.components) && zone.components.length) {
    zone.components.forEach((child) => {
      drop.appendChild(createComponentElement(child));
    });
  } else {
    const placeholder = createDropPlaceholder(hint || "Drag components here");
    placeholder.classList.add("template-drop-placeholder--compact");
    drop.appendChild(placeholder);
  }
  wrapper.appendChild(drop);
  return wrapper;
}

function pruneContainerState(component) {
  if (!component || component.type !== "container") {
    return;
  }
  clearActiveTab(component);
  const zoneEntries = component.zones && typeof component.zones === "object"
    ? Object.values(component.zones)
    : [];
  zoneEntries.forEach((items) => {
    if (!Array.isArray(items)) return;
    items.forEach((child) => {
      if (child && child.type === "container") {
        pruneContainerState(child);
      }
    });
  });
}

function renderInputPreview(component) {
  const container = document.createElement("div");
  container.className = "d-flex flex-column gap-2";
  const labelText = getComponentLabel(component, "Input");
  if (labelText) {
    const label = document.createElement("label");
    label.className = "form-label mb-1";
    label.textContent = labelText;
    applyTextFormatting(label, component);
    container.appendChild(label);
  }

  let control;
  switch (component.variant) {
    case "number": {
      control = document.createElement("input");
      control.type = "number";
      control.className = "form-control";
      control.placeholder = component.placeholder || "";
      break;
    }
    case "select": {
      control = document.createElement("select");
      control.className = "form-select";
      const options = Array.isArray(component.options) && component.options.length
        ? component.options
        : ["Option A", "Option B"];
      options.forEach((option) => {
        const opt = document.createElement("option");
        opt.textContent = option;
        control.appendChild(opt);
      });
      break;
    }
    case "radio": {
      control = renderChoiceGroup(component, "radio");
      break;
    }
    case "checkbox": {
      control = renderChoiceGroup(component, "checkbox");
      break;
    }
    default: {
      control = document.createElement("input");
      control.type = "text";
      control.className = "form-control";
      control.placeholder = component.placeholder || "";
      break;
    }
  }
  if (control instanceof HTMLInputElement || control instanceof HTMLSelectElement) {
    control.disabled = !!component.readOnly;
  }
  container.appendChild(control);
  return container;
}

function renderChoiceGroup(component, type) {
  const wrapper = document.createElement("div");
  wrapper.className = "d-flex flex-wrap gap-2";
  const options = Array.isArray(component.options) && component.options.length
    ? component.options
    : ["Option A", "Option B", "Option C"];
  options.forEach((option, index) => {
    const id = toId([component.uid, type, option, index]);
    const formCheck = document.createElement("div");
    formCheck.className = "form-check form-check-inline";
    const input = document.createElement("input");
    input.className = "form-check-input";
    input.type = type;
    input.name = `${component.uid}-${type}`;
    input.id = id;
    input.disabled = !!component.readOnly;
    const label = document.createElement("label");
    label.className = "form-check-label";
    label.setAttribute("for", id);
    label.textContent = option;
    formCheck.append(input, label);
    wrapper.appendChild(formCheck);
  });
  return wrapper;
}

function renderArrayPreview(component) {
  const container = document.createElement("div");
  container.className = "d-flex flex-column gap-2";
  const headingText = getComponentLabel(component, "Array");
  if (headingText) {
    const heading = document.createElement("div");
    heading.className = "fw-semibold";
    heading.textContent = headingText;
    applyTextFormatting(heading, component);
    container.appendChild(heading);
  }

  const labelFromBinding = (() => {
    const source = (component.binding || "").replace(/^[=@]/, "");
    if (!source) return "Item";
    const parts = source.split(/[.\[\]]/).filter(Boolean);
    if (!parts.length) return "Item";
    const raw = parts[parts.length - 1].replace(/[-_]+/g, " ").trim();
    if (!raw) return "Item";
    return raw.charAt(0).toUpperCase() + raw.slice(1);
  })();

  if (component.variant === "cards") {
    const grid = document.createElement("div");
    grid.className = "row g-2";
    for (let index = 0; index < 2; index += 1) {
      const col = document.createElement("div");
      col.className = "col-12 col-md-6";
      const card = document.createElement("div");
      card.className = "border rounded-3 p-3 bg-body";
      const itemLabel = `${labelFromBinding} ${index + 1}`;
      card.innerHTML = `<div class=\"fw-semibold\">${itemLabel}</div><div class=\"text-body-secondary small\">Repeatable entry</div>`;
      col.appendChild(card);
      grid.appendChild(col);
    }
    container.appendChild(grid);
  } else {
    const list = document.createElement("ul");
    list.className = "list-group";
    for (let index = 0; index < 3; index += 1) {
      const item = document.createElement("li");
      item.className = "list-group-item d-flex justify-content-between align-items-center";
      item.textContent = `${labelFromBinding} ${index + 1}`;
      const badge = document.createElement("span");
      badge.className = "badge text-bg-secondary";
      badge.textContent = "Value";
      item.appendChild(badge);
      list.appendChild(item);
    }
    container.appendChild(list);
  }
  return container;
}

function renderDividerPreview(component) {
  const hr = document.createElement("hr");
  hr.className = "my-2";
  hr.style.borderStyle = component.style || "solid";
  hr.style.borderWidth = `${component.thickness || 2}px`;
  const color = component.textColor || component.borderColor || "";
  if (color) {
    hr.style.borderColor = color;
  }
  return hr;
}

function renderImagePreview(component) {
  const wrapper = document.createElement("div");
  wrapper.className = "text-center";
  const img = document.createElement("img");
  img.className = "img-fluid rounded";
  img.src = component.src || "https://placekitten.com/320/180";
  img.alt = component.alt || "Image";
  img.style.objectFit = component.fit === "cover" ? "cover" : "contain";
  img.style.width = "100%";
  if (component.height) {
    img.style.maxHeight = `${component.height}px`;
  }
  wrapper.appendChild(img);
  return wrapper;
}

=======
}

if (elements.palette) {
  createSortable(elements.palette, {
    group: { name: "template-canvas", pull: "clone", put: false },
    sort: false,
    fallbackOnBody: true,
  });
  elements.palette.addEventListener("dblclick", (event) => {
    const paletteItem = event.target.closest("[data-component-type]");
    if (!paletteItem || !elements.palette.contains(paletteItem)) {
      return;
    }
    const { componentType } = paletteItem.dataset;
    if (!componentType || !COMPONENT_DEFINITIONS[componentType]) {
      return;
    }
    const component = createComponent(componentType);
    const definition = COMPONENT_DEFINITIONS[componentType] || {};
    const parentId = "";
    const zoneKey = "root";
    const index = state.components.length;
    insertComponent(parentId, zoneKey, index, component);
    state.selectedId = component.uid;
    undoStack.push({ type: "add", component: { ...component }, parentId, zoneKey, index });
    const label = typeof definition.label === "string" && definition.label ? definition.label : componentType;
    status.show(`${label} added to canvas`, {
      type: "success",
      timeout: 1800,
    });
    renderCanvas();
    renderInspector();
    expandInspectorPane();
  });
}

if (elements.canvasRoot) {
  elements.canvasRoot.addEventListener("click", (event) => {
    const deleteButton = event.target.closest('[data-action="remove-component"]');
    if (deleteButton) {
      event.preventDefault();
      event.stopPropagation();
      removeComponent(deleteButton.dataset.componentId);
      return;
    }
    const target = event.target.closest("[data-component-id]");
    if (!target) return;
    selectComponent(target.dataset.componentId);
  });
}

if (elements.saveButton) {
  elements.saveButton.addEventListener("click", () => {
    undoStack.push({ type: "save", count: state.components.length });
    const label = state.template?.title || state.template?.id || "Template";
    status.show(`${label} draft saved (${state.components.length} components)`, {
      type: "success",
      timeout: 2000,
    });
  });
}

if (elements.undoButton) {
  elements.undoButton.addEventListener("click", () => {
    status.show("Undo coming soon", { type: "info", timeout: 1800 });
  });
}

if (elements.redoButton) {
  elements.redoButton.addEventListener("click", () => {
    status.show("Redo coming soon", { type: "info", timeout: 1800 });
  });
}

if (elements.clearButton) {
  elements.clearButton.addEventListener("click", () => {
    clearCanvas();
  });
}

if (elements.importButton) {
  elements.importButton.addEventListener("click", () => {
    status.show("Import coming soon", { type: "info", timeout: 2000 });
  });
}

if (elements.exportButton) {
  elements.exportButton.addEventListener("click", () => {
    status.show("Export coming soon", { type: "info", timeout: 2000 });
  });
}

if (elements.newTemplateButton) {
  elements.newTemplateButton.addEventListener("click", (event) => {
    if (!elements.newTemplateButton.contains(event.target)) {
      return;
    }
    if (!elements.newTemplateForm) {
      status.show("New template dialog is unavailable right now.", { type: "warning", timeout: 2200 });
      return;
    }
    elements.newTemplateForm.reset();
    if (elements.newTemplateVersion) {
      const defaultVersion = elements.newTemplateVersion.getAttribute("value") || "0.1";
      elements.newTemplateVersion.value = defaultVersion;
    }
    if (newTemplateModalInstance) {
      newTemplateModalInstance.show();
      return;
    }
    status.show("New template dialog is unavailable right now.", { type: "warning", timeout: 2200 });
  });
}

if (elements.newTemplateForm) {
  elements.newTemplateForm.addEventListener("submit", (event) => {
    event.preventDefault();
    const form = elements.newTemplateForm;
    if (typeof form.reportValidity === "function" && !form.reportValidity()) {
      form.classList.add("was-validated");
      return;
    }
    const id = (elements.newTemplateId?.value || "").trim();
    const title = (elements.newTemplateTitle?.value || "").trim();
    const version = ((elements.newTemplateVersion?.value || "0.1").trim() || "0.1");
    if (!id || !title) {
      form.classList.add("was-validated");
      return;
    }
    startNewTemplate({ id, title, version });
    if (newTemplateModalInstance) {
      newTemplateModalInstance.hide();
    }
    form.reset();
    form.classList.remove("was-validated");
  });
}

renderCanvas();
renderInspector();
ensureTemplateSelectValue();

function renderCanvas() {
  if (!elements.canvasRoot) return;
  dropzones.forEach((sortable) => sortable.destroy());
  dropzones.clear();
  elements.canvasRoot.innerHTML = "";
  elements.canvasRoot.dataset.dropzone = "root";
  elements.canvasRoot.dataset.dropzoneParent = "";
  elements.canvasRoot.dataset.dropzoneKey = "root";
  if (!state.components.length) {
    const placeholder = createDropPlaceholder("Drag components from the palette into the canvas below to design your template.");
    placeholder.classList.add("template-drop-placeholder--root");
    elements.canvasRoot.appendChild(placeholder);
  } else {
    const fragment = document.createDocumentFragment();
    state.components.forEach((component) => {
      fragment.appendChild(createComponentElement(component));
    });
    elements.canvasRoot.appendChild(fragment);
  }
  registerDropzones();
  refreshTooltips(elements.canvasRoot);
}

function createDropPlaceholder(text) {
  const placeholder = document.createElement("div");
  placeholder.className = "template-drop-placeholder";
  placeholder.textContent = text;
  placeholder.setAttribute("aria-hidden", "true");
  return placeholder;
}

function registerDropzones() {
  if (!elements.canvasRoot) return;
  const zones = [elements.canvasRoot, ...elements.canvasRoot.querySelectorAll("[data-dropzone]")];
  zones.forEach((zone) => {
    const sortable = createSortable(zone, {
      group: { name: "template-canvas", pull: true, put: true },
      fallbackOnBody: true,
      swapThreshold: 0.65,
      onAdd(event) {
        handleDrop(event);
      },
      onUpdate(event) {
        handleReorder(event);
      },
    });
    dropzones.set(zone, sortable);
  });
}

function handleDrop(event) {
  const parentId = event.to.dataset.dropzoneParent || "";
  const zoneKey = event.to.dataset.dropzoneKey || "root";
  const index = typeof event.newIndex === "number" ? event.newIndex : 0;
  const type = event.item.dataset.componentType;
  const componentId = event.item.dataset.componentId;

  if (type && COMPONENT_DEFINITIONS[type]) {
    const component = createComponent(type);
    insertComponent(parentId, zoneKey, index, component);
    state.selectedId = component.uid;
    undoStack.push({ type: "add", component: { ...component }, parentId, zoneKey, index });
    status.show(`${COMPONENT_DEFINITIONS[type].label} added to canvas`, { type: "success", timeout: 1800 });
    event.item.remove();
    renderCanvas();
    renderInspector();
    expandInspectorPane();
    return;
  }

  if (componentId) {
    if (parentId && (parentId === componentId || isDescendantOf(parentId, componentId))) {
      status.show("Cannot move a component into itself", { type: "error", timeout: 2000 });
      event.item.remove();
      renderCanvas();
      return;
    }
    const moved = moveComponent(componentId, parentId, zoneKey, index);
    if (moved) {
      undoStack.push({ type: "move", componentId, parentId, zoneKey, index });
      status.show("Moved component", { timeout: 1500 });
    }
  }

  event.item.remove();
  renderCanvas();
  renderInspector();
}

function handleReorder(event) {
  const parentId = event.to.dataset.dropzoneParent || "";
  const zoneKey = event.to.dataset.dropzoneKey || "root";
  const componentId = event.item.dataset.componentId;
  if (!componentId) {
    renderCanvas();
    return;
  }
  const collection = getCollection(parentId, zoneKey);
  if (!collection) {
    renderCanvas();
    return;
  }
  const oldIndex = typeof event.oldIndex === "number" ? event.oldIndex : collection.length - 1;
  const newIndex = typeof event.newIndex === "number" ? event.newIndex : oldIndex;
  if (oldIndex === newIndex) {
    return;
  }
  const found = findComponent(componentId);
  if (!found || found.collection !== collection) {
    renderCanvas();
    return;
  }
  const [item] = collection.splice(oldIndex, 1);
  collection.splice(newIndex, 0, item);
  undoStack.push({ type: "reorder", componentId, parentId, zoneKey, oldIndex, newIndex });
  renderCanvas();
  renderInspector();
}

function insertComponent(parentId, zoneKey, index, component) {
  const collection = getCollection(parentId, zoneKey);
  if (!collection) return;
  const safeIndex = Math.min(Math.max(index, 0), collection.length);
  collection.splice(safeIndex, 0, component);
}

function moveComponent(componentId, targetParentId, zoneKey, index) {
  const found = findComponent(componentId);
  if (!found) return false;
  const targetCollection = getCollection(targetParentId, zoneKey);
  if (!targetCollection) return false;
  const [item] = found.collection.splice(found.index, 1);
  const safeIndex = Math.min(Math.max(index, 0), targetCollection.length);
  targetCollection.splice(safeIndex, 0, item);
  return true;
}

function getCollection(parentId, zoneKey) {
  if (!parentId) {
    return state.components;
  }
  const parent = findComponent(parentId);
  if (!parent) {
    return null;
  }
  const component = parent.component;
  if (component.type !== "container") {
    return parent.collection;
  }
  ensureContainerZones(component);
  if (!component.zones) {
    component.zones = {};
  }
  if (!component.zones[zoneKey]) {
    component.zones[zoneKey] = [];
  }
  return component.zones[zoneKey];
}

function findComponent(uid, components = state.components, parent = null, zoneKey = "root") {
  if (!uid) return null;
  for (let index = 0; index < components.length; index += 1) {
    const component = components[index];
    if (component.uid === uid) {
      return { component, collection: components, index, parent, zoneKey };
    }
    if (component.type === "container") {
      const zones = ensureContainerZones(component);
      for (const zone of zones) {
        const found = findComponent(uid, zone.components, component, zone.key);
        if (found) return found;
      }
    }
  }
  return null;
}

function isDescendantOf(targetId, ancestorId) {
  if (!targetId || !ancestorId || targetId === ancestorId) {
    return false;
  }
  const ancestor = findComponent(ancestorId);
  if (!ancestor) return false;
  return containsComponent(ancestor.component, targetId);
}

function containsComponent(component, targetId) {
  if (!component || component.type !== "container") return false;
  const zones = ensureContainerZones(component);
  for (const zone of zones) {
    for (const child of zone.components) {
      if (child.uid === targetId) {
        return true;
      }
      if (child.type === "container" && containsComponent(child, targetId)) {
        return true;
      }
    }
  }
  return false;
}

function createComponent(type) {
  const definition = COMPONENT_DEFINITIONS[type];
  if (!definition) {
    throw new Error(`Unknown component type: ${type}`);
  }
  componentCounter += 1;
  const defaults = cloneDefaults(definition.defaults || {});
  const component = {
    uid: `cmp-${componentCounter}`,
    type,
    id: `cmp-${componentCounter}`,
    label: (defaults.label || defaults.name || definition.label || type).trim(),
    name: undefined,
    textColor: "",
    backgroundColor: "",
    borderColor: "",
    textSize: "md",
    textStyles: { bold: false, italic: false, underline: false },
    align: "start",
    binding: "",
    readOnly: false,
    ...defaults,
  };
  if (component.label && typeof component.label === "string") {
    component.label = component.label.trim();
  }
  if (!component.label) {
    component.label = definition.label || type;
  }
  if (component.name === undefined) {
    component.name = component.label;
  }
  if (component.activeSegments && Array.isArray(component.activeSegments)) {
    component.activeSegments = component.activeSegments.slice();
  }
  if (component.options && Array.isArray(component.options)) {
    component.options = component.options.slice();
  }
  if (component.tabLabels && Array.isArray(component.tabLabels)) {
    component.tabLabels = component.tabLabels.slice();
  }
  if (component.states && Array.isArray(component.states)) {
    component.states = component.states.slice();
  }
  if (component.zones && typeof component.zones === "object") {
    component.zones = { ...component.zones };
  }
  if (component.type === "container") {
    ensureContainerZones(component);
  }
  return component;
}

function createComponentElement(component) {
  const wrapper = document.createElement("div");
  wrapper.className = "template-component border rounded-3 p-3 bg-body shadow-sm d-flex flex-column gap-2";
  wrapper.dataset.componentId = component.uid;
  if (state.selectedId === component.uid) {
    wrapper.classList.add("template-component-selected");
  }

  const definition = COMPONENT_DEFINITIONS[component.type] || {};
  const iconName = COMPONENT_ICONS[component.type] || "tabler:app-window";
  const typeLabel = definition.label || component.type;

  const header = document.createElement("div");
  header.className = "template-component-header";
  header.dataset.sortableHandle = "true";

  const actions = document.createElement("div");
  actions.className = "template-component-actions";

  const bindingLabel = (component.binding || component.formula || "").trim();
  if (bindingLabel) {
    const pill = document.createElement("span");
    pill.className = "template-binding-pill badge text-bg-secondary";
    pill.textContent = bindingLabel;
    actions.appendChild(pill);
  }

  const iconButton = document.createElement("span");
  iconButton.className = "template-component-icon d-inline-flex align-items-center justify-content-center";
  iconButton.dataset.bsToggle = "tooltip";
  iconButton.dataset.bsPlacement = "bottom";
  iconButton.dataset.bsTitle = typeLabel;
  iconButton.setAttribute("aria-label", typeLabel);
  iconButton.tabIndex = 0;
  iconButton.innerHTML = `<span class="iconify" data-icon="${iconName}" aria-hidden="true"></span>`;
  actions.appendChild(iconButton);

  const removeButton = document.createElement("button");
  removeButton.type = "button";
  removeButton.className = "btn btn-outline-danger btn-sm";
  removeButton.dataset.action = "remove-component";
  removeButton.dataset.componentId = component.uid;
  removeButton.setAttribute("aria-label", "Remove component");
  removeButton.innerHTML =
    '<span class="iconify" data-icon="tabler:trash" aria-hidden="true"></span><span class="visually-hidden">Remove component</span>';
  actions.appendChild(removeButton);

  header.appendChild(actions);
  wrapper.appendChild(header);

  const preview = renderComponentPreview(component);
  wrapper.appendChild(preview);

  applyComponentStyles(wrapper, component);
  return wrapper;
}

function applyComponentStyles(element, component) {
  element.style.color = component.textColor || "";
  element.style.backgroundColor = component.backgroundColor || "";
  if (component.borderColor) {
    element.style.borderColor = component.borderColor;
  } else {
    element.style.removeProperty("border-color");
  }
}

function renderComponentPreview(component) {
  switch (component.type) {
    case "input":
      return renderInputPreview(component);
    case "array":
      return renderArrayPreview(component);
    case "divider":
      return renderDividerPreview(component);
    case "image":
      return renderImagePreview(component);
    case "label":
      return renderLabelPreview(component);
    case "container":
      return renderContainerPreview(component);
    case "linear-track":
      return renderLinearTrackPreview(component);
    case "circular-track":
      return renderCircularTrackPreview(component);
    case "select-group":
      return renderSelectGroupPreview(component);
    case "toggle":
      return renderTogglePreview(component);
    default:
      return document.createTextNode("Unsupported component");
  }
}

function ensureContainerZones(component) {
  if (!component || component.type !== "container") return [];
  if (!component.zones || typeof component.zones !== "object") {
    component.zones = {};
  }
  const zones = [];
  const validKeys = new Set();

  const registerZone = (key, label) => {
    if (!Array.isArray(component.zones[key])) {
      component.zones[key] = [];
    }
    validKeys.add(key);
    zones.push({ key, label, components: component.zones[key] });
  };

  const type = component.containerType || "columns";
  if (type === "tabs") {
    const labels = Array.isArray(component.tabLabels) && component.tabLabels.length
      ? component.tabLabels
      : ["Tab 1", "Tab 2"];
    labels.forEach((labelText, index) => {
      registerZone(`tab-${index}`, (labelText || `Tab ${index + 1}`).trim() || `Tab ${index + 1}`);
    });
    setActiveTabIndex(component, getActiveTabIndex(component, labels.length));
  } else if (type === "rows") {
    clearActiveTab(component);
    const rows = clampInteger(component.rows || 2, 1, 6);
    for (let index = 0; index < rows; index += 1) {
      registerZone(`row-${index}`, `Row ${index + 1}`);
    }
  } else if (type === "grid") {
    clearActiveTab(component);
    const columns = clampInteger(component.columns || 2, 1, 4);
    const rows = clampInteger(component.rows || 2, 1, 6);
    for (let row = 0; row < rows; row += 1) {
      for (let col = 0; col < columns; col += 1) {
        registerZone(`grid-${row}-${col}`, `Row ${row + 1}, Column ${col + 1}`);
      }
    }
  } else {
    clearActiveTab(component);
    const columns = clampInteger(component.columns || 2, 1, 4);
    for (let index = 0; index < columns; index += 1) {
      registerZone(`col-${index}`, `Column ${index + 1}`);
    }
  }

  Object.keys(component.zones).forEach((key) => {
    if (!validKeys.has(key)) {
      const items = component.zones[key];
      if (Array.isArray(items) && items.length && zones.length) {
        zones[0].components.push(...items);
      }
      delete component.zones[key];
    }
  });

  return zones;
}

function createContainerDropzone(component, zone, { label, hint } = {}) {
  const wrapper = document.createElement("div");
  wrapper.className = "template-container-zone d-flex flex-column gap-2";
  if (label) {
    const badge = document.createElement("div");
    badge.className = "template-dropzone-label text-body-secondary text-uppercase extra-small";
    badge.textContent = label;
    wrapper.appendChild(badge);
  }
  const drop = document.createElement("div");
  drop.className = "template-dropzone";
  drop.dataset.dropzone = "true";
  drop.dataset.dropzoneParent = component.uid;
  drop.dataset.dropzoneKey = zone.key;
  if (Array.isArray(zone.components) && zone.components.length) {
    zone.components.forEach((child) => {
      drop.appendChild(createComponentElement(child));
    });
  } else {
    const placeholder = createDropPlaceholder(hint || "Drag components here");
    placeholder.classList.add("template-drop-placeholder--compact");
    drop.appendChild(placeholder);
  }
  wrapper.appendChild(drop);
  return wrapper;
}

function pruneContainerState(component) {
  if (!component || component.type !== "container") {
    return;
  }
  clearActiveTab(component);
  const zoneEntries = component.zones && typeof component.zones === "object"
    ? Object.values(component.zones)
    : [];
  zoneEntries.forEach((items) => {
    if (!Array.isArray(items)) return;
    items.forEach((child) => {
      if (child && child.type === "container") {
        pruneContainerState(child);
      }
    });
  });
}

function renderInputPreview(component) {
  const container = document.createElement("div");
  container.className = "d-flex flex-column gap-2";
  const labelText = getComponentLabel(component, "Input");
  if (labelText) {
    const label = document.createElement("label");
    label.className = "form-label mb-1";
    label.textContent = labelText;
    applyTextFormatting(label, component);
    container.appendChild(label);
  }

  let control;
  switch (component.variant) {
    case "number": {
      control = document.createElement("input");
      control.type = "number";
      control.className = "form-control";
      control.placeholder = component.placeholder || "";
      break;
    }
    case "select": {
      control = document.createElement("select");
      control.className = "form-select";
      const options = Array.isArray(component.options) && component.options.length
        ? component.options
        : ["Option A", "Option B"];
      options.forEach((option) => {
        const opt = document.createElement("option");
        opt.textContent = option;
        control.appendChild(opt);
      });
      break;
    }
    case "radio": {
      control = renderChoiceGroup(component, "radio");
      break;
    }
    case "checkbox": {
      control = renderChoiceGroup(component, "checkbox");
      break;
    }
    default: {
      control = document.createElement("input");
      control.type = "text";
      control.className = "form-control";
      control.placeholder = component.placeholder || "";
      break;
    }
  }
  if (control instanceof HTMLInputElement || control instanceof HTMLSelectElement) {
    control.disabled = !!component.readOnly;
  }
  container.appendChild(control);
  return container;
}

function renderChoiceGroup(component, type) {
  const wrapper = document.createElement("div");
  wrapper.className = "d-flex flex-wrap gap-2";
  const options = Array.isArray(component.options) && component.options.length
    ? component.options
    : ["Option A", "Option B", "Option C"];
  options.forEach((option, index) => {
    const id = toId([component.uid, type, option, index]);
    const formCheck = document.createElement("div");
    formCheck.className = "form-check form-check-inline";
    const input = document.createElement("input");
    input.className = "form-check-input";
    input.type = type;
    input.name = `${component.uid}-${type}`;
    input.id = id;
    input.disabled = !!component.readOnly;
    const label = document.createElement("label");
    label.className = "form-check-label";
    label.setAttribute("for", id);
    label.textContent = option;
    formCheck.append(input, label);
    wrapper.appendChild(formCheck);
  });
  return wrapper;
}

function renderArrayPreview(component) {
  const container = document.createElement("div");
  container.className = "d-flex flex-column gap-2";
  const headingText = getComponentLabel(component, "Array");
  if (headingText) {
    const heading = document.createElement("div");
    heading.className = "fw-semibold";
    heading.textContent = headingText;
    applyTextFormatting(heading, component);
    container.appendChild(heading);
  }

  const labelFromBinding = (() => {
    const source = (component.binding || "").replace(/^[=@]/, "");
    if (!source) return "Item";
    const parts = source.split(/[.\[\]]/).filter(Boolean);
    if (!parts.length) return "Item";
    const raw = parts[parts.length - 1].replace(/[-_]+/g, " ").trim();
    if (!raw) return "Item";
    return raw.charAt(0).toUpperCase() + raw.slice(1);
  })();

  if (component.variant === "cards") {
    const grid = document.createElement("div");
    grid.className = "row g-2";
    for (let index = 0; index < 2; index += 1) {
      const col = document.createElement("div");
      col.className = "col-12 col-md-6";
      const card = document.createElement("div");
      card.className = "border rounded-3 p-3 bg-body";
      const itemLabel = `${labelFromBinding} ${index + 1}`;
      card.innerHTML = `<div class=\"fw-semibold\">${itemLabel}</div><div class=\"text-body-secondary small\">Repeatable entry</div>`;
      col.appendChild(card);
      grid.appendChild(col);
    }
    container.appendChild(grid);
  } else {
    const list = document.createElement("ul");
    list.className = "list-group";
    for (let index = 0; index < 3; index += 1) {
      const item = document.createElement("li");
      item.className = "list-group-item d-flex justify-content-between align-items-center";
      item.textContent = `${labelFromBinding} ${index + 1}`;
      const badge = document.createElement("span");
      badge.className = "badge text-bg-secondary";
      badge.textContent = "Value";
      item.appendChild(badge);
      list.appendChild(item);
    }
    container.appendChild(list);
  }
  return container;
}

function renderDividerPreview(component) {
  const hr = document.createElement("hr");
  hr.className = "my-2";
  hr.style.borderStyle = component.style || "solid";
  hr.style.borderWidth = `${component.thickness || 2}px`;
  const color = component.textColor || component.borderColor || "";
  if (color) {
    hr.style.borderColor = color;
  }
  return hr;
}

function renderImagePreview(component) {
  const wrapper = document.createElement("div");
  wrapper.className = "text-center";
  const img = document.createElement("img");
  img.className = "img-fluid rounded";
  img.src = component.src || "https://placekitten.com/320/180";
  img.alt = component.alt || "Image";
  img.style.objectFit = component.fit === "cover" ? "cover" : "contain";
  img.style.width = "100%";
  if (component.height) {
    img.style.maxHeight = `${component.height}px`;
  }
  wrapper.appendChild(img);
  return wrapper;
}

>>>>>>> fafdd714
function renderLabelPreview(component) {
  const value = (component.text || "").trim() || getComponentLabel(component, "");
  if (!value) {
    return document.createDocumentFragment();
  }
  const text = document.createElement("div");
  text.className = "fw-semibold";
  text.textContent = value;
  applyTextFormatting(text, component);
  return text;
}

function renderContainerPreview(component) {
  const wrapper = document.createElement("div");
  wrapper.className = "d-flex flex-column gap-3";
  const labelText = getComponentLabel(component, "Container");
  if (labelText) {
    const heading = document.createElement("div");
    heading.className = "fw-semibold";
    heading.textContent = labelText;
    applyTextFormatting(heading, component);
    wrapper.appendChild(heading);
  }

  const zones = ensureContainerZones(component);
  const gap = clampInteger(component.gap ?? 16, 0, 64);

  switch (component.containerType) {
    case "tabs": {
      const labels = zones.map((zone) => zone.label);
      const activeIndex = getActiveTabIndex(component, labels.length);
      const nav = document.createElement("div");
      nav.className = "d-flex flex-wrap gap-2";
      labels.forEach((label, index) => {
        const button = document.createElement("button");
        button.type = "button";
        const isActive = index === activeIndex;
        button.className = `btn btn-outline-secondary btn-sm${isActive ? " active" : ""}`;
        button.textContent = label;
        button.addEventListener("click", (event) => {
          event.preventDefault();
          event.stopPropagation();
          if (isActive) return;
          setActiveTabIndex(component, index);
          renderCanvas();
        });
        nav.appendChild(button);
      });
      wrapper.appendChild(nav);

      const zone = zones[activeIndex] || zones[0];
      if (zone) {
        const dropzone = createContainerDropzone(component, zone, {
          label: labels[activeIndex] || zone.label,
          hint: `Drop components for ${labels[activeIndex] || zone.label || "this tab"}`,
        });
        wrapper.appendChild(dropzone);
      }
      break;
    }
    case "grid": {
      const grid = document.createElement("div");
      grid.className = "template-container-grid";
      const columns = clampInteger(component.columns || 2, 1, 4);
      grid.style.gridTemplateColumns = `repeat(${columns}, minmax(0, 1fr))`;
      grid.style.gap = `${gap}px`;
      zones.forEach((zone) => {
        grid.appendChild(
          createContainerDropzone(component, zone, {
            label: zone.label,
            hint: `Drop components into ${zone.label}`,
          })
        );
      });
      wrapper.appendChild(grid);
      break;
    }
    case "rows": {
      const list = document.createElement("div");
      list.className = "d-flex flex-column";
      list.style.gap = `${gap}px`;
      zones.forEach((zone) => {
        list.appendChild(
          createContainerDropzone(component, zone, {
            label: zone.label,
            hint: `Drop components into ${zone.label}`,
          })
        );
      });
      wrapper.appendChild(list);
      break;
    }
    default: {
      const grid = document.createElement("div");
      grid.className = "template-container-grid";
      grid.style.gridTemplateColumns = `repeat(${zones.length || 1}, minmax(0, 1fr))`;
      grid.style.gap = `${gap}px`;
      zones.forEach((zone) => {
        grid.appendChild(
          createContainerDropzone(component, zone, {
            label: zone.label,
            hint: `Drop components into ${zone.label}`,
          })
        );
      });
      wrapper.appendChild(grid);
      break;
    }
  }
  return wrapper;
}

function renderLinearTrackPreview(component) {
  const wrapper = document.createElement("div");
  wrapper.className = "d-flex flex-column gap-2";
  const headingText = getComponentLabel(component, "Track");
  if (headingText) {
    const heading = document.createElement("div");
    heading.className = "fw-semibold";
    heading.textContent = headingText;
    applyTextFormatting(heading, component);
    wrapper.appendChild(heading);
  }

  const track = document.createElement("div");
  track.className = "template-linear-track";
  const activeSegments = ensureSegmentArray(component);
  activeSegments.forEach((isActive, index) => {
    const segment = document.createElement("div");
    segment.className = "template-linear-track__segment";
    if (isActive) {
      segment.classList.add("is-active");
    }
    segment.title = `Segment ${index + 1}`;
    track.appendChild(segment);
  });
  wrapper.appendChild(track);
  return wrapper;
}

function renderCircularTrackPreview(component) {
  const wrapper = document.createElement("div");
  wrapper.className = "d-flex flex-column gap-2";
  const headingText = getComponentLabel(component, "Clock");
  if (headingText) {
    const heading = document.createElement("div");
    heading.className = "fw-semibold";
    heading.textContent = headingText;
    applyTextFormatting(heading, component);
    wrapper.appendChild(heading);
  }

  const circle = document.createElement("div");
  circle.className = "template-circular-track";
  const activeSegments = ensureSegmentArray(component);
  const segments = activeSegments.length || 1;
  const step = 360 / segments;
  const gradientStops = [];
  activeSegments.forEach((isActive, index) => {
    const start = index * step;
    const end = start + step;
    const color = isActive ? "var(--bs-primary)" : "var(--bs-border-color)";
    gradientStops.push(`${color} ${start}deg ${end}deg`);
  });
  circle.style.background = `conic-gradient(${gradientStops.join(", ")})`;
  const mask = document.createElement("div");
  mask.className = "template-circular-track__mask";
  circle.appendChild(mask);
  const value = document.createElement("div");
  value.className = "template-circular-track__value";
  value.textContent = `${activeSegments.filter(Boolean).length}/${segments}`;
  circle.appendChild(value);
  wrapper.appendChild(circle);
  return wrapper;
}

function renderSelectGroupPreview(component) {
  const wrapper = document.createElement("div");
  wrapper.className = "d-flex flex-column gap-2";
  const headingText = getComponentLabel(component, "Select");
  if (headingText) {
    const heading = document.createElement("div");
    heading.className = "fw-semibold";
    heading.textContent = headingText;
    applyTextFormatting(heading, component);
    wrapper.appendChild(heading);
  }

  const sampleOptions = ["Option A", "Option B", "Option C"];
  let control;
  if (component.variant === "tags") {
    control = document.createElement("div");
    control.className = "template-select-tags d-flex flex-wrap gap-2";
    sampleOptions.forEach((option, index) => {
      const tag = document.createElement("span");
      tag.className = "template-select-tag";
      const slug = option.trim().toLowerCase().replace(/\s+/g, "-");
      tag.textContent = `#${slug || "tag"}`;
      if (component.multiple !== false && index < 2) {
        tag.classList.add("is-active");
      } else if (!component.multiple && index === 0) {
        tag.classList.add("is-active");
      }
      control.appendChild(tag);
    });
  } else if (component.variant === "buttons") {
    control = document.createElement("div");
    control.className = "btn-group";
    sampleOptions.forEach((option, index) => {
      const button = document.createElement("button");
      button.type = "button";
      const isActive = component.multiple ? index < 2 : index === 0;
      button.className = `btn btn-outline-secondary${isActive ? " active" : ""}`;
      if (component.readOnly) {
        button.classList.add("disabled");
      }
      button.textContent = option;
      control.appendChild(button);
    });
  } else {
    control = document.createElement("div");
    control.className = "d-flex flex-wrap gap-2";
    sampleOptions.forEach((option, index) => {
      const button = document.createElement("button");
      button.type = "button";
      const isActive = component.multiple ? index < 2 : index === 0;
      button.className = `btn btn-outline-secondary btn-sm rounded-pill${isActive ? " active" : ""}`;
      if (component.readOnly) {
        button.classList.add("disabled");
      }
      button.textContent = option;
      control.appendChild(button);
    });
  }
  wrapper.appendChild(control);
  return wrapper;
}

function renderTogglePreview(component) {
  const wrapper = document.createElement("div");
  wrapper.className = "d-flex flex-column gap-2";
  const headingText = getComponentLabel(component, "Toggle");
  if (headingText) {
    const heading = document.createElement("div");
    heading.className = "fw-semibold";
    heading.textContent = headingText;
    applyTextFormatting(heading, component);
    wrapper.appendChild(heading);
  }

  const states = Array.isArray(component.states) && component.states.length
    ? component.states
    : ["State 1", "State 2"];
  const shape = component.shape || "circle";
  const activeIndex = Math.max(0, Math.min(component.activeIndex ?? 0, states.length - 1));
  const maxIndex = Math.max(states.length - 1, 1);
  const progress = maxIndex > 0 ? activeIndex / maxIndex : 0;
  const preview = document.createElement("div");
  preview.className = `template-toggle-shape template-toggle-shape--${shape}`;
  if (progress > 0) {
    preview.classList.add("is-active");
  }
  preview.style.setProperty("--template-toggle-level", progress.toFixed(3));
  const opacity = 0.25 + progress * 0.55;
  preview.style.setProperty("--template-toggle-opacity", opacity.toFixed(3));
  preview.setAttribute("aria-label", states[activeIndex] || "Toggle state");
  wrapper.appendChild(preview);

  return wrapper;
}

function applyTextFormatting(element, component) {
  if (!element) return;
  const classes = [];
  switch (component.textSize) {
    case "sm":
      classes.push("fs-6");
      break;
    case "lg":
      classes.push("fs-5");
      break;
    case "xl":
      classes.push("fs-4");
      break;
    default:
      classes.push("fs-6");
      break;
  }
  if (component.textStyles?.bold) {
    classes.push("fw-semibold");
  }
  if (component.textStyles?.italic) {
    classes.push("fst-italic");
  }
  if (component.textStyles?.underline) {
    classes.push("text-decoration-underline");
  }
  element.classList.add(...classes);
  if (component.align === "center") {
    element.classList.add("text-center");
  } else if (component.align === "end") {
    element.classList.add("text-end");
  } else if (component.align === "justify") {
    element.style.textAlign = "justify";
  } else {
    element.classList.add("text-start");
  }
}

function selectComponent(uid) {
  if (state.selectedId === uid) {
    expandInspectorPane();
    return;
  }
  state.selectedId = uid;
  renderCanvas();
  renderInspector();
  expandInspectorPane();
}

function expandInspectorPane() {
  if (!elements.rightPane) return;
  const collapsedClass = elements.rightPane.getAttribute("data-pane-collapsed-class") || "hidden";
  const expandedClass = elements.rightPane.getAttribute("data-pane-expanded-class") || "flex";
  elements.rightPane.dataset.state = "expanded";
  elements.rightPane.classList.remove(collapsedClass);
  elements.rightPane.classList.add(expandedClass);
  if (elements.rightPaneToggle) {
    elements.rightPaneToggle.setAttribute("aria-expanded", "true");
    elements.rightPaneToggle.dataset.active = "true";
  }
}

function clearCanvas() {
  if (!state.components.length) {
    status.show("Canvas is already empty", { timeout: 1200 });
    return;
  }
  state.components = [];
  state.selectedId = null;
  containerActiveTabs.clear();
  undoStack.push({ type: "clear" });
  status.show("Cleared template canvas", { type: "info", timeout: 1500 });
  renderCanvas();
  renderInspector();
}

function removeComponent(uid) {
  const found = findComponent(uid);
  if (!found) return;
  const [removed] = found.collection.splice(found.index, 1);
  pruneContainerState(removed);
  undoStack.push({ type: "remove", componentId: removed.uid, parentId: found.parent?.uid || "", zoneKey: found.zoneKey });
  status.show("Removed component", { type: "info", timeout: 1500 });
  if (state.selectedId === uid) {
    state.selectedId = found.parent?.uid || null;
  }
  renderCanvas();
  renderInspector();
}

function startNewTemplate({ id = "", title = "", version = "0.1" } = {}) {
  const template = createBlankTemplate({ id, title, version });
  if (!template.id || !template.title) {
    status.show("Provide both an ID and title for the template.", { type: "warning", timeout: 2000 });
    return;
  }
  state.template = template;
  state.components = [];
  state.selectedId = null;
  containerActiveTabs.clear();
  componentCounter = 0;
  ensureTemplateOption(template.id, template.title || template.id);
  ensureTemplateSelectValue();
  renderCanvas();
  renderInspector();
  const label = template.title || template.id || "template";
  status.show(`Started ${label}`, { type: "success", timeout: 1800 });
}

function renderInspector() {
  if (!elements.inspector) return;
  elements.inspector.innerHTML = "";
  const selection = findComponent(state.selectedId);
  const component = selection?.component;
  if (!component) {
    const placeholder = document.createElement("p");
    placeholder.className = "border border-dashed rounded-3 p-4 text-body-secondary";
    placeholder.textContent = "Select a component on the canvas to edit its settings.";
    elements.inspector.appendChild(placeholder);
    return;
  }
  const definition = COMPONENT_DEFINITIONS[component.type] || {};
  if (component.type === "container") {
    ensureContainerZones(component);
  }
  const form = document.createElement("form");
  form.className = "d-flex flex-column gap-4";
  form.addEventListener("submit", (event) => event.preventDefault());

  const identityControls = [
    createTextInput(component, "ID", component.id || "", (value) => {
      updateComponent(component.uid, (draft) => {
        draft.id = value.trim();
      }, { rerenderCanvas: true });
    }, { placeholder: "Unique identifier" }),
    createTextInput(component, "Label", getComponentLabel(component), (value) => {
      updateComponent(component.uid, (draft) => {
        const next = value.trim();
        draft.label = next;
        draft.name = next;
        if (draft.text !== undefined && draft.type === "label") {
          draft.text = next;
        }
      }, { rerenderCanvas: true });
    }, { placeholder: "Displayed label" }),
  ].filter(Boolean);
  if (identityControls.length) {
    const identityGroup = document.createElement("div");
    identityGroup.className = "d-flex flex-column gap-3";
    identityControls.forEach((control) => identityGroup.appendChild(control));
    form.appendChild(identityGroup);
  }

  const componentSpecificControls = renderComponentSpecificInspector(component).filter(Boolean);
  if (componentSpecificControls.length) {
    const componentSection = document.createElement("section");
    componentSection.className = "d-flex flex-column gap-3";
    componentSpecificControls.forEach((control) => componentSection.appendChild(control));
    form.appendChild(componentSection);
  }

  const dataControls = [];
  if (definition.supportsBinding !== false || definition.supportsFormula !== false) {
    dataControls.push(
      createTextInput(
        component,
        "Binding / Formula",
        component.binding || component.formula || "",
        (value) => {
          updateComponent(
            component.uid,
            (draft) => {
              draft.binding = value.trim();
              if (Object.prototype.hasOwnProperty.call(draft, "formula")) {
                draft.formula = "";
              }
            },
            { rerenderCanvas: true, rerenderInspector: true }
          );
        },
        { placeholder: "@attributes.score or =SUM(values)" }
      )
    );
  }
  const dataSection = createSection("Data", dataControls);
  if (dataSection) {
    form.appendChild(dataSection);
  }

  const appearanceControls = [];
  const colorControls = getColorControls(component);
  if (colorControls.length) {
    appearanceControls.push(createColorRow(component, colorControls));
  }
  if (hasTextControls(component)) {
    appearanceControls.push(createTextSizeControls(component));
    appearanceControls.push(createTextStyleControls(component));
  }
  if (definition.supportsAlignment !== false && hasTextControls(component)) {
    appearanceControls.push(createAlignmentControls(component));
  }
  const appearanceSection = createSection("Appearance", appearanceControls);
  if (appearanceSection) {
    form.appendChild(appearanceSection);
  }

  if (definition.supportsReadOnly) {
    const behaviorSection = createSection("Behavior", [createReadOnlyToggle(component)]);
    if (behaviorSection) {
      form.appendChild(behaviorSection);
    }
  }

  elements.inspector.appendChild(form);
  refreshTooltips(elements.inspector);
}

function createSection(title, controls = []) {
  const filtered = controls.filter(Boolean);
  if (!filtered.length) return null;
  const section = document.createElement("section");
  section.className = "d-flex flex-column gap-3";
  if (title) {
    const heading = document.createElement("div");
    heading.className = "text-uppercase fs-6 fw-semibold text-body-secondary";
    heading.textContent = title;
    section.appendChild(heading);
  }
  filtered.forEach((control) => section.appendChild(control));
  return section;
}

function createColorRow(component, keys = []) {
  const controls = keys.filter((key) => COLOR_FIELD_MAP[key]);
  if (!controls.length) return null;
  const wrapper = document.createElement("div");
  wrapper.className = "d-flex flex-column gap-2";
  const label = document.createElement("div");
  label.className = "fw-semibold text-body-secondary";
  label.textContent = "Colors";
  wrapper.appendChild(label);
  const grid = document.createElement("div");
  grid.className = "template-color-grid";
  if (controls.length >= 3) {
    grid.style.gridTemplateColumns = "repeat(3, minmax(0, 1fr))";
  } else if (controls.length > 0) {
    grid.style.gridTemplateColumns = `repeat(${controls.length}, minmax(0, 1fr))`;
  }
  controls.forEach((key) => {
    const config = COLOR_FIELD_MAP[key];
    grid.appendChild(
      createColorInput(component, config.label, component[config.prop], (value) => {
        updateComponent(component.uid, (draft) => {
          draft[config.prop] = value;
        }, { rerenderCanvas: true, rerenderInspector: true });
      })
    );
  });
  wrapper.appendChild(grid);
  return wrapper;
}

function createColorInput(component, labelText, value, onChange) {
  const container = document.createElement("div");
  container.className = "template-color-control";
  const id = toId([component.uid, labelText, "color"]);
  const label = document.createElement("label");
  label.className = "form-label small text-body-secondary mb-0";
  label.setAttribute("for", id);
  label.textContent = labelText;
  const input = document.createElement("input");
  input.type = "color";
  input.className = "form-control form-control-color";
  input.id = id;
  input.value = value || "#000000";
  input.addEventListener("input", () => {
    onChange(input.value);
  });
  const controls = document.createElement("div");
  controls.className = "d-flex align-items-center gap-2";
  controls.appendChild(input);
  const clear = document.createElement("button");
  clear.type = "button";
  clear.className = "btn btn-outline-secondary btn-sm";
  clear.innerHTML = '<span class="iconify" data-icon="tabler:circle-off" aria-hidden="true"></span>';
  clear.setAttribute("aria-label", `Clear ${labelText.toLowerCase()} color`);
  clear.setAttribute("data-bs-toggle", "tooltip");
  clear.setAttribute("data-bs-placement", "top");
  clear.setAttribute("data-bs-title", "Reset to default");
  clear.addEventListener("click", () => {
    input.value = "#000000";
    onChange("");
  });
  controls.appendChild(clear);
  container.append(label, controls);
  if (window.bootstrap && typeof window.bootstrap.Tooltip === "function") {
    // eslint-disable-next-line no-new
    new window.bootstrap.Tooltip(clear);
  }
  return container;
}

function createTextSizeControls(component) {
  const options = [
    { value: "sm", label: "Sm" },
    { value: "md", label: "Md" },
    { value: "lg", label: "Lg" },
    { value: "xl", label: "Xl" },
  ];
  return createRadioButtonGroup(component, "Text size", options, component.textSize || "md", (value) => {
    updateComponent(component.uid, (draft) => {
      draft.textSize = value;
    }, { rerenderCanvas: true });
  });
}

function createTextStyleControls(component) {
  const options = [
    { value: "bold", icon: "tabler:bold" },
    { value: "italic", icon: "tabler:italic" },
    { value: "underline", icon: "tabler:underline" },
  ];
  return createInspectorToggleGroup(component, "Text style", options, component.textStyles || {}, (key, checked) => {
    updateComponent(component.uid, (draft) => {
      draft.textStyles = { ...(draft.textStyles || {}) };
      draft.textStyles[key] = checked;
    }, { rerenderCanvas: true });
  });
}

function createAlignmentControls(component) {
  const options = [
    { value: "start", icon: "tabler:align-left", label: "Left" },
    { value: "center", icon: "tabler:align-center", label: "Center" },
    { value: "end", icon: "tabler:align-right", label: "Right" },
    { value: "justify", icon: "tabler:align-justified", label: "Justify" },
  ];
  return createRadioButtonGroup(component, "Alignment", options, component.align || "start", (value) => {
    updateComponent(component.uid, (draft) => {
      draft.align = value;
    }, { rerenderCanvas: true });
  });
}

function createReadOnlyToggle(component) {
  const wrapper = document.createElement("div");
  wrapper.className = "form-check form-switch";
  const id = toId([component.uid, "read-only"]);
  const input = document.createElement("input");
  input.className = "form-check-input";
  input.type = "checkbox";
  input.id = id;
  input.checked = !!component.readOnly;
  input.addEventListener("change", () => {
    updateComponent(component.uid, (draft) => {
      draft.readOnly = input.checked;
    }, { rerenderCanvas: true });
  });
  const label = document.createElement("label");
  label.className = "form-check-label";
  label.setAttribute("for", id);
  label.textContent = "Read only";
  wrapper.append(input, label);
  return wrapper;
}

function createTextInput(component, labelText, value, onInput, { placeholder = "", type = "text" } = {}) {
  const wrapper = document.createElement("div");
  wrapper.className = "d-flex flex-column";
  const id = toId([component.uid, labelText, "input"]);
  const label = document.createElement("label");
  label.className = "form-label fw-semibold text-body-secondary";
  label.setAttribute("for", id);
  label.textContent = labelText;
  const input = document.createElement("input");
  input.className = "form-control";
  input.type = type;
  input.id = id;
  if (placeholder) input.placeholder = placeholder;
  input.value = value ?? "";
  input.addEventListener("input", () => {
    onInput(input.value);
  });
  wrapper.append(label, input);
  return wrapper;
}

function createTextarea(component, labelText, value, onInput, { rows = 3, placeholder = "" } = {}) {
  const wrapper = document.createElement("div");
  wrapper.className = "d-flex flex-column";
  const id = toId([component.uid, labelText, "textarea"]);
  const label = document.createElement("label");
  label.className = "form-label fw-semibold text-body-secondary";
  label.setAttribute("for", id);
  label.textContent = labelText;
  const textarea = document.createElement("textarea");
  textarea.className = "form-control";
  textarea.id = id;
  textarea.rows = rows;
  if (placeholder) textarea.placeholder = placeholder;
  textarea.value = value ?? "";
  textarea.addEventListener("input", () => {
    onInput(textarea.value);
  });
  wrapper.append(label, textarea);
  return wrapper;
}

function createNumberInput(component, labelText, value, onChange, { min, max, step = 1 } = {}) {
  const wrapper = document.createElement("div");
  wrapper.className = "d-flex flex-column";
  const id = toId([component.uid, labelText, "number"]);
  const label = document.createElement("label");
  label.className = "form-label fw-semibold text-body-secondary";
  label.setAttribute("for", id);
  label.textContent = labelText;
  const input = document.createElement("input");
  input.className = "form-control";
  input.type = "number";
  input.id = id;
  if (min !== undefined) input.min = String(min);
  if (max !== undefined) input.max = String(max);
  input.step = String(step);
  if (value !== undefined && value !== null) {
    input.value = value;
  }
  input.addEventListener("input", () => {
    const next = input.value === "" ? null : Number(input.value);
    if (next !== null && Number.isNaN(next)) {
      return;
    }
    onChange(next);
  });
  wrapper.append(label, input);
  return wrapper;
}

function createRadioButtonGroup(component, labelText, options, currentValue, onChange) {
  const wrapper = document.createElement("div");
  wrapper.className = "d-flex flex-column gap-2";
  const heading = document.createElement("div");
  heading.className = "fw-semibold text-body-secondary";
  heading.textContent = labelText;
  wrapper.appendChild(heading);
  const group = document.createElement("div");
  group.className = "btn-group template-radio-group";
  const name = toId([component.uid, labelText, "radio"]);
  options.forEach((option, index) => {
    const id = toId([component.uid, labelText, option.value, index]);
    const input = document.createElement("input");
    input.type = "radio";
    input.className = "btn-check";
    input.name = name;
    input.id = id;
    input.value = option.value;
    input.checked = option.value === currentValue;
    input.addEventListener("change", () => {
      if (input.checked) {
        onChange(option.value);
      }
    });
    const label = document.createElement("label");
    label.className = "btn btn-outline-secondary btn-sm";
    label.setAttribute("for", id);
<<<<<<< HEAD

    if (option.icon) {
      const icon = document.createElement("span");
      icon.className = "iconify";
      icon.dataset.icon = option.icon;
      icon.setAttribute("aria-hidden", "true");
      label.appendChild(icon);
    }

    const labelTextNode = option.label ?? option.value;
    if (labelTextNode) {
      const text = document.createElement("span");
      text.className = "template-radio-label";
      text.textContent = labelTextNode;
      label.appendChild(text);
    }

=======
    if (option.icon) {
      label.innerHTML = `<span class="iconify" data-icon="${option.icon}" aria-hidden="true"></span>`;
      if (option.label) {
        label.innerHTML += `<span class="ms-1">${option.label}</span>`;
      }
    } else {
      label.textContent = option.label;
    }
>>>>>>> fafdd714
    group.append(input, label);
  });
  wrapper.appendChild(group);
  return wrapper;
}

function createInspectorToggleGroup(component, labelText, options, values, onToggle) {
  const wrapper = document.createElement("div");
  wrapper.className = "d-flex flex-column gap-2";
  const heading = document.createElement("div");
  heading.className = "fw-semibold text-body-secondary";
  heading.textContent = labelText;
  wrapper.appendChild(heading);
  const group = document.createElement("div");
  group.className = "btn-group";
  options.forEach((option, index) => {
    const id = toId([component.uid, labelText, option.value, index]);
    const input = document.createElement("input");
    input.type = "checkbox";
    input.className = "btn-check";
    input.id = id;
    input.autocomplete = "off";
    input.checked = !!values[option.value];
    input.addEventListener("change", () => {
      onToggle(option.value, input.checked);
    });
    const label = document.createElement("label");
    label.className = "btn btn-outline-secondary btn-sm";
    label.setAttribute("for", id);
    if (option.icon) {
      label.innerHTML = `<span class="iconify" data-icon="${option.icon}" aria-hidden="true"></span>`;
    }
    if (option.label) {
      label.innerHTML += `<span class="ms-1">${option.label}</span>`;
    }
    group.append(input, label);
  });
  wrapper.appendChild(group);
  return wrapper;
}

function renderComponentSpecificInspector(component) {
  switch (component.type) {
    case "input":
      return renderInputInspector(component);
    case "array":
      return renderArrayInspector(component);
    case "divider":
      return renderDividerInspector(component);
    case "image":
      return renderImageInspector(component);
    case "label":
      return renderLabelInspector(component);
    case "container":
      return renderContainerInspector(component);
    case "linear-track":
    case "circular-track":
      return renderTrackInspector(component);
    case "select-group":
      return renderSelectGroupInspector(component);
    case "toggle":
      return renderToggleInspector(component);
    default:
      return [];
  }
}

function renderInputInspector(component) {
  const controls = [];
  const options = [
    { value: "text", icon: "tabler:letter-case", label: "Text" },
    { value: "number", icon: "tabler:123", label: "Number" },
    { value: "select", icon: "tabler:list-details", label: "Select" },
    { value: "radio", icon: "tabler:circle-dot", label: "Radio" },
    { value: "checkbox", icon: "tabler:checkbox", label: "Checkbox" },
  ];
  controls.push(
    createRadioButtonGroup(component, "Type", options, component.variant || "text", (value) => {
      updateComponent(component.uid, (draft) => {
        draft.variant = value;
        if ((value === "select" || value === "radio" || value === "checkbox") && (!Array.isArray(draft.options) || !draft.options.length)) {
          draft.options = ["Option A", "Option B"];
        }
      }, { rerenderCanvas: true, rerenderInspector: true });
    })
  );
  controls.push(
    createTextInput(component, "Placeholder", component.placeholder || "", (value) => {
      updateComponent(component.uid, (draft) => {
        draft.placeholder = value;
      }, { rerenderCanvas: true });
    }, { placeholder: "Shown inside the field" })
  );
  return controls;
}

function renderArrayInspector(component) {
  return [
    createRadioButtonGroup(
      component,
      "Layout",
      [
        { value: "list", icon: "tabler:list", label: "List" },
        { value: "cards", icon: "tabler:layout-cards", label: "Cards" },
      ],
      component.variant || "list",
      (value) => {
        updateComponent(component.uid, (draft) => {
          draft.variant = value;
        }, { rerenderCanvas: true });
      }
    ),
  ];
}

function renderDividerInspector(component) {
  const controls = [];
  controls.push(
    createRadioButtonGroup(
      component,
      "Style",
      [
        { value: "solid", label: "Solid" },
        { value: "dashed", label: "Dashed" },
        { value: "dotted", label: "Dotted" },
      ],
      component.style || "solid",
      (value) => {
        updateComponent(component.uid, (draft) => {
          draft.style = value;
        }, { rerenderCanvas: true });
      }
    )
  );
  controls.push(
    createNumberInput(component, "Thickness", component.thickness || 2, (value) => {
      const next = clampInteger(value ?? 1, 1, 6);
      updateComponent(component.uid, (draft) => {
        draft.thickness = next;
      }, { rerenderCanvas: true, rerenderInspector: true });
    }, { min: 1, max: 6 })
  );
  return controls;
}

function renderImageInspector(component) {
  const controls = [];
  controls.push(
    createTextInput(component, "Image URL", component.src || "", (value) => {
      updateComponent(component.uid, (draft) => {
        draft.src = value;
      }, { rerenderCanvas: true });
    }, { placeholder: "https://" })
  );
  controls.push(
    createTextInput(component, "Alt text", component.alt || "", (value) => {
      updateComponent(component.uid, (draft) => {
        draft.alt = value;
      }, { rerenderCanvas: true });
    }, { placeholder: "Describe the image" })
  );
  controls.push(
    createRadioButtonGroup(
      component,
      "Fit",
      [
        { value: "contain", label: "Contain" },
        { value: "cover", label: "Cover" },
      ],
      component.fit || "contain",
      (value) => {
        updateComponent(component.uid, (draft) => {
          draft.fit = value;
        }, { rerenderCanvas: true });
      }
    )
  );
  controls.push(
    createNumberInput(component, "Max height (px)", component.height || 180, (value) => {
      const next = clampInteger(value ?? 180, 80, 600);
      updateComponent(component.uid, (draft) => {
        draft.height = next;
      }, { rerenderCanvas: true });
    }, { min: 80, max: 600, step: 10 })
  );
  return controls;
}

function renderLabelInspector(component) {
  return [];
}

function renderContainerInspector(component) {
  const controls = [];
  controls.push(
    createRadioButtonGroup(
      component,
      "Type",
      [
        { value: "columns", icon: "tabler:columns-3", label: "Columns" },
        { value: "rows", icon: "tabler:layout-rows", label: "Rows" },
        { value: "tabs", icon: "tabler:layout-navbar", label: "Tabs" },
        { value: "grid", icon: "tabler:layout-grid", label: "Grid" },
      ],
      component.containerType || "columns",
      (value) => {
        updateComponent(component.uid, (draft) => {
          draft.containerType = value;
          ensureContainerZones(draft);
        }, { rerenderCanvas: true, rerenderInspector: true });
      }
    )
  );
  if (component.containerType === "tabs") {
    controls.push(
    createTextarea(component, "Tab labels (one per line)", (component.tabLabels || []).join("\n"), (value) => {
      updateComponent(component.uid, (draft) => {
        draft.tabLabels = parseLines(value);
        ensureContainerZones(draft);
      }, { rerenderCanvas: true });
    }, { rows: 3, placeholder: "Details\nInventory" })
  );
  }
  if (component.containerType === "columns" || component.containerType === "grid") {
    controls.push(
      createNumberInput(component, "Columns", component.columns || 2, (value) => {
        const next = clampInteger(value ?? 2, 1, 4);
        updateComponent(component.uid, (draft) => {
          draft.columns = next;
          ensureContainerZones(draft);
        }, { rerenderCanvas: true, rerenderInspector: true });
      }, { min: 1, max: 4 })
    );
  }
  if (component.containerType === "rows" || component.containerType === "grid") {
    controls.push(
      createNumberInput(component, "Rows", component.rows || 2, (value) => {
        const next = clampInteger(value ?? 2, 1, 6);
        updateComponent(component.uid, (draft) => {
          draft.rows = next;
          ensureContainerZones(draft);
        }, { rerenderCanvas: true, rerenderInspector: true });
      }, { min: 1, max: 6 })
    );
  }
  controls.push(
    createNumberInput(component, "Gap (px)", component.gap ?? 16, (value) => {
      const next = clampInteger(value ?? 16, 0, 64);
      updateComponent(component.uid, (draft) => {
        draft.gap = next;
      }, { rerenderCanvas: true });
    }, { min: 0, max: 64, step: 4 })
  );
  return controls;
}

function renderTrackInspector(component) {
  const controls = [];
  controls.push(
    createNumberInput(component, "Segments", component.segments ?? 6, (value) => {
<<<<<<< HEAD
      const next = clampInteger(value ?? 6, 1, 16);
      updateComponent(component.uid, (draft) => {
        setSegmentCount(draft, next);
      }, { rerenderCanvas: true, rerenderInspector: true });
    }, { min: 1, max: 16 })
=======
      const next = clampInteger(value ?? 6, 1, 12);
      updateComponent(component.uid, (draft) => {
        setSegmentCount(draft, next);
      }, { rerenderCanvas: true, rerenderInspector: true });
    }, { min: 1, max: 12 })
>>>>>>> fafdd714
  );
  controls.push(createSegmentControls(component));
  return controls;
}

function createSegmentControls(component) {
  const wrapper = document.createElement("div");
  wrapper.className = "d-flex flex-column gap-2";
  const heading = document.createElement("div");
  heading.className = "fw-semibold text-body-secondary";
  heading.textContent = "Active segments";
  wrapper.appendChild(heading);
  const grid = document.createElement("div");
  grid.className = "template-segment-grid";
  const segments = ensureSegmentArray(component);
  const columnCount = Math.max(1, Math.min(segments.length, 8));
  grid.style.gridTemplateColumns = `repeat(${columnCount}, minmax(0, 1fr))`;
  segments.forEach((isActive, index) => {
    const id = toId([component.uid, "segment", index]);
    const cell = document.createElement("div");
    cell.className = "template-segment-grid__item";
    const input = document.createElement("input");
    input.type = "checkbox";
    input.className = "btn-check";
    input.id = id;
    input.checked = isActive;
    input.addEventListener("change", () => {
      updateComponent(component.uid, (draft) => {
        const target = ensureSegmentArray(draft);
        target[index] = input.checked;
      }, { rerenderCanvas: true });
    });
    const label = document.createElement("label");
    label.className = "btn btn-outline-secondary btn-sm";
    label.setAttribute("for", id);
    label.textContent = index + 1;
    cell.append(input, label);
    grid.appendChild(cell);
  });
  wrapper.appendChild(grid);
  return wrapper;
}

function renderSelectGroupInspector(component) {
  const controls = [];
  controls.push(
    createRadioButtonGroup(
      component,
      "Type",
      [
        { value: "pills", icon: "tabler:toggle-right", label: "Pills" },
        { value: "tags", icon: "tabler:tags", label: "Tags" },
        { value: "buttons", icon: "tabler:switch-3", label: "Buttons" },
      ],
      component.variant || "pills",
      (value) => {
        updateComponent(component.uid, (draft) => {
          draft.variant = value;
        }, { rerenderCanvas: true });
      }
    )
  );
  controls.push(
    createRadioButtonGroup(
      component,
      "Selection",
      [
        { value: "single", label: "Single" },
        { value: "multi", label: "Multi" },
      ],
      component.multiple ? "multi" : "single",
      (value) => {
        updateComponent(component.uid, (draft) => {
          draft.multiple = value === "multi";
        }, { rerenderCanvas: true });
      }
    )
  );
  return controls;
}

function renderToggleInspector(component) {
  const controls = [];
  controls.push(
    createRadioButtonGroup(
      component,
      "Shape",
      [
        { value: "circle", icon: "tabler:circle", label: "Circle" },
        { value: "square", icon: "tabler:square", label: "Square" },
        { value: "diamond", icon: "tabler:diamond", label: "Diamond" },
        { value: "star", icon: "tabler:star", label: "Star" },
      ],
      component.shape || "circle",
      (value) => {
        updateComponent(component.uid, (draft) => {
          draft.shape = value;
        }, { rerenderCanvas: true });
      }
    )
  );
  controls.push(...createToggleStateEditors(component));
  return controls;
}

function createToggleStateEditors(component) {
  const controls = [];
  const textareaId = toId([component.uid, "toggle", "states"]);
  const textareaWrapper = document.createElement("div");
  textareaWrapper.className = "d-flex flex-column";
  const textareaLabel = document.createElement("label");
  textareaLabel.className = "form-label fw-semibold text-body-secondary";
  textareaLabel.setAttribute("for", textareaId);
  textareaLabel.textContent = "States (one per line)";
  const textarea = document.createElement("textarea");
  textarea.className = "form-control";
  textarea.id = textareaId;
  textarea.rows = 3;
  textarea.placeholder = "Novice\nSkilled\nExpert";
  const initialStates = Array.isArray(component.states) && component.states.length
    ? component.states
    : ["State 1", "State 2"];
  textarea.value = initialStates.join("\n");
  textareaWrapper.append(textareaLabel, textarea);
  controls.push(textareaWrapper);

  const selectId = toId([component.uid, "toggle", "active-state"]);
  const selectWrapper = document.createElement("div");
  selectWrapper.className = "d-flex flex-column";
  const selectLabel = document.createElement("label");
  selectLabel.className = "form-label fw-semibold text-body-secondary";
  selectLabel.setAttribute("for", selectId);
  selectLabel.textContent = "Active state";
  const select = document.createElement("select");
  select.className = "form-select";
  select.id = selectId;
  selectWrapper.append(selectLabel, select);
  controls.push(selectWrapper);

  const syncStateOptions = () => {
    const states = Array.isArray(component.states) && component.states.length
      ? component.states
      : ["State 1", "State 2"];
    select.innerHTML = "";
    states.forEach((state, index) => {
      const option = document.createElement("option");
      option.value = String(index);
      option.textContent = state;
      select.appendChild(option);
    });
    const safeIndex = clampInteger(component.activeIndex ?? 0, 0, states.length - 1);
    select.value = String(safeIndex);
  };

  textarea.addEventListener("input", () => {
    updateComponent(component.uid, (draft) => {
      draft.states = parseLines(textarea.value);
      if (!Array.isArray(draft.states) || !draft.states.length) {
        draft.states = ["State 1", "State 2"];
      }
      if (draft.activeIndex === undefined || draft.activeIndex === null) {
        draft.activeIndex = 0;
      }
      draft.activeIndex = clampInteger(draft.activeIndex, 0, draft.states.length - 1);
    }, { rerenderCanvas: true });
    syncStateOptions();
  });

  select.addEventListener("change", () => {
    const nextIndex = Number(select.value);
    updateComponent(component.uid, (draft) => {
      draft.activeIndex = clampInteger(nextIndex, 0, (draft.states?.length || 1) - 1);
    }, { rerenderCanvas: true });
    syncStateOptions();
  });

  syncStateOptions();
  return controls;
}

function updateComponent(uid, mutate, { rerenderCanvas = false, rerenderInspector = false } = {}) {
  const found = findComponent(uid);
  if (!found) return;
  mutate(found.component);
  if (rerenderCanvas) {
    renderCanvas();
  }
  if (rerenderInspector) {
    renderInspector();
  }
}

function ensureSegmentArray(component) {
  const baseLength = Array.isArray(component.activeSegments) ? component.activeSegments.length : 0;
  const desired = clampInteger(
    component.segments ?? (baseLength || 6),
    1,
<<<<<<< HEAD
    16
=======
    12
>>>>>>> fafdd714
  );
  if (!Array.isArray(component.activeSegments)) {
    component.activeSegments = Array.from({ length: desired }, (_, index) => index === 0);
  }
  if (component.activeSegments.length < desired) {
    const needed = desired - component.activeSegments.length;
    component.activeSegments.push(...Array.from({ length: needed }, () => false));
  } else if (component.activeSegments.length > desired) {
    component.activeSegments = component.activeSegments.slice(0, desired);
  }
  return component.activeSegments;
}

function setSegmentCount(component, next) {
  component.segments = next;
  ensureSegmentArray(component);
}

function parseLines(value) {
  return value
    .split(/\r?\n/)
    .map((line) => line.trim())
    .filter(Boolean);
}

function clampInteger(value, min, max) {
  const numeric = Number(value);
  if (Number.isNaN(numeric)) {
    return min;
  }
  return Math.min(Math.max(Math.round(numeric), min), max);
}

function cloneDefaults(defaults = {}) {
  return JSON.parse(JSON.stringify(defaults));
}

function toId(parts = []) {
  return parts
    .filter(Boolean)
    .join("-")
    .toLowerCase()
    .replace(/[^a-z0-9_-]/g, "-");
}

function createBlankTemplate({ id = "", title = "", version = "0.1" } = {}) {
  return {
    id: id || "",
    title: title || "",
    version: version || "0.1",
  };
}

function ensureTemplateOption(id, label) {
  if (!elements.templateSelect || !id) {
    return;
  }
  const escaped = escapeCss(id);
  let option = escaped ? elements.templateSelect.querySelector(`option[value="${escaped}"]`) : null;
  if (!option) {
    option = document.createElement("option");
    option.value = id;
    elements.templateSelect.appendChild(option);
  }
  option.textContent = label || id;
}

function ensureTemplateSelectValue() {
  if (!elements.templateSelect) return;
  const id = state.template?.id || "";
  if (!id) {
    elements.templateSelect.value = "";
    return;
  }
  const escaped = escapeCss(id);
  const option = escaped ? elements.templateSelect.querySelector(`option[value="${escaped}"]`) : null;
  if (option) {
    elements.templateSelect.value = id;
  } else {
    elements.templateSelect.value = "";
  }
}

function escapeCss(value) {
  if (typeof value !== "string" || !value) {
    return value;
  }
  if (window.CSS && typeof window.CSS.escape === "function") {
    return window.CSS.escape(value);
  }
  return value.replace(/[^a-zA-Z0-9_-]/g, (char) => `\\${char}`);
}<|MERGE_RESOLUTION|>--- conflicted
+++ resolved
@@ -285,11 +285,7 @@
 }
 
 const COLOR_FIELD_MAP = {
-<<<<<<< HEAD
   foreground: { label: "Foreground", prop: "textColor" },
-=======
-  foreground: { label: "Foreground/Text", prop: "textColor" },
->>>>>>> fafdd714
   background: { label: "Background", prop: "backgroundColor" },
   border: { label: "Border", prop: "borderColor" },
 };
@@ -341,7 +337,6 @@
     return false;
   }
   return true;
-<<<<<<< HEAD
 }
 
 if (elements.palette) {
@@ -1104,770 +1099,6 @@
   return wrapper;
 }
 
-=======
-}
-
-if (elements.palette) {
-  createSortable(elements.palette, {
-    group: { name: "template-canvas", pull: "clone", put: false },
-    sort: false,
-    fallbackOnBody: true,
-  });
-  elements.palette.addEventListener("dblclick", (event) => {
-    const paletteItem = event.target.closest("[data-component-type]");
-    if (!paletteItem || !elements.palette.contains(paletteItem)) {
-      return;
-    }
-    const { componentType } = paletteItem.dataset;
-    if (!componentType || !COMPONENT_DEFINITIONS[componentType]) {
-      return;
-    }
-    const component = createComponent(componentType);
-    const definition = COMPONENT_DEFINITIONS[componentType] || {};
-    const parentId = "";
-    const zoneKey = "root";
-    const index = state.components.length;
-    insertComponent(parentId, zoneKey, index, component);
-    state.selectedId = component.uid;
-    undoStack.push({ type: "add", component: { ...component }, parentId, zoneKey, index });
-    const label = typeof definition.label === "string" && definition.label ? definition.label : componentType;
-    status.show(`${label} added to canvas`, {
-      type: "success",
-      timeout: 1800,
-    });
-    renderCanvas();
-    renderInspector();
-    expandInspectorPane();
-  });
-}
-
-if (elements.canvasRoot) {
-  elements.canvasRoot.addEventListener("click", (event) => {
-    const deleteButton = event.target.closest('[data-action="remove-component"]');
-    if (deleteButton) {
-      event.preventDefault();
-      event.stopPropagation();
-      removeComponent(deleteButton.dataset.componentId);
-      return;
-    }
-    const target = event.target.closest("[data-component-id]");
-    if (!target) return;
-    selectComponent(target.dataset.componentId);
-  });
-}
-
-if (elements.saveButton) {
-  elements.saveButton.addEventListener("click", () => {
-    undoStack.push({ type: "save", count: state.components.length });
-    const label = state.template?.title || state.template?.id || "Template";
-    status.show(`${label} draft saved (${state.components.length} components)`, {
-      type: "success",
-      timeout: 2000,
-    });
-  });
-}
-
-if (elements.undoButton) {
-  elements.undoButton.addEventListener("click", () => {
-    status.show("Undo coming soon", { type: "info", timeout: 1800 });
-  });
-}
-
-if (elements.redoButton) {
-  elements.redoButton.addEventListener("click", () => {
-    status.show("Redo coming soon", { type: "info", timeout: 1800 });
-  });
-}
-
-if (elements.clearButton) {
-  elements.clearButton.addEventListener("click", () => {
-    clearCanvas();
-  });
-}
-
-if (elements.importButton) {
-  elements.importButton.addEventListener("click", () => {
-    status.show("Import coming soon", { type: "info", timeout: 2000 });
-  });
-}
-
-if (elements.exportButton) {
-  elements.exportButton.addEventListener("click", () => {
-    status.show("Export coming soon", { type: "info", timeout: 2000 });
-  });
-}
-
-if (elements.newTemplateButton) {
-  elements.newTemplateButton.addEventListener("click", (event) => {
-    if (!elements.newTemplateButton.contains(event.target)) {
-      return;
-    }
-    if (!elements.newTemplateForm) {
-      status.show("New template dialog is unavailable right now.", { type: "warning", timeout: 2200 });
-      return;
-    }
-    elements.newTemplateForm.reset();
-    if (elements.newTemplateVersion) {
-      const defaultVersion = elements.newTemplateVersion.getAttribute("value") || "0.1";
-      elements.newTemplateVersion.value = defaultVersion;
-    }
-    if (newTemplateModalInstance) {
-      newTemplateModalInstance.show();
-      return;
-    }
-    status.show("New template dialog is unavailable right now.", { type: "warning", timeout: 2200 });
-  });
-}
-
-if (elements.newTemplateForm) {
-  elements.newTemplateForm.addEventListener("submit", (event) => {
-    event.preventDefault();
-    const form = elements.newTemplateForm;
-    if (typeof form.reportValidity === "function" && !form.reportValidity()) {
-      form.classList.add("was-validated");
-      return;
-    }
-    const id = (elements.newTemplateId?.value || "").trim();
-    const title = (elements.newTemplateTitle?.value || "").trim();
-    const version = ((elements.newTemplateVersion?.value || "0.1").trim() || "0.1");
-    if (!id || !title) {
-      form.classList.add("was-validated");
-      return;
-    }
-    startNewTemplate({ id, title, version });
-    if (newTemplateModalInstance) {
-      newTemplateModalInstance.hide();
-    }
-    form.reset();
-    form.classList.remove("was-validated");
-  });
-}
-
-renderCanvas();
-renderInspector();
-ensureTemplateSelectValue();
-
-function renderCanvas() {
-  if (!elements.canvasRoot) return;
-  dropzones.forEach((sortable) => sortable.destroy());
-  dropzones.clear();
-  elements.canvasRoot.innerHTML = "";
-  elements.canvasRoot.dataset.dropzone = "root";
-  elements.canvasRoot.dataset.dropzoneParent = "";
-  elements.canvasRoot.dataset.dropzoneKey = "root";
-  if (!state.components.length) {
-    const placeholder = createDropPlaceholder("Drag components from the palette into the canvas below to design your template.");
-    placeholder.classList.add("template-drop-placeholder--root");
-    elements.canvasRoot.appendChild(placeholder);
-  } else {
-    const fragment = document.createDocumentFragment();
-    state.components.forEach((component) => {
-      fragment.appendChild(createComponentElement(component));
-    });
-    elements.canvasRoot.appendChild(fragment);
-  }
-  registerDropzones();
-  refreshTooltips(elements.canvasRoot);
-}
-
-function createDropPlaceholder(text) {
-  const placeholder = document.createElement("div");
-  placeholder.className = "template-drop-placeholder";
-  placeholder.textContent = text;
-  placeholder.setAttribute("aria-hidden", "true");
-  return placeholder;
-}
-
-function registerDropzones() {
-  if (!elements.canvasRoot) return;
-  const zones = [elements.canvasRoot, ...elements.canvasRoot.querySelectorAll("[data-dropzone]")];
-  zones.forEach((zone) => {
-    const sortable = createSortable(zone, {
-      group: { name: "template-canvas", pull: true, put: true },
-      fallbackOnBody: true,
-      swapThreshold: 0.65,
-      onAdd(event) {
-        handleDrop(event);
-      },
-      onUpdate(event) {
-        handleReorder(event);
-      },
-    });
-    dropzones.set(zone, sortable);
-  });
-}
-
-function handleDrop(event) {
-  const parentId = event.to.dataset.dropzoneParent || "";
-  const zoneKey = event.to.dataset.dropzoneKey || "root";
-  const index = typeof event.newIndex === "number" ? event.newIndex : 0;
-  const type = event.item.dataset.componentType;
-  const componentId = event.item.dataset.componentId;
-
-  if (type && COMPONENT_DEFINITIONS[type]) {
-    const component = createComponent(type);
-    insertComponent(parentId, zoneKey, index, component);
-    state.selectedId = component.uid;
-    undoStack.push({ type: "add", component: { ...component }, parentId, zoneKey, index });
-    status.show(`${COMPONENT_DEFINITIONS[type].label} added to canvas`, { type: "success", timeout: 1800 });
-    event.item.remove();
-    renderCanvas();
-    renderInspector();
-    expandInspectorPane();
-    return;
-  }
-
-  if (componentId) {
-    if (parentId && (parentId === componentId || isDescendantOf(parentId, componentId))) {
-      status.show("Cannot move a component into itself", { type: "error", timeout: 2000 });
-      event.item.remove();
-      renderCanvas();
-      return;
-    }
-    const moved = moveComponent(componentId, parentId, zoneKey, index);
-    if (moved) {
-      undoStack.push({ type: "move", componentId, parentId, zoneKey, index });
-      status.show("Moved component", { timeout: 1500 });
-    }
-  }
-
-  event.item.remove();
-  renderCanvas();
-  renderInspector();
-}
-
-function handleReorder(event) {
-  const parentId = event.to.dataset.dropzoneParent || "";
-  const zoneKey = event.to.dataset.dropzoneKey || "root";
-  const componentId = event.item.dataset.componentId;
-  if (!componentId) {
-    renderCanvas();
-    return;
-  }
-  const collection = getCollection(parentId, zoneKey);
-  if (!collection) {
-    renderCanvas();
-    return;
-  }
-  const oldIndex = typeof event.oldIndex === "number" ? event.oldIndex : collection.length - 1;
-  const newIndex = typeof event.newIndex === "number" ? event.newIndex : oldIndex;
-  if (oldIndex === newIndex) {
-    return;
-  }
-  const found = findComponent(componentId);
-  if (!found || found.collection !== collection) {
-    renderCanvas();
-    return;
-  }
-  const [item] = collection.splice(oldIndex, 1);
-  collection.splice(newIndex, 0, item);
-  undoStack.push({ type: "reorder", componentId, parentId, zoneKey, oldIndex, newIndex });
-  renderCanvas();
-  renderInspector();
-}
-
-function insertComponent(parentId, zoneKey, index, component) {
-  const collection = getCollection(parentId, zoneKey);
-  if (!collection) return;
-  const safeIndex = Math.min(Math.max(index, 0), collection.length);
-  collection.splice(safeIndex, 0, component);
-}
-
-function moveComponent(componentId, targetParentId, zoneKey, index) {
-  const found = findComponent(componentId);
-  if (!found) return false;
-  const targetCollection = getCollection(targetParentId, zoneKey);
-  if (!targetCollection) return false;
-  const [item] = found.collection.splice(found.index, 1);
-  const safeIndex = Math.min(Math.max(index, 0), targetCollection.length);
-  targetCollection.splice(safeIndex, 0, item);
-  return true;
-}
-
-function getCollection(parentId, zoneKey) {
-  if (!parentId) {
-    return state.components;
-  }
-  const parent = findComponent(parentId);
-  if (!parent) {
-    return null;
-  }
-  const component = parent.component;
-  if (component.type !== "container") {
-    return parent.collection;
-  }
-  ensureContainerZones(component);
-  if (!component.zones) {
-    component.zones = {};
-  }
-  if (!component.zones[zoneKey]) {
-    component.zones[zoneKey] = [];
-  }
-  return component.zones[zoneKey];
-}
-
-function findComponent(uid, components = state.components, parent = null, zoneKey = "root") {
-  if (!uid) return null;
-  for (let index = 0; index < components.length; index += 1) {
-    const component = components[index];
-    if (component.uid === uid) {
-      return { component, collection: components, index, parent, zoneKey };
-    }
-    if (component.type === "container") {
-      const zones = ensureContainerZones(component);
-      for (const zone of zones) {
-        const found = findComponent(uid, zone.components, component, zone.key);
-        if (found) return found;
-      }
-    }
-  }
-  return null;
-}
-
-function isDescendantOf(targetId, ancestorId) {
-  if (!targetId || !ancestorId || targetId === ancestorId) {
-    return false;
-  }
-  const ancestor = findComponent(ancestorId);
-  if (!ancestor) return false;
-  return containsComponent(ancestor.component, targetId);
-}
-
-function containsComponent(component, targetId) {
-  if (!component || component.type !== "container") return false;
-  const zones = ensureContainerZones(component);
-  for (const zone of zones) {
-    for (const child of zone.components) {
-      if (child.uid === targetId) {
-        return true;
-      }
-      if (child.type === "container" && containsComponent(child, targetId)) {
-        return true;
-      }
-    }
-  }
-  return false;
-}
-
-function createComponent(type) {
-  const definition = COMPONENT_DEFINITIONS[type];
-  if (!definition) {
-    throw new Error(`Unknown component type: ${type}`);
-  }
-  componentCounter += 1;
-  const defaults = cloneDefaults(definition.defaults || {});
-  const component = {
-    uid: `cmp-${componentCounter}`,
-    type,
-    id: `cmp-${componentCounter}`,
-    label: (defaults.label || defaults.name || definition.label || type).trim(),
-    name: undefined,
-    textColor: "",
-    backgroundColor: "",
-    borderColor: "",
-    textSize: "md",
-    textStyles: { bold: false, italic: false, underline: false },
-    align: "start",
-    binding: "",
-    readOnly: false,
-    ...defaults,
-  };
-  if (component.label && typeof component.label === "string") {
-    component.label = component.label.trim();
-  }
-  if (!component.label) {
-    component.label = definition.label || type;
-  }
-  if (component.name === undefined) {
-    component.name = component.label;
-  }
-  if (component.activeSegments && Array.isArray(component.activeSegments)) {
-    component.activeSegments = component.activeSegments.slice();
-  }
-  if (component.options && Array.isArray(component.options)) {
-    component.options = component.options.slice();
-  }
-  if (component.tabLabels && Array.isArray(component.tabLabels)) {
-    component.tabLabels = component.tabLabels.slice();
-  }
-  if (component.states && Array.isArray(component.states)) {
-    component.states = component.states.slice();
-  }
-  if (component.zones && typeof component.zones === "object") {
-    component.zones = { ...component.zones };
-  }
-  if (component.type === "container") {
-    ensureContainerZones(component);
-  }
-  return component;
-}
-
-function createComponentElement(component) {
-  const wrapper = document.createElement("div");
-  wrapper.className = "template-component border rounded-3 p-3 bg-body shadow-sm d-flex flex-column gap-2";
-  wrapper.dataset.componentId = component.uid;
-  if (state.selectedId === component.uid) {
-    wrapper.classList.add("template-component-selected");
-  }
-
-  const definition = COMPONENT_DEFINITIONS[component.type] || {};
-  const iconName = COMPONENT_ICONS[component.type] || "tabler:app-window";
-  const typeLabel = definition.label || component.type;
-
-  const header = document.createElement("div");
-  header.className = "template-component-header";
-  header.dataset.sortableHandle = "true";
-
-  const actions = document.createElement("div");
-  actions.className = "template-component-actions";
-
-  const bindingLabel = (component.binding || component.formula || "").trim();
-  if (bindingLabel) {
-    const pill = document.createElement("span");
-    pill.className = "template-binding-pill badge text-bg-secondary";
-    pill.textContent = bindingLabel;
-    actions.appendChild(pill);
-  }
-
-  const iconButton = document.createElement("span");
-  iconButton.className = "template-component-icon d-inline-flex align-items-center justify-content-center";
-  iconButton.dataset.bsToggle = "tooltip";
-  iconButton.dataset.bsPlacement = "bottom";
-  iconButton.dataset.bsTitle = typeLabel;
-  iconButton.setAttribute("aria-label", typeLabel);
-  iconButton.tabIndex = 0;
-  iconButton.innerHTML = `<span class="iconify" data-icon="${iconName}" aria-hidden="true"></span>`;
-  actions.appendChild(iconButton);
-
-  const removeButton = document.createElement("button");
-  removeButton.type = "button";
-  removeButton.className = "btn btn-outline-danger btn-sm";
-  removeButton.dataset.action = "remove-component";
-  removeButton.dataset.componentId = component.uid;
-  removeButton.setAttribute("aria-label", "Remove component");
-  removeButton.innerHTML =
-    '<span class="iconify" data-icon="tabler:trash" aria-hidden="true"></span><span class="visually-hidden">Remove component</span>';
-  actions.appendChild(removeButton);
-
-  header.appendChild(actions);
-  wrapper.appendChild(header);
-
-  const preview = renderComponentPreview(component);
-  wrapper.appendChild(preview);
-
-  applyComponentStyles(wrapper, component);
-  return wrapper;
-}
-
-function applyComponentStyles(element, component) {
-  element.style.color = component.textColor || "";
-  element.style.backgroundColor = component.backgroundColor || "";
-  if (component.borderColor) {
-    element.style.borderColor = component.borderColor;
-  } else {
-    element.style.removeProperty("border-color");
-  }
-}
-
-function renderComponentPreview(component) {
-  switch (component.type) {
-    case "input":
-      return renderInputPreview(component);
-    case "array":
-      return renderArrayPreview(component);
-    case "divider":
-      return renderDividerPreview(component);
-    case "image":
-      return renderImagePreview(component);
-    case "label":
-      return renderLabelPreview(component);
-    case "container":
-      return renderContainerPreview(component);
-    case "linear-track":
-      return renderLinearTrackPreview(component);
-    case "circular-track":
-      return renderCircularTrackPreview(component);
-    case "select-group":
-      return renderSelectGroupPreview(component);
-    case "toggle":
-      return renderTogglePreview(component);
-    default:
-      return document.createTextNode("Unsupported component");
-  }
-}
-
-function ensureContainerZones(component) {
-  if (!component || component.type !== "container") return [];
-  if (!component.zones || typeof component.zones !== "object") {
-    component.zones = {};
-  }
-  const zones = [];
-  const validKeys = new Set();
-
-  const registerZone = (key, label) => {
-    if (!Array.isArray(component.zones[key])) {
-      component.zones[key] = [];
-    }
-    validKeys.add(key);
-    zones.push({ key, label, components: component.zones[key] });
-  };
-
-  const type = component.containerType || "columns";
-  if (type === "tabs") {
-    const labels = Array.isArray(component.tabLabels) && component.tabLabels.length
-      ? component.tabLabels
-      : ["Tab 1", "Tab 2"];
-    labels.forEach((labelText, index) => {
-      registerZone(`tab-${index}`, (labelText || `Tab ${index + 1}`).trim() || `Tab ${index + 1}`);
-    });
-    setActiveTabIndex(component, getActiveTabIndex(component, labels.length));
-  } else if (type === "rows") {
-    clearActiveTab(component);
-    const rows = clampInteger(component.rows || 2, 1, 6);
-    for (let index = 0; index < rows; index += 1) {
-      registerZone(`row-${index}`, `Row ${index + 1}`);
-    }
-  } else if (type === "grid") {
-    clearActiveTab(component);
-    const columns = clampInteger(component.columns || 2, 1, 4);
-    const rows = clampInteger(component.rows || 2, 1, 6);
-    for (let row = 0; row < rows; row += 1) {
-      for (let col = 0; col < columns; col += 1) {
-        registerZone(`grid-${row}-${col}`, `Row ${row + 1}, Column ${col + 1}`);
-      }
-    }
-  } else {
-    clearActiveTab(component);
-    const columns = clampInteger(component.columns || 2, 1, 4);
-    for (let index = 0; index < columns; index += 1) {
-      registerZone(`col-${index}`, `Column ${index + 1}`);
-    }
-  }
-
-  Object.keys(component.zones).forEach((key) => {
-    if (!validKeys.has(key)) {
-      const items = component.zones[key];
-      if (Array.isArray(items) && items.length && zones.length) {
-        zones[0].components.push(...items);
-      }
-      delete component.zones[key];
-    }
-  });
-
-  return zones;
-}
-
-function createContainerDropzone(component, zone, { label, hint } = {}) {
-  const wrapper = document.createElement("div");
-  wrapper.className = "template-container-zone d-flex flex-column gap-2";
-  if (label) {
-    const badge = document.createElement("div");
-    badge.className = "template-dropzone-label text-body-secondary text-uppercase extra-small";
-    badge.textContent = label;
-    wrapper.appendChild(badge);
-  }
-  const drop = document.createElement("div");
-  drop.className = "template-dropzone";
-  drop.dataset.dropzone = "true";
-  drop.dataset.dropzoneParent = component.uid;
-  drop.dataset.dropzoneKey = zone.key;
-  if (Array.isArray(zone.components) && zone.components.length) {
-    zone.components.forEach((child) => {
-      drop.appendChild(createComponentElement(child));
-    });
-  } else {
-    const placeholder = createDropPlaceholder(hint || "Drag components here");
-    placeholder.classList.add("template-drop-placeholder--compact");
-    drop.appendChild(placeholder);
-  }
-  wrapper.appendChild(drop);
-  return wrapper;
-}
-
-function pruneContainerState(component) {
-  if (!component || component.type !== "container") {
-    return;
-  }
-  clearActiveTab(component);
-  const zoneEntries = component.zones && typeof component.zones === "object"
-    ? Object.values(component.zones)
-    : [];
-  zoneEntries.forEach((items) => {
-    if (!Array.isArray(items)) return;
-    items.forEach((child) => {
-      if (child && child.type === "container") {
-        pruneContainerState(child);
-      }
-    });
-  });
-}
-
-function renderInputPreview(component) {
-  const container = document.createElement("div");
-  container.className = "d-flex flex-column gap-2";
-  const labelText = getComponentLabel(component, "Input");
-  if (labelText) {
-    const label = document.createElement("label");
-    label.className = "form-label mb-1";
-    label.textContent = labelText;
-    applyTextFormatting(label, component);
-    container.appendChild(label);
-  }
-
-  let control;
-  switch (component.variant) {
-    case "number": {
-      control = document.createElement("input");
-      control.type = "number";
-      control.className = "form-control";
-      control.placeholder = component.placeholder || "";
-      break;
-    }
-    case "select": {
-      control = document.createElement("select");
-      control.className = "form-select";
-      const options = Array.isArray(component.options) && component.options.length
-        ? component.options
-        : ["Option A", "Option B"];
-      options.forEach((option) => {
-        const opt = document.createElement("option");
-        opt.textContent = option;
-        control.appendChild(opt);
-      });
-      break;
-    }
-    case "radio": {
-      control = renderChoiceGroup(component, "radio");
-      break;
-    }
-    case "checkbox": {
-      control = renderChoiceGroup(component, "checkbox");
-      break;
-    }
-    default: {
-      control = document.createElement("input");
-      control.type = "text";
-      control.className = "form-control";
-      control.placeholder = component.placeholder || "";
-      break;
-    }
-  }
-  if (control instanceof HTMLInputElement || control instanceof HTMLSelectElement) {
-    control.disabled = !!component.readOnly;
-  }
-  container.appendChild(control);
-  return container;
-}
-
-function renderChoiceGroup(component, type) {
-  const wrapper = document.createElement("div");
-  wrapper.className = "d-flex flex-wrap gap-2";
-  const options = Array.isArray(component.options) && component.options.length
-    ? component.options
-    : ["Option A", "Option B", "Option C"];
-  options.forEach((option, index) => {
-    const id = toId([component.uid, type, option, index]);
-    const formCheck = document.createElement("div");
-    formCheck.className = "form-check form-check-inline";
-    const input = document.createElement("input");
-    input.className = "form-check-input";
-    input.type = type;
-    input.name = `${component.uid}-${type}`;
-    input.id = id;
-    input.disabled = !!component.readOnly;
-    const label = document.createElement("label");
-    label.className = "form-check-label";
-    label.setAttribute("for", id);
-    label.textContent = option;
-    formCheck.append(input, label);
-    wrapper.appendChild(formCheck);
-  });
-  return wrapper;
-}
-
-function renderArrayPreview(component) {
-  const container = document.createElement("div");
-  container.className = "d-flex flex-column gap-2";
-  const headingText = getComponentLabel(component, "Array");
-  if (headingText) {
-    const heading = document.createElement("div");
-    heading.className = "fw-semibold";
-    heading.textContent = headingText;
-    applyTextFormatting(heading, component);
-    container.appendChild(heading);
-  }
-
-  const labelFromBinding = (() => {
-    const source = (component.binding || "").replace(/^[=@]/, "");
-    if (!source) return "Item";
-    const parts = source.split(/[.\[\]]/).filter(Boolean);
-    if (!parts.length) return "Item";
-    const raw = parts[parts.length - 1].replace(/[-_]+/g, " ").trim();
-    if (!raw) return "Item";
-    return raw.charAt(0).toUpperCase() + raw.slice(1);
-  })();
-
-  if (component.variant === "cards") {
-    const grid = document.createElement("div");
-    grid.className = "row g-2";
-    for (let index = 0; index < 2; index += 1) {
-      const col = document.createElement("div");
-      col.className = "col-12 col-md-6";
-      const card = document.createElement("div");
-      card.className = "border rounded-3 p-3 bg-body";
-      const itemLabel = `${labelFromBinding} ${index + 1}`;
-      card.innerHTML = `<div class=\"fw-semibold\">${itemLabel}</div><div class=\"text-body-secondary small\">Repeatable entry</div>`;
-      col.appendChild(card);
-      grid.appendChild(col);
-    }
-    container.appendChild(grid);
-  } else {
-    const list = document.createElement("ul");
-    list.className = "list-group";
-    for (let index = 0; index < 3; index += 1) {
-      const item = document.createElement("li");
-      item.className = "list-group-item d-flex justify-content-between align-items-center";
-      item.textContent = `${labelFromBinding} ${index + 1}`;
-      const badge = document.createElement("span");
-      badge.className = "badge text-bg-secondary";
-      badge.textContent = "Value";
-      item.appendChild(badge);
-      list.appendChild(item);
-    }
-    container.appendChild(list);
-  }
-  return container;
-}
-
-function renderDividerPreview(component) {
-  const hr = document.createElement("hr");
-  hr.className = "my-2";
-  hr.style.borderStyle = component.style || "solid";
-  hr.style.borderWidth = `${component.thickness || 2}px`;
-  const color = component.textColor || component.borderColor || "";
-  if (color) {
-    hr.style.borderColor = color;
-  }
-  return hr;
-}
-
-function renderImagePreview(component) {
-  const wrapper = document.createElement("div");
-  wrapper.className = "text-center";
-  const img = document.createElement("img");
-  img.className = "img-fluid rounded";
-  img.src = component.src || "https://placekitten.com/320/180";
-  img.alt = component.alt || "Image";
-  img.style.objectFit = component.fit === "cover" ? "cover" : "contain";
-  img.style.width = "100%";
-  if (component.height) {
-    img.style.maxHeight = `${component.height}px`;
-  }
-  wrapper.appendChild(img);
-  return wrapper;
-}
-
->>>>>>> fafdd714
 function renderLabelPreview(component) {
   const value = (component.text || "").trim() || getComponentLabel(component, "");
   if (!value) {
@@ -2453,6 +1684,111 @@
       draft.textSize = value;
     }, { rerenderCanvas: true });
   });
+  circle.style.background = `conic-gradient(${gradientStops.join(", ")})`;
+  const mask = document.createElement("div");
+  mask.className = "template-circular-track__mask";
+  circle.appendChild(mask);
+  const value = document.createElement("div");
+  value.className = "template-circular-track__value";
+  value.textContent = `${activeSegments.filter(Boolean).length}/${segments}`;
+  circle.appendChild(value);
+  wrapper.appendChild(circle);
+  return wrapper;
+}
+
+function renderSelectGroupPreview(component) {
+  const wrapper = document.createElement("div");
+  wrapper.className = "d-flex flex-column gap-2";
+  const headingText = getComponentLabel(component, "Select");
+  if (headingText) {
+    const heading = document.createElement("div");
+    heading.className = "fw-semibold";
+    heading.textContent = headingText;
+    applyTextFormatting(heading, component);
+    wrapper.appendChild(heading);
+  }
+
+  const sampleOptions = ["Option A", "Option B", "Option C"];
+  let control;
+  if (component.variant === "tags") {
+    control = document.createElement("div");
+    control.className = "template-select-tags d-flex flex-wrap gap-2";
+    sampleOptions.forEach((option, index) => {
+      const tag = document.createElement("span");
+      tag.className = "template-select-tag";
+      const slug = option.trim().toLowerCase().replace(/\s+/g, "-");
+      tag.textContent = `#${slug || "tag"}`;
+      if (component.multiple !== false && index < 2) {
+        tag.classList.add("is-active");
+      } else if (!component.multiple && index === 0) {
+        tag.classList.add("is-active");
+      }
+      control.appendChild(tag);
+    });
+  } else if (component.variant === "buttons") {
+    control = document.createElement("div");
+    control.className = "btn-group";
+    sampleOptions.forEach((option, index) => {
+      const button = document.createElement("button");
+      button.type = "button";
+      const isActive = component.multiple ? index < 2 : index === 0;
+      button.className = `btn btn-outline-secondary${isActive ? " active" : ""}`;
+      if (component.readOnly) {
+        button.classList.add("disabled");
+      }
+      button.textContent = option;
+      control.appendChild(button);
+    });
+  } else {
+    control = document.createElement("div");
+    control.className = "d-flex flex-wrap gap-2";
+    sampleOptions.forEach((option, index) => {
+      const button = document.createElement("button");
+      button.type = "button";
+      const isActive = component.multiple ? index < 2 : index === 0;
+      button.className = `btn btn-outline-secondary btn-sm rounded-pill${isActive ? " active" : ""}`;
+      if (component.readOnly) {
+        button.classList.add("disabled");
+      }
+      button.textContent = option;
+      control.appendChild(button);
+    });
+  }
+  wrapper.appendChild(control);
+  return wrapper;
+}
+
+function renderTogglePreview(component) {
+  const wrapper = document.createElement("div");
+  wrapper.className = "d-flex flex-column gap-2";
+  const headingText = getComponentLabel(component, "Toggle");
+  if (headingText) {
+    const heading = document.createElement("div");
+    heading.className = "fw-semibold";
+    heading.textContent = headingText;
+    applyTextFormatting(heading, component);
+    wrapper.appendChild(heading);
+  }
+
+  const states = Array.isArray(component.states) && component.states.length
+    ? component.states
+    : ["State 1", "State 2"];
+  const shape = component.shape || "circle";
+  const activeIndex = Math.max(0, Math.min(component.activeIndex ?? 0, states.length - 1));
+  const maxIndex = Math.max(states.length - 1, 1);
+  const progress = maxIndex > 0 ? activeIndex / maxIndex : 0;
+  const preview = document.createElement("div");
+  preview.className = `template-toggle-shape template-toggle-shape--${shape}`;
+  if (progress > 0) {
+    preview.classList.add("is-active");
+  }
+  preview.style.setProperty("--template-toggle-level", progress.toFixed(3));
+  const opacity = 0.25 + progress * 0.55;
+  preview.style.setProperty("--template-toggle-opacity", opacity.toFixed(3));
+  preview.setAttribute("aria-label", states[activeIndex] || "Toggle state");
+  wrapper.appendChild(preview);
+
+  return wrapper;
 }
 
 function createTextStyleControls(component) {
@@ -2467,6 +1803,13 @@
       draft.textStyles[key] = checked;
     }, { rerenderCanvas: true });
   });
+  controls.appendChild(clear);
+  container.append(label, controls);
+  if (window.bootstrap && typeof window.bootstrap.Tooltip === "function") {
+    // eslint-disable-next-line no-new
+    new window.bootstrap.Tooltip(clear);
+  }
+  return container;
 }
 
 function createAlignmentControls(component) {
@@ -2603,7 +1946,6 @@
     const label = document.createElement("label");
     label.className = "btn btn-outline-secondary btn-sm";
     label.setAttribute("for", id);
-<<<<<<< HEAD
 
     if (option.icon) {
       const icon = document.createElement("span");
@@ -2621,16 +1963,6 @@
       label.appendChild(text);
     }
 
-=======
-    if (option.icon) {
-      label.innerHTML = `<span class="iconify" data-icon="${option.icon}" aria-hidden="true"></span>`;
-      if (option.label) {
-        label.innerHTML += `<span class="ms-1">${option.label}</span>`;
-      }
-    } else {
-      label.textContent = option.label;
-    }
->>>>>>> fafdd714
     group.append(input, label);
   });
   wrapper.appendChild(group);
@@ -2891,19 +2223,11 @@
   const controls = [];
   controls.push(
     createNumberInput(component, "Segments", component.segments ?? 6, (value) => {
-<<<<<<< HEAD
       const next = clampInteger(value ?? 6, 1, 16);
       updateComponent(component.uid, (draft) => {
         setSegmentCount(draft, next);
       }, { rerenderCanvas: true, rerenderInspector: true });
     }, { min: 1, max: 16 })
-=======
-      const next = clampInteger(value ?? 6, 1, 12);
-      updateComponent(component.uid, (draft) => {
-        setSegmentCount(draft, next);
-      }, { rerenderCanvas: true, rerenderInspector: true });
-    }, { min: 1, max: 12 })
->>>>>>> fafdd714
   );
   controls.push(createSegmentControls(component));
   return controls;
@@ -3101,11 +2425,7 @@
   const desired = clampInteger(
     component.segments ?? (baseLength || 6),
     1,
-<<<<<<< HEAD
     16
-=======
-    12
->>>>>>> fafdd714
   );
   if (!Array.isArray(component.activeSegments)) {
     component.activeSegments = Array.from({ length: desired }, (_, index) => index === 0);
