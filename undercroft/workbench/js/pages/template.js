--- conflicted
+++ resolved
@@ -345,7 +345,6 @@
     sort: false,
     fallbackOnBody: true,
   });
-<<<<<<< HEAD
   elements.palette.addEventListener("dblclick", (event) => {
     const paletteItem = event.target.closest("[data-component-type]");
     if (!paletteItem || !elements.palette.contains(paletteItem)) {
@@ -372,8 +371,6 @@
     renderInspector();
     expandInspectorPane();
   });
-=======
->>>>>>> ac53422e
 }
 
 if (elements.canvasRoot) {
@@ -886,6 +883,12 @@
       }
       delete component.zones[key];
     }
+    const id = window.prompt("Enter a template ID", state.template?.id || "");
+    if (id === null) return;
+    const title = window.prompt("Enter a template title", state.template?.title || "");
+    if (title === null) return;
+    const version = window.prompt("Enter a version", state.template?.version || "0.1") || "0.1";
+    startNewTemplate({ id: id.trim(), title: title.trim(), version: version.trim() });
   });
 
   return zones;
@@ -1099,7 +1102,6 @@
   }
   wrapper.appendChild(img);
   return wrapper;
-<<<<<<< HEAD
 }
 
 function renderLabelPreview(component) {
@@ -2068,1213 +2070,6 @@
   return [];
 }
 
-=======
-}
-
-function renderLabelPreview(component) {
-  const value = (component.text || "").trim() || getComponentLabel(component, "");
-  if (!value) {
-    return document.createDocumentFragment();
-  }
-  const text = document.createElement("div");
-  text.className = "fw-semibold";
-  text.textContent = value;
-  applyTextFormatting(text, component);
-  return text;
-}
-
-function renderContainerPreview(component) {
-  const wrapper = document.createElement("div");
-  wrapper.className = "d-flex flex-column gap-3";
-  const labelText = getComponentLabel(component, "Container");
-  if (labelText) {
-    const heading = document.createElement("div");
-    heading.className = "fw-semibold";
-    heading.textContent = labelText;
-    applyTextFormatting(heading, component);
-    wrapper.appendChild(heading);
-  }
-
-  const zones = ensureContainerZones(component);
-  const gap = clampInteger(component.gap ?? 16, 0, 64);
-
-  switch (component.containerType) {
-    case "tabs": {
-      const labels = zones.map((zone) => zone.label);
-      const activeIndex = getActiveTabIndex(component, labels.length);
-      const nav = document.createElement("div");
-      nav.className = "d-flex flex-wrap gap-2";
-      labels.forEach((label, index) => {
-        const button = document.createElement("button");
-        button.type = "button";
-        const isActive = index === activeIndex;
-        button.className = `btn btn-outline-secondary btn-sm${isActive ? " active" : ""}`;
-        button.textContent = label;
-        button.addEventListener("click", (event) => {
-          event.preventDefault();
-          event.stopPropagation();
-          if (isActive) return;
-          setActiveTabIndex(component, index);
-          renderCanvas();
-        });
-        nav.appendChild(button);
-      });
-      wrapper.appendChild(nav);
-
-      const zone = zones[activeIndex] || zones[0];
-      if (zone) {
-        const dropzone = createContainerDropzone(component, zone, {
-          label: labels[activeIndex] || zone.label,
-          hint: `Drop components for ${labels[activeIndex] || zone.label || "this tab"}`,
-        });
-        wrapper.appendChild(dropzone);
-      }
-      break;
-    }
-    case "grid": {
-      const grid = document.createElement("div");
-      grid.className = "template-container-grid";
-      const columns = clampInteger(component.columns || 2, 1, 4);
-      grid.style.gridTemplateColumns = `repeat(${columns}, minmax(0, 1fr))`;
-      grid.style.gap = `${gap}px`;
-      zones.forEach((zone) => {
-        grid.appendChild(
-          createContainerDropzone(component, zone, {
-            label: zone.label,
-            hint: `Drop components into ${zone.label}`,
-          })
-        );
-      });
-      wrapper.appendChild(grid);
-      break;
-    }
-    case "rows": {
-      const list = document.createElement("div");
-      list.className = "d-flex flex-column";
-      list.style.gap = `${gap}px`;
-      zones.forEach((zone) => {
-        list.appendChild(
-          createContainerDropzone(component, zone, {
-            label: zone.label,
-            hint: `Drop components into ${zone.label}`,
-          })
-        );
-      });
-      wrapper.appendChild(list);
-      break;
-    }
-    default: {
-      const grid = document.createElement("div");
-      grid.className = "template-container-grid";
-      grid.style.gridTemplateColumns = `repeat(${zones.length || 1}, minmax(0, 1fr))`;
-      grid.style.gap = `${gap}px`;
-      zones.forEach((zone) => {
-        grid.appendChild(
-          createContainerDropzone(component, zone, {
-            label: zone.label,
-            hint: `Drop components into ${zone.label}`,
-          })
-        );
-      });
-      wrapper.appendChild(grid);
-      break;
-    }
-  }
-  return wrapper;
-}
-
-function renderLinearTrackPreview(component) {
-  const wrapper = document.createElement("div");
-  wrapper.className = "d-flex flex-column gap-2";
-  const headingText = getComponentLabel(component, "Track");
-  if (headingText) {
-    const heading = document.createElement("div");
-    heading.className = "fw-semibold";
-    heading.textContent = headingText;
-    applyTextFormatting(heading, component);
-    wrapper.appendChild(heading);
-  }
-
-  const track = document.createElement("div");
-  track.className = "template-linear-track";
-  const activeSegments = ensureSegmentArray(component);
-  activeSegments.forEach((isActive, index) => {
-    const segment = document.createElement("div");
-    segment.className = "template-linear-track__segment";
-    if (isActive) {
-      segment.classList.add("is-active");
-    }
-    segment.title = `Segment ${index + 1}`;
-    track.appendChild(segment);
-  });
-  wrapper.appendChild(track);
-  return wrapper;
-}
-
-function renderCircularTrackPreview(component) {
-  const wrapper = document.createElement("div");
-  wrapper.className = "d-flex flex-column gap-2";
-  const headingText = getComponentLabel(component, "Clock");
-  if (headingText) {
-    const heading = document.createElement("div");
-    heading.className = "fw-semibold";
-    heading.textContent = headingText;
-    applyTextFormatting(heading, component);
-    wrapper.appendChild(heading);
-  }
-
-  const circle = document.createElement("div");
-  circle.className = "template-circular-track";
-  const activeSegments = ensureSegmentArray(component);
-  const segments = activeSegments.length || 1;
-  const step = 360 / segments;
-  const gradientStops = [];
-  activeSegments.forEach((isActive, index) => {
-    const start = index * step;
-    const end = start + step;
-    const color = isActive ? "var(--bs-primary)" : "var(--bs-border-color)";
-    gradientStops.push(`${color} ${start}deg ${end}deg`);
-  });
-  circle.style.background = `conic-gradient(${gradientStops.join(", ")})`;
-  const mask = document.createElement("div");
-  mask.className = "template-circular-track__mask";
-  circle.appendChild(mask);
-  const value = document.createElement("div");
-  value.className = "template-circular-track__value";
-  value.textContent = `${activeSegments.filter(Boolean).length}/${segments}`;
-  circle.appendChild(value);
-  wrapper.appendChild(circle);
-  return wrapper;
-}
-
-function renderSelectGroupPreview(component) {
-  const wrapper = document.createElement("div");
-  wrapper.className = "d-flex flex-column gap-2";
-  const headingText = getComponentLabel(component, "Select");
-  if (headingText) {
-    const heading = document.createElement("div");
-    heading.className = "fw-semibold";
-    heading.textContent = headingText;
-    applyTextFormatting(heading, component);
-    wrapper.appendChild(heading);
-  }
-
-  const sampleOptions = ["Option A", "Option B", "Option C"];
-  let control;
-  if (component.variant === "tags") {
-    control = document.createElement("div");
-    control.className = "template-select-tags d-flex flex-wrap gap-2";
-    sampleOptions.forEach((option, index) => {
-      const tag = document.createElement("span");
-      tag.className = "template-select-tag";
-      const slug = option.trim().toLowerCase().replace(/\s+/g, "-");
-      tag.textContent = `#${slug || "tag"}`;
-      if (component.multiple !== false && index < 2) {
-        tag.classList.add("is-active");
-      } else if (!component.multiple && index === 0) {
-        tag.classList.add("is-active");
-      }
-      control.appendChild(tag);
-    });
-  } else if (component.variant === "buttons") {
-    control = document.createElement("div");
-    control.className = "btn-group";
-    sampleOptions.forEach((option, index) => {
-      const button = document.createElement("button");
-      button.type = "button";
-      const isActive = component.multiple ? index < 2 : index === 0;
-      button.className = `btn btn-outline-secondary${isActive ? " active" : ""}`;
-      if (component.readOnly) {
-        button.classList.add("disabled");
-      }
-      button.textContent = option;
-      control.appendChild(button);
-    });
-  } else {
-    control = document.createElement("div");
-    control.className = "d-flex flex-wrap gap-2";
-    sampleOptions.forEach((option, index) => {
-      const button = document.createElement("button");
-      button.type = "button";
-      const isActive = component.multiple ? index < 2 : index === 0;
-      button.className = `btn btn-outline-secondary btn-sm rounded-pill${isActive ? " active" : ""}`;
-      if (component.readOnly) {
-        button.classList.add("disabled");
-      }
-      button.textContent = option;
-      control.appendChild(button);
-    });
-  }
-  wrapper.appendChild(control);
-  return wrapper;
-}
-
-function renderTogglePreview(component) {
-  const wrapper = document.createElement("div");
-  wrapper.className = "d-flex flex-column gap-2";
-  const headingText = getComponentLabel(component, "Toggle");
-  if (headingText) {
-    const heading = document.createElement("div");
-    heading.className = "fw-semibold";
-    heading.textContent = headingText;
-    applyTextFormatting(heading, component);
-    wrapper.appendChild(heading);
-  }
-
-  const states = Array.isArray(component.states) && component.states.length
-    ? component.states
-    : ["State 1", "State 2"];
-  const shape = component.shape || "circle";
-  const activeIndex = Math.max(0, Math.min(component.activeIndex ?? 0, states.length - 1));
-  const maxIndex = Math.max(states.length - 1, 1);
-  const progress = maxIndex > 0 ? activeIndex / maxIndex : 0;
-  const preview = document.createElement("div");
-  preview.className = `template-toggle-shape template-toggle-shape--${shape}`;
-  if (progress > 0) {
-    preview.classList.add("is-active");
-  }
-  preview.style.setProperty("--template-toggle-level", progress.toFixed(3));
-  const opacity = 0.25 + progress * 0.55;
-  preview.style.setProperty("--template-toggle-opacity", opacity.toFixed(3));
-  preview.setAttribute("aria-label", states[activeIndex] || "Toggle state");
-  wrapper.appendChild(preview);
-
-  return wrapper;
-}
-
-function applyTextFormatting(element, component) {
-  if (!element) return;
-  const classes = [];
-  switch (component.textSize) {
-    case "sm":
-      classes.push("fs-6");
-      break;
-    case "lg":
-      classes.push("fs-5");
-      break;
-    case "xl":
-      classes.push("fs-4");
-      break;
-    default:
-      classes.push("fs-6");
-      break;
-  }
-  if (component.textStyles?.bold) {
-    classes.push("fw-semibold");
-  }
-  if (component.textStyles?.italic) {
-    classes.push("fst-italic");
-  }
-  if (component.textStyles?.underline) {
-    classes.push("text-decoration-underline");
-  }
-  element.classList.add(...classes);
-  if (component.align === "center") {
-    element.classList.add("text-center");
-  } else if (component.align === "end") {
-    element.classList.add("text-end");
-  } else if (component.align === "justify") {
-    element.style.textAlign = "justify";
-  } else {
-    element.classList.add("text-start");
-  }
-}
-
-function selectComponent(uid) {
-  if (state.selectedId === uid) {
-    expandInspectorPane();
-    return;
-  }
-  state.selectedId = uid;
-  renderCanvas();
-  renderInspector();
-  expandInspectorPane();
-}
-
-function expandInspectorPane() {
-  if (!elements.rightPane) return;
-  const collapsedClass = elements.rightPane.getAttribute("data-pane-collapsed-class") || "hidden";
-  const expandedClass = elements.rightPane.getAttribute("data-pane-expanded-class") || "flex";
-  elements.rightPane.dataset.state = "expanded";
-  elements.rightPane.classList.remove(collapsedClass);
-  elements.rightPane.classList.add(expandedClass);
-  if (elements.rightPaneToggle) {
-    elements.rightPaneToggle.setAttribute("aria-expanded", "true");
-    elements.rightPaneToggle.dataset.active = "true";
-  }
-}
-
-function clearCanvas() {
-  if (!state.components.length) {
-    status.show("Canvas is already empty", { timeout: 1200 });
-    return;
-  }
-  state.components = [];
-  state.selectedId = null;
-  containerActiveTabs.clear();
-  undoStack.push({ type: "clear" });
-  status.show("Cleared template canvas", { type: "info", timeout: 1500 });
-  renderCanvas();
-  renderInspector();
-}
-
-function removeComponent(uid) {
-  const found = findComponent(uid);
-  if (!found) return;
-  const [removed] = found.collection.splice(found.index, 1);
-  pruneContainerState(removed);
-  undoStack.push({ type: "remove", componentId: removed.uid, parentId: found.parent?.uid || "", zoneKey: found.zoneKey });
-  status.show("Removed component", { type: "info", timeout: 1500 });
-  if (state.selectedId === uid) {
-    state.selectedId = found.parent?.uid || null;
-  }
-  renderCanvas();
-  renderInspector();
-}
-
-function startNewTemplate({ id = "", title = "", version = "0.1" } = {}) {
-  const template = createBlankTemplate({ id, title, version });
-  if (!template.id || !template.title) {
-    status.show("Provide both an ID and title for the template.", { type: "warning", timeout: 2000 });
-    return;
-  }
-  state.template = template;
-  state.components = [];
-  state.selectedId = null;
-  containerActiveTabs.clear();
-  componentCounter = 0;
-  ensureTemplateOption(template.id, template.title || template.id);
-  ensureTemplateSelectValue();
-  renderCanvas();
-  renderInspector();
-  const label = template.title || template.id || "template";
-  status.show(`Started ${label}`, { type: "success", timeout: 1800 });
-}
-
-function renderInspector() {
-  if (!elements.inspector) return;
-  elements.inspector.innerHTML = "";
-  const selection = findComponent(state.selectedId);
-  const component = selection?.component;
-  if (!component) {
-    const placeholder = document.createElement("p");
-    placeholder.className = "border border-dashed rounded-3 p-4 text-body-secondary";
-    placeholder.textContent = "Select a component on the canvas to edit its settings.";
-    elements.inspector.appendChild(placeholder);
-    return;
-  }
-  const definition = COMPONENT_DEFINITIONS[component.type] || {};
-  if (component.type === "container") {
-    ensureContainerZones(component);
-  }
-  const form = document.createElement("form");
-  form.className = "d-flex flex-column gap-4";
-  form.addEventListener("submit", (event) => event.preventDefault());
-
-  const identityControls = [
-    createTextInput(component, "Component ID", component.id || "", (value) => {
-      updateComponent(component.uid, (draft) => {
-        draft.id = value.trim();
-      }, { rerenderCanvas: true });
-    }, { placeholder: "Unique identifier" }),
-    createTextInput(component, "Label", getComponentLabel(component), (value) => {
-      updateComponent(component.uid, (draft) => {
-        const next = value.trim();
-        draft.label = next;
-        draft.name = next;
-        if (draft.text !== undefined && draft.type === "label") {
-          draft.text = next;
-        }
-      }, { rerenderCanvas: true });
-    }, { placeholder: "Displayed label" }),
-  ].filter(Boolean);
-  if (identityControls.length) {
-    const identityGroup = document.createElement("div");
-    identityGroup.className = "d-flex flex-column gap-3";
-    identityControls.forEach((control) => identityGroup.appendChild(control));
-    form.appendChild(identityGroup);
-  }
-
-  const componentSpecific = createSection(
-    "Component Settings",
-    renderComponentSpecificInspector(component)
-  );
-  if (componentSpecific) {
-    form.appendChild(componentSpecific);
-  }
-
-  const dataControls = [];
-  if (definition.supportsBinding !== false || definition.supportsFormula !== false) {
-    dataControls.push(
-      createTextInput(
-        component,
-        "Binding / Formula",
-        component.binding || component.formula || "",
-        (value) => {
-          updateComponent(
-            component.uid,
-            (draft) => {
-              draft.binding = value.trim();
-              if (Object.prototype.hasOwnProperty.call(draft, "formula")) {
-                draft.formula = "";
-              }
-            },
-            { rerenderCanvas: true, rerenderInspector: true }
-          );
-        },
-        { placeholder: "@attributes.score or =SUM(values)" }
-      )
-    );
-  }
-  const dataSection = createSection("Data", dataControls);
-  if (dataSection) {
-    form.appendChild(dataSection);
-  }
-
-  const appearanceControls = [];
-  const colorControls = getColorControls(component);
-  if (colorControls.length) {
-    appearanceControls.push(createColorRow(component, colorControls));
-  }
-  if (hasTextControls(component)) {
-    appearanceControls.push(createTextSizeControls(component));
-    appearanceControls.push(createTextStyleControls(component));
-  }
-  if (definition.supportsAlignment !== false && hasTextControls(component)) {
-    appearanceControls.push(createAlignmentControls(component));
-  }
-  const appearanceSection = createSection("Appearance", appearanceControls);
-  if (appearanceSection) {
-    form.appendChild(appearanceSection);
-  }
-
-  if (definition.supportsReadOnly) {
-    const behaviorSection = createSection("Behavior", [createReadOnlyToggle(component)]);
-    if (behaviorSection) {
-      form.appendChild(behaviorSection);
-    }
-  }
-
-  elements.inspector.appendChild(form);
-  refreshTooltips(elements.inspector);
-}
-
-function createSection(title, controls = []) {
-  const filtered = controls.filter(Boolean);
-  if (!filtered.length) return null;
-  const section = document.createElement("section");
-  section.className = "d-flex flex-column gap-3";
-  if (title) {
-    const heading = document.createElement("div");
-    heading.className = "text-uppercase fs-6 fw-semibold text-body-secondary";
-    heading.textContent = title;
-    section.appendChild(heading);
-  }
-  filtered.forEach((control) => section.appendChild(control));
-  return section;
-}
-
-function createColorRow(component, keys = []) {
-  const controls = keys.filter((key) => COLOR_FIELD_MAP[key]);
-  if (!controls.length) return null;
-  const wrapper = document.createElement("div");
-  wrapper.className = "d-flex flex-column gap-2";
-  const label = document.createElement("div");
-  label.className = "fw-semibold text-body-secondary";
-  label.textContent = "Colors";
-  wrapper.appendChild(label);
-  const grid = document.createElement("div");
-  grid.className = "template-color-grid";
-  controls.forEach((key) => {
-    const config = COLOR_FIELD_MAP[key];
-    grid.appendChild(
-      createColorInput(component, config.label, component[config.prop], (value) => {
-        updateComponent(component.uid, (draft) => {
-          draft[config.prop] = value;
-        }, { rerenderCanvas: true, rerenderInspector: true });
-      })
-    );
-  });
-  wrapper.appendChild(grid);
-  return wrapper;
-}
-
-function createColorInput(component, labelText, value, onChange) {
-  const container = document.createElement("div");
-  container.className = "template-color-control";
-  const id = toId([component.uid, labelText, "color"]);
-  const label = document.createElement("label");
-  label.className = "form-label small text-body-secondary mb-0";
-  label.setAttribute("for", id);
-  label.textContent = labelText;
-  const input = document.createElement("input");
-  input.type = "color";
-  input.className = "form-control form-control-color";
-  input.id = id;
-  input.value = value || "#000000";
-  input.addEventListener("input", () => {
-    onChange(input.value);
-  });
-  const controls = document.createElement("div");
-  controls.className = "d-flex align-items-center gap-2";
-  controls.appendChild(input);
-  const clear = document.createElement("button");
-  clear.type = "button";
-  clear.className = "btn btn-outline-secondary btn-sm";
-  clear.innerHTML = '<span class="iconify" data-icon="tabler:circle-off" aria-hidden="true"></span>';
-  clear.setAttribute("aria-label", `Clear ${labelText.toLowerCase()} color`);
-  clear.setAttribute("data-bs-toggle", "tooltip");
-  clear.setAttribute("data-bs-placement", "top");
-  clear.setAttribute("data-bs-title", "Reset to default");
-  clear.addEventListener("click", () => {
-    input.value = "#000000";
-    onChange("");
-  });
-  controls.appendChild(clear);
-  container.append(label, controls);
-  if (window.bootstrap && typeof window.bootstrap.Tooltip === "function") {
-    // eslint-disable-next-line no-new
-    new window.bootstrap.Tooltip(clear);
-  }
-  return container;
-}
-
-function createTextSizeControls(component) {
-  const options = [
-    { value: "sm", label: "Sm" },
-    { value: "md", label: "Md" },
-    { value: "lg", label: "Lg" },
-    { value: "xl", label: "Xl" },
-  ];
-  return createRadioButtonGroup(component, "Text size", options, component.textSize || "md", (value) => {
-    updateComponent(component.uid, (draft) => {
-      draft.textSize = value;
-    }, { rerenderCanvas: true });
-  });
-}
-
-function createTextStyleControls(component) {
-  const options = [
-    { value: "bold", icon: "tabler:bold" },
-    { value: "italic", icon: "tabler:italic" },
-    { value: "underline", icon: "tabler:underline" },
-  ];
-  return createToggleButtonGroup(component, "Text style", options, component.textStyles || {}, (key, checked) => {
-    updateComponent(component.uid, (draft) => {
-      draft.textStyles = { ...(draft.textStyles || {}) };
-      draft.textStyles[key] = checked;
-    }, { rerenderCanvas: true });
-  });
-  wrapper.appendChild(group);
-  return wrapper;
-}
-
-function createToggleButtonGroup(component, labelText, options, values, onToggle) {
-  const wrapper = document.createElement("div");
-  wrapper.className = "d-flex flex-column gap-2";
-  const heading = document.createElement("div");
-  heading.className = "fw-semibold text-body-secondary";
-  heading.textContent = labelText;
-  wrapper.appendChild(heading);
-  const group = document.createElement("div");
-  group.className = "btn-group";
-  options.forEach((option, index) => {
-    const id = toId([component.uid, labelText, option.value, index]);
-    const input = document.createElement("input");
-    input.type = "checkbox";
-    input.className = "btn-check";
-    input.id = id;
-    input.autocomplete = "off";
-    input.checked = !!values[option.value];
-    input.addEventListener("change", () => {
-      onToggle(option.value, input.checked);
-    });
-    const label = document.createElement("label");
-    label.className = "btn btn-outline-secondary btn-sm";
-    label.setAttribute("for", id);
-    if (option.icon) {
-      label.innerHTML = `<span class="iconify" data-icon="${option.icon}" aria-hidden="true"></span>`;
-    }
-    if (option.label) {
-      label.innerHTML += `<span class="ms-1">${option.label}</span>`;
-    }
-    group.append(input, label);
-  });
-  wrapper.appendChild(group);
-  return wrapper;
-}
-
-function renderComponentSpecificInspector(component) {
-  switch (component.type) {
-    case "input":
-      return renderInputInspector(component);
-    case "array":
-      return renderArrayInspector(component);
-    case "divider":
-      return renderDividerInspector(component);
-    case "image":
-      return renderImageInspector(component);
-    case "label":
-      return renderLabelInspector(component);
-    case "container":
-      return renderContainerInspector(component);
-    case "linear-track":
-    case "circular-track":
-      return renderTrackInspector(component);
-    case "select-group":
-      return renderSelectGroupInspector(component);
-    case "toggle":
-      return renderToggleInspector(component);
-    default:
-      return [];
-  }
-}
-
-function renderInputInspector(component) {
-  const controls = [];
-  const options = [
-    { value: "text", icon: "tabler:letter-case", label: "Text" },
-    { value: "number", icon: "tabler:123", label: "Number" },
-    { value: "select", icon: "tabler:list-details", label: "Select" },
-    { value: "radio", icon: "tabler:circle-dot", label: "Radio" },
-    { value: "checkbox", icon: "tabler:checkbox", label: "Checkbox" },
-  ];
-  controls.push(
-    createRadioButtonGroup(component, "Type", options, component.variant || "text", (value) => {
-      updateComponent(component.uid, (draft) => {
-        draft.variant = value;
-        if ((value === "select" || value === "radio" || value === "checkbox") && (!Array.isArray(draft.options) || !draft.options.length)) {
-          draft.options = ["Option A", "Option B"];
-        }
-      }, { rerenderCanvas: true, rerenderInspector: true });
-    })
-  );
-  controls.push(
-    createTextInput(component, "Placeholder", component.placeholder || "", (value) => {
-      updateComponent(component.uid, (draft) => {
-        draft.placeholder = value;
-      }, { rerenderCanvas: true });
-    }, { placeholder: "Shown inside the field" })
-  );
-  if (["select", "radio", "checkbox"].includes(component.variant)) {
-    controls.push(
-      createTextarea(component, "Options (one per line)", (component.options || []).join("\n"), (value) => {
-        updateComponent(component.uid, (draft) => {
-          draft.options = parseLines(value);
-        }, { rerenderCanvas: true });
-      }, { rows: 3, placeholder: "Choice A\nChoice B" })
-    );
-  }
-  return controls;
-}
-
-function renderArrayInspector(component) {
-  return [
-    createRadioButtonGroup(
-      component,
-      "Layout",
-      [
-        { value: "list", icon: "tabler:list", label: "List" },
-        { value: "cards", icon: "tabler:layout-cards", label: "Cards" },
-      ],
-      component.variant || "list",
-      (value) => {
-        updateComponent(component.uid, (draft) => {
-          draft.variant = value;
-        }, { rerenderCanvas: true });
-      }
-    ),
-  ];
-}
-
-function renderDividerInspector(component) {
-  const controls = [];
-  controls.push(
-    createRadioButtonGroup(
-      component,
-      "Style",
-      [
-        { value: "solid", label: "Solid" },
-        { value: "dashed", label: "Dashed" },
-        { value: "dotted", label: "Dotted" },
-      ],
-      component.style || "solid",
-      (value) => {
-        updateComponent(component.uid, (draft) => {
-          draft.style = value;
-        }, { rerenderCanvas: true });
-      }
-    )
-  );
-  controls.push(
-    createNumberInput(component, "Thickness", component.thickness || 2, (value) => {
-      const next = clampInteger(value ?? 1, 1, 6);
-      updateComponent(component.uid, (draft) => {
-        draft.thickness = next;
-      }, { rerenderCanvas: true, rerenderInspector: true });
-    }, { min: 1, max: 6 })
-  );
-  return controls;
-}
-
-function renderImageInspector(component) {
-  const controls = [];
-  controls.push(
-    createTextInput(component, "Image URL", component.src || "", (value) => {
-      updateComponent(component.uid, (draft) => {
-        draft.src = value;
-      }, { rerenderCanvas: true });
-    }, { placeholder: "https://" })
-  );
-  controls.push(
-    createTextInput(component, "Alt text", component.alt || "", (value) => {
-      updateComponent(component.uid, (draft) => {
-        draft.alt = value;
-      }, { rerenderCanvas: true });
-    }, { placeholder: "Describe the image" })
-  );
-  controls.push(
-    createRadioButtonGroup(
-      component,
-      "Fit",
-      [
-        { value: "contain", label: "Contain" },
-        { value: "cover", label: "Cover" },
-      ],
-      component.fit || "contain",
-      (value) => {
-        updateComponent(component.uid, (draft) => {
-          draft.fit = value;
-        }, { rerenderCanvas: true });
-      }
-    )
-  );
-  controls.push(
-    createNumberInput(component, "Max height (px)", component.height || 180, (value) => {
-      const next = clampInteger(value ?? 180, 80, 600);
-      updateComponent(component.uid, (draft) => {
-        draft.height = next;
-      }, { rerenderCanvas: true });
-    }, { min: 80, max: 600, step: 10 })
-  );
-  return controls;
-}
-
-function renderLabelInspector(component) {
-  return [];
-}
-
-function createAlignmentControls(component) {
-  const options = [
-    { value: "start", icon: "tabler:align-left", label: "Left" },
-    { value: "center", icon: "tabler:align-center", label: "Center" },
-    { value: "end", icon: "tabler:align-right", label: "Right" },
-    { value: "justify", icon: "tabler:align-justified", label: "Justify" },
-  ];
-  return createRadioButtonGroup(component, "Alignment", options, component.align || "start", (value) => {
-    updateComponent(component.uid, (draft) => {
-      draft.align = value;
-    }, { rerenderCanvas: true });
-  });
-  wrapper.appendChild(grid);
-  return wrapper;
-}
-
-function renderSelectGroupInspector(component) {
-  const controls = [];
-  controls.push(
-    createRadioButtonGroup(
-      component,
-      "Type",
-      [
-        { value: "pills", icon: "tabler:toggle-right", label: "Pills" },
-        { value: "tags", icon: "tabler:tags", label: "Tags" },
-        { value: "buttons", icon: "tabler:switch-3", label: "Buttons" },
-      ],
-      component.variant || "pills",
-      (value) => {
-        updateComponent(component.uid, (draft) => {
-          draft.variant = value;
-        }, { rerenderCanvas: true });
-      }
-    )
-  );
-  controls.push(
-    createRadioButtonGroup(
-      component,
-      "Selection",
-      [
-        { value: "single", label: "Single" },
-        { value: "multi", label: "Multi" },
-      ],
-      component.multiple ? "multi" : "single",
-      (value) => {
-        updateComponent(component.uid, (draft) => {
-          draft.multiple = value === "multi";
-        }, { rerenderCanvas: true });
-      }
-    )
-  );
-  return controls;
-}
-
-function createReadOnlyToggle(component) {
-  const wrapper = document.createElement("div");
-  wrapper.className = "form-check form-switch";
-  const id = toId([component.uid, "read-only"]);
-  const input = document.createElement("input");
-  input.className = "form-check-input";
-  input.type = "checkbox";
-  input.id = id;
-  input.checked = !!component.readOnly;
-  input.addEventListener("change", () => {
-    updateComponent(component.uid, (draft) => {
-      draft.readOnly = input.checked;
-    }, { rerenderCanvas: true });
-  });
-  const label = document.createElement("label");
-  label.className = "form-check-label";
-  label.setAttribute("for", id);
-  label.textContent = "Read only";
-  wrapper.append(input, label);
-  return wrapper;
-}
-
-function createTextInput(component, labelText, value, onInput, { placeholder = "", type = "text" } = {}) {
-  const wrapper = document.createElement("div");
-  wrapper.className = "d-flex flex-column";
-  const id = toId([component.uid, labelText, "input"]);
-  const label = document.createElement("label");
-  label.className = "form-label fw-semibold text-body-secondary";
-  label.setAttribute("for", id);
-  label.textContent = labelText;
-  const input = document.createElement("input");
-  input.className = "form-control";
-  input.type = type;
-  input.id = id;
-  if (placeholder) input.placeholder = placeholder;
-  input.value = value ?? "";
-  input.addEventListener("input", () => {
-    onInput(input.value);
-  });
-  wrapper.append(label, input);
-  return wrapper;
-}
-
-function createTextarea(component, labelText, value, onInput, { rows = 3, placeholder = "" } = {}) {
-  const wrapper = document.createElement("div");
-  wrapper.className = "d-flex flex-column";
-  const id = toId([component.uid, labelText, "textarea"]);
-  const label = document.createElement("label");
-  label.className = "form-label fw-semibold text-body-secondary";
-  label.setAttribute("for", id);
-  label.textContent = labelText;
-  const textarea = document.createElement("textarea");
-  textarea.className = "form-control";
-  textarea.id = id;
-  textarea.rows = rows;
-  if (placeholder) textarea.placeholder = placeholder;
-  textarea.value = value ?? "";
-  textarea.addEventListener("input", () => {
-    onInput(textarea.value);
-  });
-  wrapper.append(label, textarea);
-  return wrapper;
-}
-
-function createNumberInput(component, labelText, value, onChange, { min, max, step = 1 } = {}) {
-  const wrapper = document.createElement("div");
-  wrapper.className = "d-flex flex-column";
-  const id = toId([component.uid, labelText, "number"]);
-  const label = document.createElement("label");
-  label.className = "form-label fw-semibold text-body-secondary";
-  label.setAttribute("for", id);
-  label.textContent = labelText;
-  const input = document.createElement("input");
-  input.className = "form-control";
-  input.type = "number";
-  input.id = id;
-  if (min !== undefined) input.min = String(min);
-  if (max !== undefined) input.max = String(max);
-  input.step = String(step);
-  if (value !== undefined && value !== null) {
-    input.value = value;
-  }
-  input.addEventListener("input", () => {
-    const next = input.value === "" ? null : Number(input.value);
-    if (next !== null && Number.isNaN(next)) {
-      return;
-    }
-    onChange(next);
-  });
-  wrapper.append(label, input);
-  return wrapper;
-}
-
-function createSelect(component, labelText, options, currentIndex, onChange) {
-  const wrapper = document.createElement("div");
-  wrapper.className = "d-flex flex-column";
-  const id = toId([component.uid, labelText, "select"]);
-  const label = document.createElement("label");
-  label.className = "form-label fw-semibold text-body-secondary";
-  label.setAttribute("for", id);
-  label.textContent = labelText;
-  const select = document.createElement("select");
-  select.className = "form-select";
-  select.id = id;
-  options.forEach((option, index) => {
-    const opt = document.createElement("option");
-    opt.value = String(index);
-    opt.textContent = option;
-    if (index === currentIndex) {
-      opt.selected = true;
-    }
-    select.appendChild(opt);
-  });
-  select.addEventListener("change", () => {
-    onChange(Number(select.value));
-  });
-  wrapper.append(label, select);
-  return wrapper;
-}
-
-function createRadioButtonGroup(component, labelText, options, currentValue, onChange) {
-  const wrapper = document.createElement("div");
-  wrapper.className = "d-flex flex-column gap-2";
-  const heading = document.createElement("div");
-  heading.className = "fw-semibold text-body-secondary";
-  heading.textContent = labelText;
-  wrapper.appendChild(heading);
-  const group = document.createElement("div");
-  group.className = "btn-group";
-  const name = toId([component.uid, labelText, "radio"]);
-  options.forEach((option, index) => {
-    const id = toId([component.uid, labelText, option.value, index]);
-    const input = document.createElement("input");
-    input.type = "radio";
-    input.className = "btn-check";
-    input.name = name;
-    input.id = id;
-    input.value = option.value;
-    input.checked = option.value === currentValue;
-    input.addEventListener("change", () => {
-      if (input.checked) {
-        onChange(option.value);
-      }
-    });
-    const label = document.createElement("label");
-    label.className = "btn btn-outline-secondary btn-sm";
-    label.setAttribute("for", id);
-    if (option.icon) {
-      label.innerHTML = `<span class="iconify" data-icon="${option.icon}" aria-hidden="true"></span>`;
-      if (option.label) {
-        label.innerHTML += `<span class="ms-1">${option.label}</span>`;
-      }
-    } else {
-      label.textContent = option.label;
-    }
-    group.append(input, label);
-  });
-  wrapper.appendChild(group);
-  return wrapper;
-}
-
-function createToggleButtonGroup(component, labelText, options, values, onToggle) {
-  const wrapper = document.createElement("div");
-  wrapper.className = "d-flex flex-column gap-2";
-  const heading = document.createElement("div");
-  heading.className = "fw-semibold text-body-secondary";
-  heading.textContent = labelText;
-  wrapper.appendChild(heading);
-  const group = document.createElement("div");
-  group.className = "btn-group";
-  options.forEach((option, index) => {
-    const id = toId([component.uid, labelText, option.value, index]);
-    const input = document.createElement("input");
-    input.type = "checkbox";
-    input.className = "btn-check";
-    input.id = id;
-    input.autocomplete = "off";
-    input.checked = !!values[option.value];
-    input.addEventListener("change", () => {
-      onToggle(option.value, input.checked);
-    });
-    const label = document.createElement("label");
-    label.className = "btn btn-outline-secondary btn-sm";
-    label.setAttribute("for", id);
-    if (option.icon) {
-      label.innerHTML = `<span class="iconify" data-icon="${option.icon}" aria-hidden="true"></span>`;
-    }
-    if (option.label) {
-      label.innerHTML += `<span class="ms-1">${option.label}</span>`;
-    }
-    group.append(input, label);
-  });
-  wrapper.appendChild(group);
-  return wrapper;
-}
-
-function renderComponentSpecificInspector(component) {
-  switch (component.type) {
-    case "input":
-      return renderInputInspector(component);
-    case "array":
-      return renderArrayInspector(component);
-    case "divider":
-      return renderDividerInspector(component);
-    case "image":
-      return renderImageInspector(component);
-    case "label":
-      return renderLabelInspector(component);
-    case "container":
-      return renderContainerInspector(component);
-    case "linear-track":
-    case "circular-track":
-      return renderTrackInspector(component);
-    case "select-group":
-      return renderSelectGroupInspector(component);
-    case "toggle":
-      return renderToggleInspector(component);
-    default:
-      return [];
-  }
-}
-
-function renderInputInspector(component) {
-  const controls = [];
-  const options = [
-    { value: "text", icon: "tabler:letter-case", label: "Text" },
-    { value: "number", icon: "tabler:123", label: "Number" },
-    { value: "select", icon: "tabler:list-details", label: "Select" },
-    { value: "radio", icon: "tabler:circle-dot", label: "Radio" },
-    { value: "checkbox", icon: "tabler:checkbox", label: "Checkbox" },
-  ];
-  controls.push(
-    createRadioButtonGroup(component, "Type", options, component.variant || "text", (value) => {
-      updateComponent(component.uid, (draft) => {
-        draft.variant = value;
-        if ((value === "select" || value === "radio" || value === "checkbox") && (!Array.isArray(draft.options) || !draft.options.length)) {
-          draft.options = ["Option A", "Option B"];
-        }
-      }, { rerenderCanvas: true, rerenderInspector: true });
-    })
-  );
-  controls.push(
-    createTextInput(component, "Placeholder", component.placeholder || "", (value) => {
-      updateComponent(component.uid, (draft) => {
-        draft.placeholder = value;
-      }, { rerenderCanvas: true });
-    }, { placeholder: "Shown inside the field" })
-  );
-  if (["select", "radio", "checkbox"].includes(component.variant)) {
-    controls.push(
-      createTextarea(component, "Options (one per line)", (component.options || []).join("\n"), (value) => {
-        updateComponent(component.uid, (draft) => {
-          draft.options = parseLines(value);
-        }, { rerenderCanvas: true });
-      }, { rows: 3, placeholder: "Choice A\nChoice B" })
-    );
-  }
-  return controls;
-}
-
-function renderArrayInspector(component) {
-  return [
-    createRadioButtonGroup(
-      component,
-      "Layout",
-      [
-        { value: "list", icon: "tabler:list", label: "List" },
-        { value: "cards", icon: "tabler:layout-cards", label: "Cards" },
-      ],
-      component.variant || "list",
-      (value) => {
-        updateComponent(component.uid, (draft) => {
-          draft.variant = value;
-        }, { rerenderCanvas: true });
-      }
-    ),
-  ];
-}
-
-function renderDividerInspector(component) {
-  const controls = [];
-  controls.push(
-    createRadioButtonGroup(
-      component,
-      "Style",
-      [
-        { value: "solid", label: "Solid" },
-        { value: "dashed", label: "Dashed" },
-        { value: "dotted", label: "Dotted" },
-      ],
-      component.style || "solid",
-      (value) => {
-        updateComponent(component.uid, (draft) => {
-          draft.style = value;
-        }, { rerenderCanvas: true });
-      }
-    )
-  );
-  controls.push(
-    createNumberInput(component, "Thickness", component.thickness || 2, (value) => {
-      const next = clampInteger(value ?? 1, 1, 6);
-      updateComponent(component.uid, (draft) => {
-        draft.thickness = next;
-      }, { rerenderCanvas: true, rerenderInspector: true });
-    }, { min: 1, max: 6 })
-  );
-  return controls;
-}
-
-function renderImageInspector(component) {
-  const controls = [];
-  controls.push(
-    createTextInput(component, "Image URL", component.src || "", (value) => {
-      updateComponent(component.uid, (draft) => {
-        draft.src = value;
-      }, { rerenderCanvas: true });
-    }, { placeholder: "https://" })
-  );
-  controls.push(
-    createTextInput(component, "Alt text", component.alt || "", (value) => {
-      updateComponent(component.uid, (draft) => {
-        draft.alt = value;
-      }, { rerenderCanvas: true });
-    }, { placeholder: "Describe the image" })
-  );
-  controls.push(
-    createRadioButtonGroup(
-      component,
-      "Fit",
-      [
-        { value: "contain", label: "Contain" },
-        { value: "cover", label: "Cover" },
-      ],
-      component.fit || "contain",
-      (value) => {
-        updateComponent(component.uid, (draft) => {
-          draft.fit = value;
-        }, { rerenderCanvas: true });
-      }
-    )
-  );
-  controls.push(
-    createNumberInput(component, "Max height (px)", component.height || 180, (value) => {
-      const next = clampInteger(value ?? 180, 80, 600);
-      updateComponent(component.uid, (draft) => {
-        draft.height = next;
-      }, { rerenderCanvas: true });
-    }, { min: 80, max: 600, step: 10 })
-  );
-  return controls;
-}
-
-function renderLabelInspector(component) {
-  return [];
-}
-
->>>>>>> ac53422e
 function renderContainerInspector(component) {
   const controls = [];
   controls.push(
