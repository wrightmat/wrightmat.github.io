import { initAppShell } from "../lib/app-shell.js";
import { populateSelect } from "../lib/dropdown.js";
import { DataManager } from "../lib/data-manager.js";
import {
  createCanvasPlaceholder,
  initPaletteInteractions,
  setupDropzones,
} from "../lib/editor-canvas.js";
import { createCanvasCardElement, createStandardCardChrome } from "../lib/canvas-card.js";
import { createJsonPreviewRenderer } from "../lib/json-preview.js";
import { createRootInsertionHandler } from "../lib/root-inserter.js";
import { expandPane } from "../lib/panes.js";
import { refreshTooltips } from "../lib/tooltips.js";
import { resolveApiBase } from "../lib/api.js";
import { BUILTIN_SYSTEMS, BUILTIN_TEMPLATES } from "../lib/content-registry.js";
import { COMPONENT_ICONS, applyComponentStyles, applyTextFormatting } from "../lib/component-styles.js";
import { collectSystemFields, categorizeFieldType } from "../lib/system-schema.js";
import { listFormulaFunctions } from "../lib/formula-engine.js";

(() => {
  const { status, undoStack } = initAppShell({ namespace: "template" });

  const dataManager = new DataManager({ baseUrl: resolveApiBase() });

  const templateCatalog = new Map();
  const systemCatalog = new Map();
  const BINDING_FIELDS_EVENT = "template:binding-fields-ready";

  const FORMULA_FUNCTION_HINTS = {
    abs: "abs(value)",
    avg: "avg(...values)",
    ceil: "ceil(value)",
    clamp: "clamp(value, min, max)",
    floor: "floor(value)",
    if: "if(condition, whenTrue, whenFalse)",
    max: "max(...values)",
    min: "min(...values)",
    mod: "mod(dividend, divisor)",
    not: "not(value)",
    or: "or(...values)",
    and: "and(...values)",
    pow: "pow(base, exponent)",
    round: "round(value)",
    sqrt: "sqrt(value)",
    sum: "sum(...values)",
  };

  const FORMULA_FUNCTIONS = listFormulaFunctions().map((name) => ({
    name,
    signature: FORMULA_FUNCTION_HINTS[name] || `${name}(...)`,
  }));

  const FIELD_TYPE_META = {
    string: { icon: "tabler:letter-case", label: "String" },
    number: { icon: "tabler:123", label: "Number" },
    boolean: { icon: "tabler:switch-3", label: "Boolean" },
    list: { icon: "tabler:list-details", label: "List" },
    array: { icon: "tabler:brackets", label: "Array" },
    object: { icon: "tabler:braces", label: "Object" },
  };

  const DEFAULT_FIELD_TYPE_META = { icon: "tabler:question-mark", label: "Value" };

  function resolveFieldTypeMeta(categoryOrType) {
    const category = categoryOrType ? String(categoryOrType).toLowerCase() : "";
    return FIELD_TYPE_META[category] || DEFAULT_FIELD_TYPE_META;
  }

  function getComponentBindingCategories(component) {
    if (!component || typeof component !== "object") {
      return null;
    }
    switch (component.type) {
      case "input": {
        const variant = component.variant || "text";
        if (variant === "number") {
          return ["number"];
        }
        if (variant === "checkbox") {
          return ["boolean", "array", "list"];
        }
        if (variant === "radio") {
          return ["boolean", "string", "list"];
        }
        if (variant === "select") {
          return ["list", "array", "string"];
        }
        return ["string"];
      }
      case "linear-track":
      case "circular-track":
        return ["number"];
      case "array":
        return ["array", "list", "object"];
      case "select-group":
        return component.multiple ? ["array", "list"] : ["string", "list"];
      case "toggle":
        return ["boolean", "string", "list"];
      default:
        return null;
    }
  }

  function fieldMatchesCategories(entry, categories) {
    if (!Array.isArray(categories) || !categories.length) {
      return true;
    }
    const entryCategory = entry?.category || categorizeFieldType(entry?.type);
    if (!entryCategory) {
      return categories.includes("string") || categories.includes("any");
    }
    return categories.includes(entryCategory) || categories.includes("any");
  }

  const systemDefinitionCache = new Map();

  const state = {
    template: null,
    components: [],
    selectedId: null,
    systemDefinition: null,
    bindingFields: [],
  };

  const dropzones = new Map();
  const containerActiveTabs = new Map();

  function emitBindingFieldsReady(schemaId = "") {
    if (typeof window === "undefined" || typeof window.dispatchEvent !== "function") {
      return;
    }
    const detail = {
      schemaId: schemaId || "",
      count: Array.isArray(state.bindingFields) ? state.bindingFields.length : 0,
    };
    window.dispatchEvent(new CustomEvent(BINDING_FIELDS_EVENT, { detail }));
  }

  const FORMULA_FUNCTION_HINTS = {
    abs: "abs(value)",
    avg: "avg(...values)",
    ceil: "ceil(value)",
    clamp: "clamp(value, min, max)",
    floor: "floor(value)",
    if: "if(condition, whenTrue, whenFalse)",
    max: "max(...values)",
    min: "min(...values)",
    mod: "mod(dividend, divisor)",
    not: "not(value)",
    or: "or(...values)",
    and: "and(...values)",
    pow: "pow(base, exponent)",
    round: "round(value)",
    sqrt: "sqrt(value)",
    sum: "sum(...values)",
  };

  const FORMULA_FUNCTIONS = listFormulaFunctions().map((name) => ({
    name,
    signature: FORMULA_FUNCTION_HINTS[name] || `${name}(...)`,
  }));

  const FIELD_TYPE_META = {
    string: { icon: "tabler:letter-case", label: "String" },
    number: { icon: "tabler:123", label: "Number" },
    boolean: { icon: "tabler:switch-3", label: "Boolean" },
    list: { icon: "tabler:list-details", label: "List" },
    array: { icon: "tabler:brackets", label: "Array" },
    object: { icon: "tabler:braces", label: "Object" },
  };

  const DEFAULT_FIELD_TYPE_META = { icon: "tabler:question-mark", label: "Value" };

  function resolveFieldTypeMeta(categoryOrType) {
    const category = categoryOrType ? String(categoryOrType).toLowerCase() : "";
    return FIELD_TYPE_META[category] || DEFAULT_FIELD_TYPE_META;
  }

  function getComponentBindingCategories(component) {
    if (!component || typeof component !== "object") {
      return null;
    }
    switch (component.type) {
      case "input": {
        const variant = component.variant || "text";
        if (variant === "number") {
          return ["number"];
        }
        if (variant === "checkbox") {
          return ["boolean", "array", "list"];
        }
        if (variant === "radio") {
          return ["boolean", "string", "list"];
        }
        if (variant === "select") {
          return ["list", "array", "string"];
        }
        return ["string"];
      }
      case "linear-track":
      case "circular-track":
        return ["number"];
      case "array":
        return ["array", "list", "object"];
      case "select-group":
        return component.multiple ? ["array", "list"] : ["string", "list"];
      case "toggle":
        return ["boolean", "string", "list"];
      default:
        return null;
    }
  }

  function fieldMatchesCategories(entry, categories) {
    if (!Array.isArray(categories) || !categories.length) {
      return true;
    }
    const entryCategory = entry?.category || categorizeFieldType(entry?.type);
    if (!entryCategory) {
      return categories.includes("string") || categories.includes("any");
    }
    return categories.includes(entryCategory) || categories.includes("any");
  }

  const systemDefinitionCache = new Map();

  const state = {
    template: null,
    components: [],
    selectedId: null,
    systemDefinition: null,
    bindingFields: [],
  };

  const dropzones = new Map();
  const containerActiveTabs = new Map();

  registerBuiltinContent();

  const elements = {
    templateSelect: document.querySelector("[data-template-select]"),
    palette: document.querySelector("[data-palette]"),
    canvasRoot: document.querySelector("[data-canvas-root]"),
    inspector: document.querySelector("[data-inspector]"),
    saveButton: document.querySelector('[data-action="save-template"]'),
    undoButton: document.querySelector('[data-action="undo-template"]'),
    redoButton: document.querySelector('[data-action="redo-template"]'),
    clearButton: document.querySelector('[data-action="clear-canvas"]'),
    importButton: document.querySelector('[data-action="import-template"]'),
    exportButton: document.querySelector('[data-action="export-template"]'),
    newTemplateButton: document.querySelector('[data-action="new-template"]'),
    deleteTemplateButton: document.querySelector('[data-delete-template]'),
    newTemplateForm: document.querySelector("[data-new-template-form]"),
    newTemplateId: document.querySelector("[data-new-template-id]"),
    newTemplateTitle: document.querySelector("[data-new-template-title]"),
    newTemplateVersion: document.querySelector("[data-new-template-version]"),
    newTemplateSystem: document.querySelector("[data-new-template-system]"),
    rightPane: document.querySelector('[data-pane="right"]'),
    rightPaneToggle: document.querySelector('[data-pane-toggle="right"]'),
    jsonPreview: document.querySelector("[data-json-preview]"),
    jsonPreviewBytes: document.querySelector("[data-preview-bytes]"),
  };

  const insertComponentAtCanvasRoot = createRootInsertionHandler({
    createItem: (type) => {
      if (!COMPONENT_DEFINITIONS[type]) {
        return null;
      }
      return createComponent(type);
    },
    beforeInsert: (type, component) => {
      state.selectedId = component.uid;
      return {
        parentId: "",
        zoneKey: "root",
        index: state.components.length,
        definition: COMPONENT_DEFINITIONS[type],
      };
    },
    insertItem: (type, component, context) => {
      insertComponent(context.parentId, context.zoneKey, context.index, component);
    },
    createUndoEntry: (type, component, context) => ({
      type: "add",
      component: { ...component },
      parentId: context.parentId,
      zoneKey: context.zoneKey,
      index: context.index,
    }),
    afterInsert: () => {
      renderCanvas();
      renderInspector();
      expandInspectorPane();
    },
    undoStack,
    status,
    getStatusMessage: (type, component, context) => ({
      message: `${context.definition?.label || type} added to canvas`,
      options: { type: "success", timeout: 1800 },
    }),
  });

  let newTemplateModalInstance = null;
  if (window.bootstrap && typeof window.bootstrap.Modal === "function") {
    const modalElement = document.getElementById("new-template-modal");
    if (modalElement) {
      newTemplateModalInstance = window.bootstrap.Modal.getOrCreateInstance(modalElement);
    }
  }

  refreshTooltips(document);

  loadSystemRecords();
  loadTemplateRecords();

  if (elements.templateSelect) {
    const builtinOptions = BUILTIN_TEMPLATES.map((tpl) => ({ value: tpl.id, label: tpl.title }));
    populateSelect(elements.templateSelect, builtinOptions, { placeholder: "Select template" });
    elements.templateSelect.addEventListener("change", async () => {
      const selectedId = elements.templateSelect.value;
      if (!selectedId) {
        state.template = null;
        state.components = [];
        state.selectedId = null;
        containerActiveTabs.clear();
        componentCounter = 0;
        renderCanvas();
        renderInspector();
        ensureTemplateSelectValue();
        syncTemplateActions();
        return;
      }
      const metadata = templateCatalog.get(selectedId);
      if (!metadata) {
        status.show("Template metadata unavailable.", { type: "warning", timeout: 2200 });
        return;
      }
      if (state.template?.id === selectedId && state.template?.origin === metadata.source) {
        return;
      }
      if (metadata.source === "draft") {
        status.show("Save the template before reloading it.", { type: "info", timeout: 2200 });
        ensureTemplateSelectValue();
        return;
      }
      try {
        let payload = null;
        if (metadata.source === "builtin" && metadata.path) {
          const response = await fetch(metadata.path);
          payload = await response.json();
        } else {
          const result = await dataManager.get("templates", selectedId, { preferLocal: true });
          payload = result?.payload || null;
        }
        if (!payload) {
          throw new Error("Template payload missing");
        }
        const label = payload.title || metadata.title || selectedId;
        const schema = payload.schema || payload.system || metadata.schema || "";
        registerTemplateRecord(
          { id: payload.id || selectedId, title: label, schema, source: metadata.source || "remote", path: metadata.path },
          { syncOption: true }
        );
        applyTemplateData(payload, { origin: metadata.source || "remote", emitStatus: true, statusMessage: `Loaded ${label}` });
      } catch (error) {
        console.error("Unable to load template", error);
        status.show("Failed to load template", { type: "error", timeout: 2500 });
      }
    });
  }

  const COMPONENT_DEFINITIONS = {
    input: {
      label: "Input",
      defaults: {
        name: "Input Field",
        variant: "text",
        placeholder: "",
        options: ["Option A", "Option B"],
      },
      supportsBinding: true,
      supportsFormula: true,
      supportsReadOnly: true,
      supportsAlignment: true,
      textControls: true,
      colorControls: ["foreground", "background", "border"],
    },
    array: {
      label: "List",
      defaults: {
        name: "List",
        variant: "list",
      },
      supportsBinding: true,
      supportsFormula: false,
      supportsReadOnly: false,
      supportsAlignment: true,
      textControls: true,
      colorControls: ["foreground", "background", "border"],
    },
    divider: {
      label: "Divider",
      defaults: {
        name: "Divider",
        style: "solid",
        thickness: 2,
      },
      supportsBinding: false,
      supportsFormula: false,
      supportsReadOnly: false,
      supportsAlignment: false,
      textControls: false,
      colorControls: ["foreground"],
    },
    image: {
      label: "Image",
      defaults: {
        name: "Image",
        src: "https://placekitten.com/320/180",
        alt: "Illustration",
        fit: "contain",
        height: 180,
      },
      supportsBinding: false,
      supportsFormula: false,
      supportsReadOnly: false,
      supportsAlignment: false,
      textControls: false,
      colorControls: [],
    },
    label: {
      label: "Label",
      defaults: {
        name: "Label",
        text: "Label text",
      },
      supportsBinding: false,
      supportsFormula: false,
      supportsReadOnly: false,
      supportsAlignment: true,
      textControls: true,
      colorControls: ["foreground", "background", "border"],
    },
    container: {
      label: "Container",
      defaults: {
        name: "Container",
        containerType: "columns",
        columns: 2,
        rows: 2,
        tabLabels: ["Tab 1", "Tab 2"],
        gap: 16,
        zones: {},
      },
      supportsBinding: false,
      supportsFormula: false,
      supportsReadOnly: false,
      supportsAlignment: true,
      textControls: true,
      colorControls: ["foreground", "background", "border"],
    },
    "linear-track": {
      label: "Linear Track",
      defaults: {
        name: "Linear Track",
        segments: 6,
        activeSegments: [true, true, false, false, false, false],
      },
      supportsBinding: true,
      supportsFormula: false,
      supportsReadOnly: false,
      supportsAlignment: true,
      textControls: true,
      colorControls: ["foreground", "background", "border"],
    },
    "circular-track": {
      label: "Circular Track",
      defaults: {
        name: "Circular Track",
        segments: 6,
        activeSegments: [true, true, true, false, false, false],
      },
      supportsBinding: true,
      supportsFormula: false,
      supportsReadOnly: false,
      supportsAlignment: true,
      textControls: true,
      colorControls: ["foreground", "background", "border"],
    },
    "select-group": {
      label: "Select Group",
      defaults: {
        name: "Select Group",
        variant: "pills",
        multiple: false,
      },
      supportsBinding: true,
      supportsFormula: false,
      supportsReadOnly: true,
      supportsAlignment: true,
      textControls: true,
      colorControls: ["foreground", "background", "border"],
    },
    toggle: {
      label: "Toggle",
      defaults: {
        name: "Toggle",
        states: ["Novice", "Skilled", "Expert"],
        activeIndex: 1,
        shape: "circle",
      },
      supportsBinding: true,
      supportsFormula: false,
      supportsReadOnly: true,
      supportsAlignment: true,
      textControls: true,
      colorControls: ["foreground", "background", "border"],
    },
  };

  let componentCounter = 0;

  const renderPreview = createJsonPreviewRenderer({
    resolvePreviewElement: () => elements.jsonPreview,
    resolveBytesElement: () => elements.jsonPreviewBytes,
    serialize: serializeTemplateState,
  });

  function getActiveTabIndex(component, total = 0) {
    if (!component?.uid) return 0;
    const current = containerActiveTabs.get(component.uid) ?? 0;
    if (!Number.isFinite(total) || total <= 0) {
      return Math.max(0, current);
    }
    const maxIndex = Math.max(0, total - 1);
    return Math.min(Math.max(0, current), maxIndex);
  }

  function setActiveTabIndex(component, index) {
    if (!component?.uid) return;
    containerActiveTabs.set(component.uid, Math.max(0, index));
  }

  function clearActiveTab(component) {
    if (!component?.uid) return;
    containerActiveTabs.delete(component.uid);
  }

  const COLOR_FIELD_MAP = {
    foreground: { label: "Foreground", prop: "textColor" },
    background: { label: "Background", prop: "backgroundColor" },
    border: { label: "Border", prop: "borderColor" },
  };

  function getComponentLabel(component, fallback = "") {
    if (!component) return fallback || "";
    const { type } = component;

    if (Object.prototype.hasOwnProperty.call(component, "label")) {
      const value = typeof component.label === "string" ? component.label.trim() : "";
      if (value) return value;
      return "";
    }

    const candidates = [component.name, component.text];
    for (const candidate of candidates) {
      if (typeof candidate === "string") {
        const trimmed = candidate.trim();
        if (trimmed) {
          return trimmed;
        }
      }
    }

    const definition = type ? COMPONENT_DEFINITIONS[type] : null;
    if (definition?.label) {
      return definition.label;
    }

    return fallback || "";
  }

  function normalizeBindingValue(value) {
    if (typeof value !== "string") {
      return "";
    }
    return value.trim();
  }

  function componentHasFormula(component) {
    return typeof component?.formula === "string" && component.formula.trim().length > 0;
  }

  function getBindingEditorValue(component) {
    if (!component) {
      return "";
    }
    if (componentHasFormula(component)) {
      const expression = normalizeBindingValue(component.formula);
      return expression ? `=${expression}` : "";
    }
    return normalizeBindingValue(component.binding);
  }

  function getComponentBindingLabel(component) {
    return getBindingEditorValue(component);
  }

  function getDefinition(component) {
    if (!component) return {};
    return COMPONENT_DEFINITIONS[component.type] || {};
  }

  function getColorControls(component) {
    const definition = getDefinition(component);
    if (Array.isArray(definition.colorControls)) {
      return definition.colorControls.filter((key) => COLOR_FIELD_MAP[key]);
    }
    return Object.keys(COLOR_FIELD_MAP);
  }

  function componentHasTextControls(component) {
    const definition = getDefinition(component);
    if (definition.textControls === false) {
      return false;
    }
    return true;
  }

  if (elements.palette) {
    initPaletteInteractions(elements.palette, {
      groupName: "template-canvas",
      dataAttribute: "data-component-type",
      onActivate: ({ value }) => {
        if (!value || !COMPONENT_DEFINITIONS[value]) {
          return;
        }
        insertComponentAtCanvasRoot(value);
      },
    });
  }

  if (elements.canvasRoot) {
    elements.canvasRoot.addEventListener("click", (event) => {
      const deleteButton = event.target.closest('[data-action="remove-component"]');
      if (deleteButton) {
        event.preventDefault();
        event.stopPropagation();
        removeComponent(deleteButton.dataset.componentId);
        return;
      }
      const target = event.target.closest("[data-component-id]");
      if (!target) return;
      selectComponent(target.dataset.componentId);
    });
  }

  if (elements.saveButton) {
    elements.saveButton.addEventListener("click", async () => {
      if (!state.template) {
        return;
      }
      const payload = serializeTemplateState();
      const templateId = (payload.id || "").trim();
      if (!templateId) {
        status.show("Set a template ID before saving.", { type: "warning", timeout: 2400 });
        return;
      }
      if (!payload.schema) {
        status.show("Select a system for this template before saving.", { type: "warning", timeout: 2400 });
        return;
      }
      state.template.id = templateId;
      state.template.title = payload.title || templateId;
      state.template.schema = payload.schema;
      const wantsRemote = dataManager.isAuthenticated();
      if (wantsRemote && !dataManager.baseUrl) {
        status.show("Server connection not configured. Start the Workbench server to save.", {
          type: "error",
          timeout: 3000,
        });
        return;
      }
      const button = elements.saveButton;
      button.disabled = true;
      button.setAttribute("aria-busy", "true");
      try {
        const result = await dataManager.save("templates", templateId, payload, {
          mode: wantsRemote ? "remote" : "auto",
        });
        const savedToServer = result?.source === "remote";
        state.template.origin = savedToServer ? "remote" : "local";
        registerTemplateRecord(
          {
            id: templateId,
            title: payload.title || templateId,
            schema: payload.schema,
            source: state.template.origin,
          },
          { syncOption: true }
        );
        ensureTemplateSelectValue();
        syncTemplateActions();
        undoStack.push({ type: "save", count: state.components.length });
        const label = payload.title || templateId;
        if (savedToServer) {
          status.show(`Saved ${label} to the server`, { type: "success", timeout: 2500 });
        } else {
          status.show(`Saved ${label} locally. Log in to sync with the server.`, {
            type: "info",
            timeout: 3000,
          });
        }
      } catch (error) {
        console.error("Failed to save template", error);
        const message = error?.message || "Unable to save template";
        status.show(message, { type: "error", timeout: 3000 });
      } finally {
        button.disabled = false;
        button.removeAttribute("aria-busy");
      }
    });
  }

  if (elements.undoButton) {
    elements.undoButton.addEventListener("click", () => {
      status.show("Undo coming soon", { type: "info", timeout: 1800 });
    });
  }

  if (elements.redoButton) {
    elements.redoButton.addEventListener("click", () => {
      status.show("Redo coming soon", { type: "info", timeout: 1800 });
    });
  }

  if (elements.clearButton) {
    elements.clearButton.addEventListener("click", () => {
      clearCanvas();
    });
  }

  if (elements.importButton) {
    elements.importButton.addEventListener("click", () => {
      status.show("Import coming soon", { type: "info", timeout: 2000 });
    });
  }

  if (elements.exportButton) {
    elements.exportButton.addEventListener("click", () => {
      status.show("Export coming soon", { type: "info", timeout: 2000 });
    });
  }

  if (elements.deleteTemplateButton) {
    elements.deleteTemplateButton.addEventListener("click", async () => {
      if (!state.template?.id) {
        status.show("Select a template before deleting.", { type: "warning", timeout: 2000 });
        return;
      }
      if (state.template.origin === "builtin") {
        status.show("Built-in templates cannot be deleted.", { type: "info", timeout: 2200 });
        return;
      }
      if (state.template.origin === "draft") {
        status.show("Save the template before deleting it.", { type: "info", timeout: 2200 });
        return;
      }
      const label = state.template.title || state.template.id;
      const confirmed = window.confirm(`Delete ${label}? This action cannot be undone.`);
      if (!confirmed) {
        return;
      }
      const wantsRemote = dataManager.isAuthenticated() && Boolean(dataManager.baseUrl);
      try {
        await dataManager.delete("templates", state.template.id, { mode: wantsRemote ? "remote" : "auto" });
        removeTemplateRecord(state.template.id);
        state.template = null;
        state.components = [];
        state.selectedId = null;
        containerActiveTabs.clear();
        componentCounter = 0;
        ensureTemplateSelectValue();
        renderCanvas();
        renderInspector();
        syncTemplateActions();
        status.show(`Deleted ${label}`, { type: "success", timeout: 2200 });
      } catch (error) {
        console.error("Failed to delete template", error);
        const message = error?.message || "Unable to delete template";
        status.show(message, { type: "error", timeout: 3000 });
      }
    });
  }

  if (elements.newTemplateButton) {
    elements.newTemplateButton.addEventListener("click", (event) => {
      if (!elements.newTemplateButton.contains(event.target)) {
        return;
      }
      if (!elements.newTemplateForm) {
        status.show("New template dialog is unavailable right now.", { type: "warning", timeout: 2200 });
        return;
      }
      prepareNewTemplateForm();
      if (newTemplateModalInstance) {
        newTemplateModalInstance.show();
        return;
      }
      const id = window.prompt("Enter a template ID", state.template?.id || "");
      if (!id) {
        return;
      }
      const title = window.prompt("Enter a template title", state.template?.title || "");
      if (!title) {
        return;
      }
      const version = window.prompt("Enter a version", state.template?.version || "0.1") || "0.1";
      const schema = window.prompt("Enter the system ID for this template", state.template?.schema || "");
      if (!schema) {
        status.show("Templates must reference a system.", { type: "warning", timeout: 2400 });
        return;
      }
      startNewTemplate({ id: id.trim(), title: title.trim(), version: version.trim(), schema: schema.trim(), origin: "draft" });
    });
  }

  if (elements.newTemplateForm) {
    elements.newTemplateForm.addEventListener("submit", (event) => {
      event.preventDefault();
      const form = elements.newTemplateForm;
      if (typeof form.reportValidity === "function" && !form.reportValidity()) {
        form.classList.add("was-validated");
        return;
      }
      const id = (elements.newTemplateId?.value || "").trim();
      const title = (elements.newTemplateTitle?.value || "").trim();
      const version = ((elements.newTemplateVersion?.value || "0.1").trim() || "0.1");
      const schema = (elements.newTemplateSystem?.value || "").trim();
      if (!id || !title || !schema) {
        form.classList.add("was-validated");
        return;
      }
      startNewTemplate({ id, title, version, schema, origin: "draft" });
      if (newTemplateModalInstance) {
        newTemplateModalInstance.hide();
      }
      form.reset();
      form.classList.remove("was-validated");
    });
  }

  renderCanvas();
  renderInspector();
  ensureTemplateSelectValue();
  syncTemplateActions();

  function renderCanvas() {
    if (!elements.canvasRoot) return;
    elements.canvasRoot.innerHTML = "";
    elements.canvasRoot.dataset.dropzone = "root";
    elements.canvasRoot.dataset.dropzoneParent = "";
    elements.canvasRoot.dataset.dropzoneKey = "root";
    if (!state.components.length) {
      const placeholder = createCanvasPlaceholder(
        "Drag components from the palette into the canvas below to design your template.",
        {
          variant: "root",
        }
      );
      elements.canvasRoot.appendChild(placeholder);
    } else {
      const fragment = document.createDocumentFragment();
      state.components.forEach((component) => {
        fragment.appendChild(createComponentElement(component));
      });
      elements.canvasRoot.appendChild(fragment);
    }
    setupDropzones(elements.canvasRoot, dropzones, {
      groupName: "template-canvas",
      sortableOptions: {
        onAdd(event) {
          handleDrop(event);
        },
        onUpdate(event) {
          handleReorder(event);
        },
      },
    });
    refreshTooltips(elements.canvasRoot);
    renderPreview();
    syncTemplateActions();
  }

  function serializeTemplateState() {
    return {
      id: state.template?.id || "",
      title: state.template?.title || "",
      version: state.template?.version || "0.1",
      schema: state.template?.schema || "",
      components: state.components.map(serializeComponentForPreview),
    };
  }

  function serializeComponentForPreview(component) {
    const clone = JSON.parse(JSON.stringify(component));
    stripComponentMetadata(clone);
    return clone;
  }

  function stripComponentMetadata(node) {
    if (!node || typeof node !== "object") {
      return;
    }
    if ("uid" in node) {
      delete node.uid;
    }
    Object.values(node).forEach((value) => {
      if (Array.isArray(value)) {
        value.forEach(stripComponentMetadata);
      } else if (value && typeof value === "object") {
        stripComponentMetadata(value);
      }
    });
  }

  function registerTemplateRecord(record, { syncOption = true } = {}) {
    if (!record || !record.id) {
      return;
    }
    const current = templateCatalog.get(record.id) || {};
    const next = { ...current, ...record };
    templateCatalog.set(record.id, next);
    if (syncOption) {
      ensureTemplateOption(record.id, next.title || record.id);
    }
  }

  function removeTemplateRecord(id) {
    if (!id) {
      return;
    }
    templateCatalog.delete(id);
    removeTemplateOption(id);
  }

  function removeTemplateOption(id) {
    if (!elements.templateSelect || !id) {
      return;
    }
    const escaped = escapeCss(id);
    const option = escaped ? elements.templateSelect.querySelector(`option[value="${escaped}"]`) : null;
    if (option) {
      option.remove();
    }
  }

  function registerSystemRecord(record) {
    if (!record || !record.id) {
      return;
    }
    const current = systemCatalog.get(record.id) || {};
    const next = { ...current, ...record };
    if (record.payload) {
      next.payload = record.payload;
      systemDefinitionCache.set(record.id, record.payload);
    }
    systemCatalog.set(record.id, next);
  }

  function refreshNewTemplateSystemOptions(selectedValue = "") {
    if (!elements.newTemplateSystem) {
      return;
    }
    const options = Array.from(systemCatalog.values())
      .map((entry) => ({ value: entry.id, label: entry.title || entry.id }))
      .filter((option) => option.value)
      .sort((a, b) => a.label.localeCompare(b.label, undefined, { sensitivity: "base" }));
    populateSelect(elements.newTemplateSystem, options, { placeholder: "Select system" });
    if (selectedValue) {
      elements.newTemplateSystem.value = selectedValue;
    }
  }

  async function fetchSystemDefinition(schemaId) {
    if (!schemaId) {
      return null;
    }
    if (systemDefinitionCache.has(schemaId)) {
      return systemDefinitionCache.get(schemaId);
    }
    const metadata = systemCatalog.get(schemaId) || {};
    if (metadata.payload) {
      systemDefinitionCache.set(schemaId, metadata.payload);
      return metadata.payload;
    }
    if (metadata.path) {
      try {
        const response = await fetch(metadata.path);
        if (!response.ok) {
          throw new Error(`Failed to fetch system: ${response.status}`);
        }
        const payload = await response.json();
        systemDefinitionCache.set(schemaId, payload);
        registerSystemRecord({ id: schemaId, title: payload.title || schemaId, source: metadata.source, payload });
        return payload;
      } catch (error) {
        console.warn("Template editor: unable to load builtin system", error);
        return null;
      }
    }
    try {
      const local = dataManager.getLocal("systems", schemaId);
      if (local) {
        systemDefinitionCache.set(schemaId, local);
        registerSystemRecord({ id: schemaId, title: local.title || schemaId, source: "local", payload: local });
        return local;
      }
    } catch (error) {
      console.warn("Template editor: unable to read local system", error);
    }
    if (!dataManager.baseUrl) {
      return null;
    }
    try {
      const result = await dataManager.get("systems", schemaId, { preferLocal: true });
      const payload = result?.payload || null;
      if (payload) {
        systemDefinitionCache.set(schemaId, payload);
        registerSystemRecord({ id: schemaId, title: payload.title || schemaId, source: result?.source || "remote", payload });
      }
      return payload;
    } catch (error) {
      console.warn("Template editor: unable to fetch system", error);
      return null;
    }
  }

  async function updateSystemContext(schemaId) {
    state.systemDefinition = null;
    state.bindingFields = [];
    if (!schemaId) {
<<<<<<< HEAD
      emitBindingFieldsReady("");
=======
>>>>>>> 4a68241e
      renderInspector();
      return;
    }
    try {
      const definition = await fetchSystemDefinition(schemaId);
      if (definition) {
        state.systemDefinition = definition;
        state.bindingFields = collectSystemFields(definition);
      }
    } catch (error) {
      console.warn("Template editor: unable to prepare system bindings", error);
    }
<<<<<<< HEAD
    emitBindingFieldsReady(schemaId);
=======
>>>>>>> 4a68241e
    renderInspector();
  }

  function prepareNewTemplateForm() {
    if (!elements.newTemplateForm) {
      return;
    }
    elements.newTemplateForm.reset();
    elements.newTemplateForm.classList.remove("was-validated");
    if (elements.newTemplateVersion) {
      const defaultVersion = elements.newTemplateVersion.getAttribute("value") || "0.1";
      elements.newTemplateVersion.value = defaultVersion;
    }
    refreshNewTemplateSystemOptions();
    if (elements.newTemplateSystem) {
      elements.newTemplateSystem.value = "";
    }
    if (elements.newTemplateId) {
      elements.newTemplateId.focus();
      elements.newTemplateId.select();
    }
  }

  function syncTemplateActions() {
    if (!elements.deleteTemplateButton) {
      return;
    }
    const hasTemplate = Boolean(state.template?.id);
    elements.deleteTemplateButton.classList.toggle("d-none", !hasTemplate);
    if (!hasTemplate) {
      elements.deleteTemplateButton.disabled = true;
      elements.deleteTemplateButton.setAttribute("aria-disabled", "true");
      elements.deleteTemplateButton.removeAttribute("title");
      return;
    }
    const origin = state.template?.origin || "";
    const isBuiltin = origin === "builtin";
    const isDraft = origin === "draft";
    const deletable = !isBuiltin && !isDraft;
    elements.deleteTemplateButton.disabled = !deletable;
    elements.deleteTemplateButton.setAttribute("aria-disabled", deletable ? "false" : "true");
    if (isBuiltin) {
      elements.deleteTemplateButton.title = "Built-in templates cannot be deleted.";
    } else if (isDraft) {
      elements.deleteTemplateButton.title = "Save the template before deleting it.";
    } else {
      elements.deleteTemplateButton.removeAttribute("title");
    }
  }

  function registerBuiltinContent() {
    BUILTIN_TEMPLATES.forEach((template) => {
      registerTemplateRecord(
        { id: template.id, title: template.title, path: template.path, source: "builtin" },
        { syncOption: false }
      );
    });
    BUILTIN_SYSTEMS.forEach((system) => {
      registerSystemRecord({ id: system.id, title: system.title, path: system.path, source: "builtin" });
    });
  }

  async function loadSystemRecords() {
    try {
      const localEntries = dataManager.listLocalEntries("systems");
      localEntries.forEach(({ id, payload }) => {
        registerSystemRecord({ id, title: payload?.title || id, source: "local", payload });
      });
    } catch (error) {
      console.warn("Template editor: unable to read local systems", error);
    }
    if (!dataManager.baseUrl) {
      refreshNewTemplateSystemOptions(elements.newTemplateSystem?.value || "");
      return;
    }
    try {
      const { remote } = await dataManager.list("systems", { refresh: true, includeLocal: false });
      const items = remote?.items || [];
      items.forEach((item) => {
        registerSystemRecord({ id: item.id, title: item.title || item.id, source: "remote" });
      });
    } catch (error) {
      console.warn("Template editor: unable to list systems", error);
    } finally {
      refreshNewTemplateSystemOptions(elements.newTemplateSystem?.value || "");
    }
  }

  async function loadTemplateRecords() {
    try {
      const localEntries = dataManager.listLocalEntries("templates");
      localEntries.forEach(({ id, payload }) => {
        registerTemplateRecord(
          { id, title: payload?.title || id, schema: payload?.schema || "", source: "local" },
          { syncOption: true }
        );
      });
    } catch (error) {
      console.warn("Template editor: unable to read local templates", error);
    }
    if (!dataManager.baseUrl) {
      ensureTemplateSelectValue();
      return;
    }
    try {
      const { remote } = await dataManager.list("templates", { refresh: true, includeLocal: false });
      const items = remote?.items || [];
      items.forEach((item) => {
        registerTemplateRecord(
          { id: item.id, title: item.title || item.id, schema: item.schema || "", source: "remote" },
          { syncOption: true }
        );
      });
    } catch (error) {
      console.warn("Template editor: unable to list templates", error);
    } finally {
      ensureTemplateSelectValue();
    }
  }

  function handleDrop(event) {
    const parentId = event.to.dataset.dropzoneParent || "";
    const zoneKey = event.to.dataset.dropzoneKey || "root";
    const index = typeof event.newIndex === "number" ? event.newIndex : 0;
    const type = event.item.dataset.componentType;
    const componentId = event.item.dataset.componentId;

    if (type && COMPONENT_DEFINITIONS[type]) {
      const component = createComponent(type);
      insertComponent(parentId, zoneKey, index, component);
      state.selectedId = component.uid;
      undoStack.push({ type: "add", component: { ...component }, parentId, zoneKey, index });
      status.show(`${COMPONENT_DEFINITIONS[type].label} added to canvas`, { type: "success", timeout: 1800 });
      event.item.remove();
      renderCanvas();
      renderInspector();
      expandInspectorPane();
      return;
    }

    if (componentId) {
      if (parentId && (parentId === componentId || isDescendantOf(parentId, componentId))) {
        status.show("Cannot move a component into itself", { type: "error", timeout: 2000 });
        event.item.remove();
        renderCanvas();
        return;
      }
      const moved = moveComponent(componentId, parentId, zoneKey, index);
      if (moved) {
        undoStack.push({ type: "move", componentId, parentId, zoneKey, index });
        status.show("Moved component", { timeout: 1500 });
      }
    }

    event.item.remove();
    renderCanvas();
    renderInspector();
  }

  function handleReorder(event) {
    const parentId = event.to.dataset.dropzoneParent || "";
    const zoneKey = event.to.dataset.dropzoneKey || "root";
    const componentId = event.item.dataset.componentId;
    if (!componentId) {
      renderCanvas();
      return;
    }
    const collection = getCollection(parentId, zoneKey);
    if (!collection) {
      renderCanvas();
      return;
    }
    const oldIndex = typeof event.oldIndex === "number" ? event.oldIndex : collection.length - 1;
    const newIndex = typeof event.newIndex === "number" ? event.newIndex : oldIndex;
    if (oldIndex === newIndex) {
      return;
    }
    const found = findComponent(componentId);
    if (!found || found.collection !== collection) {
      renderCanvas();
      return;
    }
    const [item] = collection.splice(oldIndex, 1);
    collection.splice(newIndex, 0, item);
    undoStack.push({ type: "reorder", componentId, parentId, zoneKey, oldIndex, newIndex });
    renderCanvas();
    renderInspector();
  }

  function insertComponent(parentId, zoneKey, index, component) {
    const collection = getCollection(parentId, zoneKey);
    if (!collection) return;
    const safeIndex = Math.min(Math.max(index, 0), collection.length);
    collection.splice(safeIndex, 0, component);
  }

  function moveComponent(componentId, targetParentId, zoneKey, index) {
    const found = findComponent(componentId);
    if (!found) return false;
    const targetCollection = getCollection(targetParentId, zoneKey);
    if (!targetCollection) return false;
    const [item] = found.collection.splice(found.index, 1);
    const safeIndex = Math.min(Math.max(index, 0), targetCollection.length);
    targetCollection.splice(safeIndex, 0, item);
    return true;
  }

  function getCollection(parentId, zoneKey) {
    if (!parentId) {
      return state.components;
    }
    const parent = findComponent(parentId);
    if (!parent) {
      return null;
    }
    const component = parent.component;
    if (component.type !== "container") {
      return parent.collection;
    }
    ensureContainerZones(component);
    if (!component.zones) {
      component.zones = {};
    }
    if (!component.zones[zoneKey]) {
      component.zones[zoneKey] = [];
    }
    return component.zones[zoneKey];
  }

  function findComponent(uid, components = state.components, parent = null, zoneKey = "root") {
    if (!uid) return null;
    for (let index = 0; index < components.length; index += 1) {
      const component = components[index];
      if (component.uid === uid) {
        return { component, collection: components, index, parent, zoneKey };
      }
      if (component.type === "container") {
        const zones = ensureContainerZones(component);
        for (const zone of zones) {
          const found = findComponent(uid, zone.components, component, zone.key);
          if (found) return found;
        }
      }
    }
    return null;
  }

  function isDescendantOf(targetId, ancestorId) {
    if (!targetId || !ancestorId || targetId === ancestorId) {
      return false;
    }
    const ancestor = findComponent(ancestorId);
    if (!ancestor) return false;
    return containsComponent(ancestor.component, targetId);
  }

  function containsComponent(component, targetId) {
    if (!component || component.type !== "container") return false;
    const zones = ensureContainerZones(component);
    for (const zone of zones) {
      for (const child of zone.components) {
        if (child.uid === targetId) {
          return true;
        }
        if (child.type === "container" && containsComponent(child, targetId)) {
          return true;
        }
      }
    }
    return false;
  }

  function createComponent(type) {
    const definition = COMPONENT_DEFINITIONS[type];
    if (!definition) {
      throw new Error(`Unknown component type: ${type}`);
    }
    componentCounter += 1;
    const defaults = cloneDefaults(definition.defaults || {});
    const component = {
      uid: `cmp-${componentCounter}`,
      type,
      id: `cmp-${componentCounter}`,
      label: (defaults.label || defaults.name || definition.label || type).trim(),
      name: undefined,
      textColor: "",
      backgroundColor: "",
      borderColor: "",
      textSize: "md",
      textStyles: { bold: false, italic: false, underline: false },
      align: "start",
      binding: "",
      readOnly: false,
      ...defaults,
    };
    if (!Object.prototype.hasOwnProperty.call(component, "binding") || typeof component.binding !== "string") {
      component.binding = typeof component.binding === "string" ? component.binding : "";
    }
    if (definition.supportsFormula !== false && !Object.prototype.hasOwnProperty.call(component, "formula")) {
      component.formula = "";
    }
    if (component.label && typeof component.label === "string") {
      component.label = component.label.trim();
    }
    if (!component.label) {
      component.label = definition.label || type;
    }
    if (component.name === undefined) {
      component.name = component.label;
    }
    if (component.activeSegments && Array.isArray(component.activeSegments)) {
      component.activeSegments = component.activeSegments.slice();
    }
    if (component.options && Array.isArray(component.options)) {
      component.options = component.options.slice();
    }
    if (component.tabLabels && Array.isArray(component.tabLabels)) {
      component.tabLabels = component.tabLabels.slice();
    }
    if (component.states && Array.isArray(component.states)) {
      component.states = component.states.slice();
    }
    if (component.zones && typeof component.zones === "object") {
      component.zones = { ...component.zones };
    }
    if (component.type === "container") {
      ensureContainerZones(component);
    }
    return component;
  }

  function createComponentElement(component) {
    const definition = COMPONENT_DEFINITIONS[component.type] || {};
    const iconName = COMPONENT_ICONS[component.type] || "tabler:app-window";
    const typeLabel = definition.label || component.type;

    const wrapper = createCanvasCardElement({
      classes: ["template-component"],
      dataset: { componentId: component.uid },
      gapClass: "gap-2",
      selected: state.selectedId === component.uid,
    });
    if (state.selectedId === component.uid) {
      wrapper.classList.add("template-component-selected");
    }

    const { header, actions, iconElement } = createStandardCardChrome({
      icon: iconName,
      iconLabel: typeLabel,
      headerOptions: { classes: ["template-component-header"] },
      actionsOptions: { classes: ["template-component-actions"] },
      iconOptions: {
        classes: ["template-component-icon"],
        attributes: { tabindex: "0" },
      },
      removeButtonOptions: {
        srLabel: "Remove component",
        dataset: { action: "remove-component", componentId: component.uid },
        attributes: { "aria-label": "Remove component" },
      },
    });

    const bindingLabel = getComponentBindingLabel(component);
    if (bindingLabel) {
      const pill = document.createElement("span");
      pill.className = "template-binding-pill badge text-bg-secondary";
      pill.textContent = bindingLabel;
      if (iconElement && actions.contains(iconElement)) {
        actions.insertBefore(pill, iconElement);
      } else {
        actions.appendChild(pill);
      }
    }

    if (iconElement) {
      iconElement.tabIndex = 0;
    }

    wrapper.appendChild(header);

    const preview = renderComponentPreview(component);
    wrapper.appendChild(preview);

    applyComponentStyles(wrapper, component);
    return wrapper;
  }

  function renderComponentPreview(component) {
    switch (component.type) {
      case "input":
        return renderInputPreview(component);
      case "array":
        return renderArrayPreview(component);
      case "divider":
        return renderDividerPreview(component);
      case "image":
        return renderImagePreview(component);
      case "label":
        return renderLabelPreview(component);
      case "container":
        return renderContainerPreview(component);
      case "linear-track":
        return renderLinearTrackPreview(component);
      case "circular-track":
        return renderCircularTrackPreview(component);
      case "select-group":
        return renderSelectGroupComponentPreview(component);
      case "toggle":
        return renderTogglePreview(component);
      default:
        return document.createTextNode("Unsupported component");
    }
  }

  function ensureContainerZones(component) {
    if (!component || component.type !== "container") return [];
    if (!component.zones || typeof component.zones !== "object") {
      component.zones = {};
    }
    const zones = [];
    const validKeys = new Set();

    const registerZone = (key, label) => {
      if (!Array.isArray(component.zones[key])) {
        component.zones[key] = [];
      }
      validKeys.add(key);
      zones.push({ key, label, components: component.zones[key] });
    };

    const type = component.containerType || "columns";
    if (type === "tabs") {
      const labels = Array.isArray(component.tabLabels) && component.tabLabels.length
        ? component.tabLabels
        : ["Tab 1", "Tab 2"];
      labels.forEach((labelText, index) => {
        registerZone(`tab-${index}`, (labelText || `Tab ${index + 1}`).trim() || `Tab ${index + 1}`);
      });
      setActiveTabIndex(component, getActiveTabIndex(component, labels.length));
    } else if (type === "rows") {
      clearActiveTab(component);
      const rows = clampInteger(component.rows || 2, 1, 6);
      for (let index = 0; index < rows; index += 1) {
        registerZone(`row-${index}`, `Row ${index + 1}`);
      }
    } else if (type === "grid") {
      clearActiveTab(component);
      const columns = clampInteger(component.columns || 2, 1, 4);
      const rows = clampInteger(component.rows || 2, 1, 6);
      for (let row = 0; row < rows; row += 1) {
        for (let col = 0; col < columns; col += 1) {
          registerZone(`grid-${row}-${col}`, `Row ${row + 1}, Column ${col + 1}`);
        }
      }
    } else {
      clearActiveTab(component);
      const columns = clampInteger(component.columns || 2, 1, 4);
      for (let index = 0; index < columns; index += 1) {
        registerZone(`col-${index}`, `Column ${index + 1}`);
      }
    }

    Object.keys(component.zones).forEach((key) => {
      if (!validKeys.has(key)) {
        const items = component.zones[key];
        if (Array.isArray(items) && items.length && zones.length) {
          zones[0].components.push(...items);
        }
        delete component.zones[key];
      }
    });

    return zones;
  }

  function createContainerDropzone(component, zone, { label, hint } = {}) {
    const wrapper = document.createElement("div");
    wrapper.className = "template-container-zone d-flex flex-column gap-2";
    if (label) {
      const badge = document.createElement("div");
      badge.className = "template-dropzone-label workbench-dropzone-label text-body-secondary text-uppercase extra-small";
      badge.textContent = label;
      wrapper.appendChild(badge);
    }
    const drop = document.createElement("div");
    drop.className = "template-dropzone workbench-dropzone";
    drop.dataset.dropzone = "true";
    drop.dataset.dropzoneParent = component.uid;
    drop.dataset.dropzoneKey = zone.key;
    if (Array.isArray(zone.components) && zone.components.length) {
      zone.components.forEach((child) => {
        drop.appendChild(createComponentElement(child));
      });
    } else {
      const placeholder = createCanvasPlaceholder(hint || "Drag components here", {
        variant: "compact",
      });
      drop.appendChild(placeholder);
    }
    wrapper.appendChild(drop);
    return wrapper;
  }

  function pruneContainerState(component) {
    if (!component || component.type !== "container") {
      return;
    }
    clearActiveTab(component);
    const zoneEntries = component.zones && typeof component.zones === "object"
      ? Object.values(component.zones)
      : [];
    zoneEntries.forEach((items) => {
      if (!Array.isArray(items)) return;
      items.forEach((child) => {
        if (child && child.type === "container") {
          pruneContainerState(child);
        }
      });
    });
  }

  function renderInputPreview(component) {
    const container = document.createElement("div");
    container.className = "d-flex flex-column gap-2";
    const labelText = getComponentLabel(component, "Input");
    if (labelText) {
      const label = document.createElement("label");
      label.className = "form-label mb-1";
      label.textContent = labelText;
      applyTextFormatting(label, component);
      container.appendChild(label);
    }

    let control;
    switch (component.variant) {
      case "number": {
        control = document.createElement("input");
        control.type = "number";
        control.className = "form-control";
        control.placeholder = component.placeholder || "";
        break;
      }
      case "select": {
        control = document.createElement("select");
        control.className = "form-select";
        const options = Array.isArray(component.options) && component.options.length
          ? component.options
          : ["Option A", "Option B"];
        options.forEach((option) => {
          const opt = document.createElement("option");
          opt.textContent = option;
          control.appendChild(opt);
        });
        break;
      }
      case "radio": {
        control = renderChoiceGroup(component, "radio");
        break;
      }
      case "checkbox": {
        control = renderChoiceGroup(component, "checkbox");
        break;
      }
      default: {
        control = document.createElement("input");
        control.type = "text";
        control.className = "form-control";
        control.placeholder = component.placeholder || "";
        break;
      }
    }
    if (control instanceof HTMLInputElement || control instanceof HTMLSelectElement) {
      control.disabled = !!component.readOnly;
    }
    container.appendChild(control);
    return container;
  }

  function renderChoiceGroup(component, type) {
    const wrapper = document.createElement("div");
    wrapper.className = "d-flex flex-wrap gap-2";
    const options = Array.isArray(component.options) && component.options.length
      ? component.options
      : ["Option A", "Option B", "Option C"];
    options.forEach((option, index) => {
      const id = toId([component.uid, type, option, index]);
      const formCheck = document.createElement("div");
      formCheck.className = "form-check form-check-inline";
      const input = document.createElement("input");
      input.className = "form-check-input";
      input.type = type;
      input.name = `${component.uid}-${type}`;
      input.id = id;
      input.disabled = !!component.readOnly;
      const label = document.createElement("label");
      label.className = "form-check-label";
      label.setAttribute("for", id);
      label.textContent = option;
      formCheck.append(input, label);
      wrapper.appendChild(formCheck);
    });
    return wrapper;
  }

  function renderArrayPreview(component) {
    const container = document.createElement("div");
    container.className = "d-flex flex-column gap-2";
    const headingText = getComponentLabel(component, "List");
    if (headingText) {
      const heading = document.createElement("div");
      heading.className = "fw-semibold";
      heading.textContent = headingText;
      applyTextFormatting(heading, component);
      container.appendChild(heading);
    }

    const labelFromBinding = (() => {
      const source = (component.binding || "").replace(/^[=@]/, "");
      if (!source) return "Item";
      const parts = source.split(/[.\[\]]/).filter(Boolean);
      if (!parts.length) return "Item";
      const raw = parts[parts.length - 1].replace(/[-_]+/g, " ").trim();
      if (!raw) return "Item";
      return raw.charAt(0).toUpperCase() + raw.slice(1);
    })();

    if (component.variant === "cards") {
      const grid = document.createElement("div");
      grid.className = "row g-2";
      for (let index = 0; index < 2; index += 1) {
        const col = document.createElement("div");
        col.className = "col-12 col-md-6";
        const card = document.createElement("div");
        card.className = "border rounded-3 p-3 bg-body";
        const itemLabel = `${labelFromBinding} ${index + 1}`;
        card.innerHTML = `<div class=\"fw-semibold\">${itemLabel}</div><div class=\"text-body-secondary small\">Repeatable entry</div>`;
        col.appendChild(card);
        grid.appendChild(col);
      }
      container.appendChild(grid);
    } else {
      const list = document.createElement("ul");
      list.className = "list-group";
      for (let index = 0; index < 3; index += 1) {
        const item = document.createElement("li");
        item.className = "list-group-item d-flex justify-content-between align-items-center";
        item.textContent = `${labelFromBinding} ${index + 1}`;
        const badge = document.createElement("span");
        badge.className = "badge text-bg-secondary";
        badge.textContent = "Value";
        item.appendChild(badge);
        list.appendChild(item);
      }
      container.appendChild(list);
    }
    return container;
  }

  function renderDividerPreview(component) {
    const hr = document.createElement("hr");
    hr.className = "my-2";
    hr.style.borderStyle = component.style || "solid";
    hr.style.borderWidth = `${component.thickness || 2}px`;
    const color = component.textColor || component.borderColor || "";
    if (color) {
      hr.style.borderColor = color;
    }
    return hr;
  }

  function renderImagePreview(component) {
    const wrapper = document.createElement("div");
    wrapper.className = "text-center";
    const img = document.createElement("img");
    img.className = "img-fluid rounded";
    img.src = component.src || "https://placekitten.com/320/180";
    img.alt = component.alt || "Image";
    img.style.objectFit = component.fit === "cover" ? "cover" : "contain";
    img.style.width = "100%";
    if (component.height) {
      img.style.maxHeight = `${component.height}px`;
    }
    wrapper.appendChild(img);
    return wrapper;
  }

  function renderLabelPreview(component) {
    const value = (component.text || "").trim() || getComponentLabel(component, "");
    if (!value) {
      return document.createDocumentFragment();
    }
    const text = document.createElement("div");
    text.className = "fw-semibold";
    text.textContent = value;
    applyTextFormatting(text, component);
    return text;
  }

  function renderContainerPreview(component) {
    const wrapper = document.createElement("div");
    wrapper.className = "d-flex flex-column gap-3";
    const labelText = getComponentLabel(component, "Container");
    if (labelText) {
      const heading = document.createElement("div");
      heading.className = "fw-semibold";
      heading.textContent = labelText;
      applyTextFormatting(heading, component);
      wrapper.appendChild(heading);
    }

    const zones = ensureContainerZones(component);
    const gap = clampInteger(component.gap ?? 16, 0, 64);

    switch (component.containerType) {
      case "tabs": {
        const labels = zones.map((zone) => zone.label);
        const activeIndex = getActiveTabIndex(component, labels.length);
        const nav = document.createElement("div");
        nav.className = "d-flex flex-wrap gap-2";
        labels.forEach((label, index) => {
          const button = document.createElement("button");
          button.type = "button";
          const isActive = index === activeIndex;
          button.className = `btn btn-outline-secondary btn-sm${isActive ? " active" : ""}`;
          button.textContent = label;
          button.addEventListener("click", (event) => {
            event.preventDefault();
            event.stopPropagation();
            if (isActive) return;
            setActiveTabIndex(component, index);
            renderCanvas();
          });
          nav.appendChild(button);
        });
        wrapper.appendChild(nav);

        const zone = zones[activeIndex] || zones[0];
        if (zone) {
          const dropzone = createContainerDropzone(component, zone, {
            label: labels[activeIndex] || zone.label,
            hint: `Drop components for ${labels[activeIndex] || zone.label || "this tab"}`,
          });
          wrapper.appendChild(dropzone);
        }
        break;
      }
      case "grid": {
        const grid = document.createElement("div");
        grid.className = "template-container-grid";
        const columns = clampInteger(component.columns || 2, 1, 4);
        grid.style.gridTemplateColumns = `repeat(${columns}, minmax(0, 1fr))`;
        grid.style.gap = `${gap}px`;
        zones.forEach((zone) => {
          grid.appendChild(
            createContainerDropzone(component, zone, {
              label: zone.label,
              hint: `Drop components into ${zone.label}`,
            })
          );
        });
        wrapper.appendChild(grid);
        break;
      }
      case "rows": {
        const list = document.createElement("div");
        list.className = "d-flex flex-column";
        list.style.gap = `${gap}px`;
        zones.forEach((zone) => {
          list.appendChild(
            createContainerDropzone(component, zone, {
              label: zone.label,
              hint: `Drop components into ${zone.label}`,
            })
          );
        });
        wrapper.appendChild(list);
        break;
      }
      default: {
        const grid = document.createElement("div");
        grid.className = "template-container-grid";
        grid.style.gridTemplateColumns = `repeat(${zones.length || 1}, minmax(0, 1fr))`;
        grid.style.gap = `${gap}px`;
        zones.forEach((zone) => {
          grid.appendChild(
            createContainerDropzone(component, zone, {
              label: zone.label,
              hint: `Drop components into ${zone.label}`,
            })
          );
        });
        wrapper.appendChild(grid);
        break;
      }
    }
    return wrapper;
  }

  function renderLinearTrackPreview(component) {
    const wrapper = document.createElement("div");
    wrapper.className = "d-flex flex-column gap-2";
    const headingText = getComponentLabel(component, "Track");
    if (headingText) {
      const heading = document.createElement("div");
      heading.className = "fw-semibold";
      heading.textContent = headingText;
      applyTextFormatting(heading, component);
      wrapper.appendChild(heading);
    }

    const track = document.createElement("div");
    track.className = "template-linear-track";
    const activeSegments = ensureSegmentArray(component);
    activeSegments.forEach((isActive, index) => {
      const segment = document.createElement("div");
      segment.className = "template-linear-track__segment";
      if (isActive) {
        segment.classList.add("is-active");
      }
      segment.title = `Segment ${index + 1}`;
      track.appendChild(segment);
    });
    wrapper.appendChild(track);
    return wrapper;
  }

  function renderCircularTrackPreview(component) {
    const wrapper = document.createElement("div");
    wrapper.className = "d-flex flex-column gap-2";
    const headingText = getComponentLabel(component, "Clock");
    if (headingText) {
      const heading = document.createElement("div");
      heading.className = "fw-semibold";
      heading.textContent = headingText;
      applyTextFormatting(heading, component);
      wrapper.appendChild(heading);
    }

    const circle = document.createElement("div");
    circle.className = "template-circular-track";
    const activeSegments = ensureSegmentArray(component);
    const segments = activeSegments.length || 1;
    const step = 360 / segments;
    const gradientStops = [];
    activeSegments.forEach((isActive, index) => {
      const start = index * step;
      const end = start + step;
      const color = isActive ? "var(--bs-primary)" : "var(--bs-border-color)";
      gradientStops.push(`${color} ${start}deg ${end}deg`);
    });
    circle.style.background = `conic-gradient(${gradientStops.join(", ")})`;
    const mask = document.createElement("div");
    mask.className = "template-circular-track__mask";
    circle.appendChild(mask);
    const value = document.createElement("div");
    value.className = "template-circular-track__value";
    value.textContent = `${activeSegments.filter(Boolean).length}/${segments}`;
    circle.appendChild(value);
    wrapper.appendChild(circle);
    return wrapper;
  }

  function renderSelectGroupComponentPreview(component) {
    const wrapper = document.createElement("div");
    wrapper.className = "d-flex flex-column gap-2";
    const headingText = getComponentLabel(component, "Select");
    if (headingText) {
      const heading = document.createElement("div");
      heading.className = "fw-semibold";
      heading.textContent = headingText;
      applyTextFormatting(heading, component);
      wrapper.appendChild(heading);
    }

    const sampleOptions = ["Option A", "Option B", "Option C"];
    let control;
    if (component.variant === "tags") {
      control = document.createElement("div");
      control.className = "template-select-tags d-flex flex-wrap gap-2";
      sampleOptions.forEach((option, index) => {
        const tag = document.createElement("span");
        tag.className = "template-select-tag";
        const slug = option.trim().toLowerCase().replace(/\s+/g, "-");
        tag.textContent = `#${slug || "tag"}`;
        if (component.multiple !== false && index < 2) {
          tag.classList.add("is-active");
        } else if (!component.multiple && index === 0) {
          tag.classList.add("is-active");
        }
        control.appendChild(tag);
      });
    } else if (component.variant === "buttons") {
      control = document.createElement("div");
      control.className = "btn-group";
      sampleOptions.forEach((option, index) => {
        const button = document.createElement("button");
        button.type = "button";
        const isActive = component.multiple ? index < 2 : index === 0;
        button.className = `btn btn-outline-secondary${isActive ? " active" : ""}`;
        if (component.readOnly) {
          button.classList.add("disabled");
        }
        button.textContent = option;
        control.appendChild(button);
      });
    } else {
      control = document.createElement("div");
      control.className = "d-flex flex-wrap gap-2";
      sampleOptions.forEach((option, index) => {
        const button = document.createElement("button");
        button.type = "button";
        const isActive = component.multiple ? index < 2 : index === 0;
        button.className = `btn btn-outline-secondary btn-sm rounded-pill${isActive ? " active" : ""}`;
        if (component.readOnly) {
          button.classList.add("disabled");
        }
        button.textContent = option;
        control.appendChild(button);
      });
    }
    wrapper.appendChild(control);
    return wrapper;
  }

  function renderTogglePreview(component) {
    const wrapper = document.createElement("div");
    wrapper.className = "d-flex flex-column gap-2";
    const headingText = getComponentLabel(component, "Toggle");
    if (headingText) {
      const heading = document.createElement("div");
      heading.className = "fw-semibold";
      heading.textContent = headingText;
      applyTextFormatting(heading, component);
      wrapper.appendChild(heading);
    }

    const states = Array.isArray(component.states) && component.states.length
      ? component.states
      : ["State 1", "State 2"];
    const shape = component.shape || "circle";
    const activeIndex = Math.max(0, Math.min(component.activeIndex ?? 0, states.length - 1));
    const maxIndex = Math.max(states.length - 1, 1);
    const progress = maxIndex > 0 ? activeIndex / maxIndex : 0;
    const preview = document.createElement("div");
    preview.className = `template-toggle-shape template-toggle-shape--${shape}`;
    if (progress > 0) {
      preview.classList.add("is-active");
    }
    preview.style.setProperty("--template-toggle-level", progress.toFixed(3));
    const opacity = 0.25 + progress * 0.55;
    preview.style.setProperty("--template-toggle-opacity", opacity.toFixed(3));
    preview.setAttribute("aria-label", states[activeIndex] || "Toggle state");
    wrapper.appendChild(preview);

    return wrapper;
  }

  function selectComponent(uid) {
    if (state.selectedId === uid) {
      expandInspectorPane();
      return;
    }
    state.selectedId = uid;
    renderCanvas();
    renderInspector();
    expandInspectorPane();
  }

  function expandInspectorPane() {
    expandPane(elements.rightPane, elements.rightPaneToggle);
  }

  function clearCanvas() {
    if (!state.components.length) {
      status.show("Canvas is already empty", { timeout: 1200 });
      return;
    }
    state.components = [];
    state.selectedId = null;
    containerActiveTabs.clear();
    undoStack.push({ type: "clear" });
    status.show("Cleared template canvas", { type: "info", timeout: 1500 });
    renderCanvas();
    renderInspector();
  }

  function removeComponent(uid) {
    const found = findComponent(uid);
    if (!found) return;
    const [removed] = found.collection.splice(found.index, 1);
    pruneContainerState(removed);
    undoStack.push({ type: "remove", componentId: removed.uid, parentId: found.parent?.uid || "", zoneKey: found.zoneKey });
    status.show("Removed component", { type: "info", timeout: 1500 });
    if (state.selectedId === uid) {
      state.selectedId = found.parent?.uid || null;
    }
    renderCanvas();
    renderInspector();
  }

  function applyTemplateData(data = {}, { origin = "draft", emitStatus = false, statusMessage = "" } = {}) {
    const template = createBlankTemplate({
      id: data.id || "",
      title: data.title || "",
      version: data.version || data.metadata?.version || "0.1",
      schema: data.schema || data.system || "",
      origin,
    });
    componentCounter = 0;
    const components = Array.isArray(data.components)
      ? data.components.map((component) => hydrateComponent(component)).filter(Boolean)
      : [];
    state.template = template;
    state.components = components;
    state.selectedId = null;
    containerActiveTabs.clear();
    renderCanvas();
    renderInspector();
    ensureTemplateSelectValue();
    updateSystemContext(template.schema).catch(() => {});
    if (emitStatus && statusMessage) {
      status.show(statusMessage, { type: "success", timeout: 2000 });
    }
  }

  function startNewTemplate({ id = "", title = "", version = "0.1", schema = "", origin = "draft" } = {}) {
    const trimmedId = (id || "").trim();
    const trimmedTitle = (title || "").trim();
    const trimmedSchema = (schema || "").trim();
    if (!trimmedId || !trimmedTitle || !trimmedSchema) {
      status.show("Provide an ID, title, and system for the template.", { type: "warning", timeout: 2200 });
      return;
    }
    registerTemplateRecord(
      { id: trimmedId, title: trimmedTitle, schema: trimmedSchema, source: origin },
      { syncOption: true }
    );
    applyTemplateData(
      { id: trimmedId, title: trimmedTitle, version, schema: trimmedSchema, components: [] },
      { origin, emitStatus: true, statusMessage: `Started ${trimmedTitle || trimmedId}` }
    );
  }

  function renderInspector() {
    if (!elements.inspector) return;
    elements.inspector.innerHTML = "";
    const selection = findComponent(state.selectedId);
    const component = selection?.component;
    if (!component) {
      const placeholder = document.createElement("p");
      placeholder.className = "border border-dashed rounded-3 p-4 text-body-secondary";
      placeholder.textContent = "Select a component on the canvas to edit its settings.";
      elements.inspector.appendChild(placeholder);
      return;
    }
    const definition = COMPONENT_DEFINITIONS[component.type] || {};
    if (component.type === "container") {
      ensureContainerZones(component);
    }
    const form = document.createElement("form");
    form.className = "d-flex flex-column gap-4";
    form.addEventListener("submit", (event) => event.preventDefault());

    const identityControls = [
      createTextInput(component, "ID", component.id || "", (value) => {
        updateComponent(component.uid, (draft) => {
          draft.id = value.trim();
        }, { rerenderCanvas: true });
      }, { placeholder: "Unique identifier" }),
      createTextInput(component, "Label", getComponentLabel(component), (value) => {
        updateComponent(component.uid, (draft) => {
          const next = value.trim();
          draft.label = next;
          draft.name = next;
          if (draft.text !== undefined && draft.type === "label") {
            draft.text = next;
          }
        }, { rerenderCanvas: true });
      }, { placeholder: "Displayed label" }),
    ].filter(Boolean);
    if (identityControls.length) {
      const identityGroup = document.createElement("div");
      identityGroup.className = "d-flex flex-column gap-3";
      identityControls.forEach((control) => identityGroup.appendChild(control));
      form.appendChild(identityGroup);
    }

    const componentSpecificControls = renderComponentSpecificInspector(component).filter(Boolean);
    if (componentSpecificControls.length) {
      const componentSection = document.createElement("section");
      componentSection.className = "d-flex flex-column gap-3";
      componentSpecificControls.forEach((control) => componentSection.appendChild(control));
      form.appendChild(componentSection);
    }

    const dataControls = [];
    if (definition.supportsBinding !== false || definition.supportsFormula !== false) {
      dataControls.push(
        createBindingFormulaInput(component, {
          supportsBinding: definition.supportsBinding !== false,
          supportsFormula: definition.supportsFormula !== false,
        })
      );
    }
    const dataSection = createSection("Data", dataControls);
    if (dataSection) {
      form.appendChild(dataSection);
    }

    const appearanceControls = [];
    const colorControls = getColorControls(component);
    if (colorControls.length) {
      appearanceControls.push(createColorRow(component, colorControls));
    }
    if (componentHasTextControls(component)) {
      appearanceControls.push(createTextSizeControls(component));
      appearanceControls.push(createTextStyleControls(component));
    }
    if (definition.supportsAlignment !== false && componentHasTextControls(component)) {
      appearanceControls.push(createAlignmentControls(component));
    }
    const appearanceSection = createSection("Appearance", appearanceControls);
    if (appearanceSection) {
      form.appendChild(appearanceSection);
    }

    if (definition.supportsReadOnly) {
      const behaviorSection = createSection("Behavior", [createReadOnlyToggle(component)]);
      if (behaviorSection) {
        form.appendChild(behaviorSection);
      }
    }

    elements.inspector.appendChild(form);
    refreshTooltips(elements.inspector);
  }

  function createSection(title, controls = []) {
    const filtered = controls.filter(Boolean);
    if (!filtered.length) return null;
    const section = document.createElement("section");
    section.className = "d-flex flex-column gap-3";
    if (title) {
      const heading = document.createElement("div");
      heading.className = "text-uppercase fs-6 fw-semibold text-body-secondary";
      heading.textContent = title;
      section.appendChild(heading);
    }
    filtered.forEach((control) => section.appendChild(control));
    return section;
  }

  function createColorRow(component, keys = []) {
    const controls = keys.filter((key) => COLOR_FIELD_MAP[key]);
    if (!controls.length) return null;
    const wrapper = document.createElement("div");
    wrapper.className = "d-flex flex-column gap-2";
    const label = document.createElement("div");
    label.className = "fw-semibold text-body-secondary";
    label.textContent = "Colors";
    wrapper.appendChild(label);
    const grid = document.createElement("div");
    grid.className = "template-color-grid";
    if (controls.length >= 3) {
      grid.style.gridTemplateColumns = "repeat(3, minmax(0, 1fr))";
    } else if (controls.length > 0) {
      grid.style.gridTemplateColumns = `repeat(${controls.length}, minmax(0, 1fr))`;
    }
    controls.forEach((key) => {
      const config = COLOR_FIELD_MAP[key];
      grid.appendChild(
        createColorInput(component, config.label, component[config.prop], (value) => {
          updateComponent(component.uid, (draft) => {
            draft[config.prop] = value;
          }, { rerenderCanvas: true, rerenderInspector: true });
        })
      );
    });
    wrapper.appendChild(grid);
    return wrapper;
  }

  function createColorInput(component, labelText, value, onChange) {
    const container = document.createElement("div");
    container.className = "template-color-control";
    const id = toId([component.uid, labelText, "color"]);
    const label = document.createElement("label");
    label.className = "form-label small text-body-secondary mb-0";
    label.setAttribute("for", id);
    label.textContent = labelText;
    const input = document.createElement("input");
    input.type = "color";
    input.className = "form-control form-control-color";
    input.id = id;
    input.value = value || "#000000";
    input.addEventListener("input", () => {
      onChange(input.value);
    });
    const controls = document.createElement("div");
    controls.className = "d-flex align-items-center gap-2";
    controls.appendChild(input);
    const clear = document.createElement("button");
    clear.type = "button";
    clear.className = "btn btn-outline-secondary btn-sm";
    clear.innerHTML = '<span class="iconify" data-icon="tabler:circle-off" aria-hidden="true"></span>';
    clear.setAttribute("aria-label", `Clear ${labelText.toLowerCase()} color`);
    clear.setAttribute("data-bs-toggle", "tooltip");
    clear.setAttribute("data-bs-placement", "top");
    clear.setAttribute("data-bs-title", "Reset to default");
    clear.addEventListener("click", () => {
      input.value = "#000000";
      onChange("");
    });
    controls.appendChild(clear);
    container.append(label, controls);
    if (window.bootstrap && typeof window.bootstrap.Tooltip === "function") {
      // eslint-disable-next-line no-new
      new window.bootstrap.Tooltip(clear);
    }
    return container;
  }

  function createTextSizeControls(component) {
    const options = [
      { value: "sm", label: "Sm" },
      { value: "md", label: "Md" },
      { value: "lg", label: "Lg" },
      { value: "xl", label: "Xl" },
    ];
    return createRadioButtonGroup(component, "Text size", options, component.textSize || "md", (value) => {
      updateComponent(component.uid, (draft) => {
        draft.textSize = value;
      }, { rerenderCanvas: true });
    });
  }

  function createTextStyleControls(component) {
    const options = [
      { value: "bold", icon: "tabler:bold" },
      { value: "italic", icon: "tabler:italic" },
      { value: "underline", icon: "tabler:underline" },
    ];
    return createInspectorToggleGroup(component, "Text style", options, component.textStyles || {}, (key, checked) => {
      updateComponent(component.uid, (draft) => {
        draft.textStyles = { ...(draft.textStyles || {}) };
        draft.textStyles[key] = checked;
      }, { rerenderCanvas: true });
    });
  }

  function createAlignmentControls(component) {
    const options = [
      { value: "start", icon: "tabler:align-left", label: "Left" },
      { value: "center", icon: "tabler:align-center", label: "Center" },
      { value: "end", icon: "tabler:align-right", label: "Right" },
      { value: "justify", icon: "tabler:align-justified", label: "Justify" },
    ];
    return createRadioButtonGroup(component, "Alignment", options, component.align || "start", (value) => {
      updateComponent(component.uid, (draft) => {
        draft.align = value;
      }, { rerenderCanvas: true });
    });
  }

  function createReadOnlyToggle(component) {
    const wrapper = document.createElement("div");
    wrapper.className = "form-check form-switch";
    const id = toId([component.uid, "read-only"]);
    const input = document.createElement("input");
    input.className = "form-check-input";
    input.type = "checkbox";
    input.id = id;
    input.checked = !!component.readOnly;
    input.addEventListener("change", () => {
      updateComponent(component.uid, (draft) => {
        draft.readOnly = input.checked;
      }, { rerenderCanvas: true });
    });
    const label = document.createElement("label");
    label.className = "form-check-label";
    label.setAttribute("for", id);
    label.textContent = "Read only";
    wrapper.append(input, label);
    return wrapper;
  }

  function createBindingFormulaInput(component, { supportsBinding = true, supportsFormula = true } = {}) {
    const wrapper = document.createElement("div");
    wrapper.className = "d-flex flex-column gap-1";
    const id = toId([component.uid, "binding-formula"]);
    const label = document.createElement("label");
    label.className = "form-label fw-semibold text-body-secondary";
    label.setAttribute("for", id);
    label.textContent = "Binding / Formula";

    const allowedFieldCategories = getComponentBindingCategories(component);

    const inputWrapper = document.createElement("div");
    inputWrapper.className = "position-relative";

    const input = document.createElement("input");
    input.className = "form-control";
    input.type = "text";
    input.id = id;
    input.placeholder = supportsFormula
      ? "@attributes.score or =sum(@attributes.strength, @attributes.dexterity)"
      : "@attributes.score";
    input.autocomplete = "off";
    input.spellcheck = false;
    input.value = getBindingEditorValue(component);
    input.setAttribute("aria-autocomplete", "list");

    const suggestions = document.createElement("div");
    suggestions.className = "list-group position-absolute top-100 start-0 w-100 shadow-sm bg-body border mt-1 d-none";
    suggestions.id = `${id}-suggestions`;
    suggestions.setAttribute("role", "listbox");
    suggestions.style.zIndex = "1300";
    suggestions.style.fontSize = "0.875rem";
    suggestions.style.maxHeight = "16rem";
    suggestions.style.overflowY = "auto";
    input.setAttribute("aria-controls", suggestions.id);

    inputWrapper.append(input, suggestions);
    wrapper.append(label, inputWrapper);

    const MAX_SUGGESTIONS = 12;
    let suggestionItems = [];
    let activeIndex = -1;
    let currentContext = null;
<<<<<<< HEAD
    let listeningForUpdates = false;

    const handleBindingFieldsReady = () => {
      if (document.activeElement === input) {
        updateSuggestions();
      }
    };
=======
>>>>>>> 4a68241e

    function closeSuggestions() {
      suggestionItems = [];
      activeIndex = -1;
      currentContext = null;
      suggestions.innerHTML = "";
      suggestions.classList.add("d-none");
      input.removeAttribute("aria-activedescendant");
    }

    function setActive(index) {
      if (!suggestionItems.length) {
        return;
      }
      const clamped = Math.max(0, Math.min(index, suggestionItems.length - 1));
      activeIndex = clamped;
      const options = Array.from(suggestions.querySelectorAll("[data-suggestion-index]"));
      options.forEach((option) => {
        const optionIndex = Number(option.dataset.suggestionIndex);
        if (optionIndex === activeIndex) {
          option.classList.add("active");
          input.setAttribute("aria-activedescendant", option.id);
        } else {
          option.classList.remove("active");
        }
      });
    }

    function moveActive(delta) {
      if (!suggestionItems.length) {
        return;
      }
      const nextIndex = activeIndex < 0 ? 0 : activeIndex + delta;
      setActive(nextIndex);
    }

    function getFieldSuggestions(query = "") {
      if (!supportsBinding) {
        return [];
      }
      const normalized = query.trim().toLowerCase();
      const entries = Array.isArray(state.bindingFields) ? state.bindingFields : [];
      const typed = entries.filter((entry) => fieldMatchesCategories(entry, allowedFieldCategories));
      const filtered = normalized
        ? typed.filter((entry) => {
            const path = entry.path?.toLowerCase?.() || "";
            const labelText = entry.label?.toLowerCase?.() || "";
            return path.includes(normalized) || labelText.includes(normalized);
          })
        : typed;
      return filtered.slice(0, MAX_SUGGESTIONS).map((entry) => {
        const category = entry.category || categorizeFieldType(entry.type);
        return {
          type: "field",
          path: entry.path,
          display: `@${entry.path}`,
          description: entry.label && entry.label !== entry.path ? entry.label : "",
          fieldType: entry.type || "",
          fieldCategory: category || "",
        };
      });
    }

    function getFunctionSuggestions(query = "") {
      if (!supportsFormula) {
        return [];
      }
      const normalized = query.trim().toLowerCase();
      const entries = normalized
        ? FORMULA_FUNCTIONS.filter((fn) => fn.name.toLowerCase().startsWith(normalized))
        : FORMULA_FUNCTIONS;
      return entries.slice(0, MAX_SUGGESTIONS).map((fn) => ({
        type: "function",
        name: fn.name,
        display: fn.signature,
        description: fn.name,
      }));
    }

    function renderSuggestions(items, context) {
      suggestionItems = items;
      currentContext = context;
      suggestions.innerHTML = "";
      if (!items.length) {
        closeSuggestions();
        return;
      }
      items.forEach((item, index) => {
        const option = document.createElement("button");
        option.type = "button";
        option.className = "list-group-item list-group-item-action d-flex align-items-start gap-2 py-2";
        option.dataset.suggestionIndex = String(index);
        option.id = `${suggestions.id}-option-${index}`;
        option.addEventListener("mousedown", (event) => event.preventDefault());
        option.addEventListener("click", () => {
          applySuggestion(index);
        });

        let fieldMeta = null;
        if (item.type === "field") {
          fieldMeta = resolveFieldTypeMeta(item.fieldCategory || item.fieldType);
          const icon = document.createElement("span");
          icon.className = "iconify flex-shrink-0 text-body-tertiary";
          icon.dataset.icon = fieldMeta.icon;
          icon.setAttribute("aria-hidden", "true");
          icon.title = fieldMeta.label;
          icon.style.fontSize = "1rem";
          option.appendChild(icon);
        }

        const content = document.createElement("div");
        content.className = "d-flex flex-column flex-grow-1 text-start gap-1";

        const title = document.createElement("span");
        title.textContent = item.display;
        content.appendChild(title);

        if (item.description) {
          const hint = document.createElement("small");
          hint.className = "text-body-secondary";
          hint.textContent = item.description;
          content.appendChild(hint);
        }

        if (fieldMeta) {
          const typeHint = document.createElement("small");
          typeHint.className = "text-body-secondary text-uppercase extra-small";
          typeHint.textContent = fieldMeta.label;
          content.appendChild(typeHint);
        }

        option.appendChild(content);
        suggestions.appendChild(option);
      });
      suggestions.classList.remove("d-none");
      setActive(0);
    }

    function updateSuggestions() {
      const value = input.value;
      const caret = typeof input.selectionStart === "number" ? input.selectionStart : value.length;
      const beforeCaret = value.slice(0, caret);

      if (supportsBinding) {
        const atIndex = beforeCaret.lastIndexOf("@");
        if (atIndex !== -1) {
          const query = beforeCaret.slice(atIndex + 1);
          const items = getFieldSuggestions(query);
          if (items.length) {
            renderSuggestions(items, { type: "field", startIndex: atIndex + 1, endIndex: caret });
            return;
          }
        }
      }

      if (supportsFormula && value.trim().startsWith("=")) {
        const equalsIndex = value.indexOf("=");
        if (equalsIndex !== -1 && caret >= equalsIndex + 1) {
          const rawQuery = value.slice(equalsIndex + 1, caret);
          const items = getFunctionSuggestions(rawQuery);
          if (items.length) {
            renderSuggestions(items, { type: "function", startIndex: equalsIndex + 1, endIndex: caret });
            return;
          }
        }
      }

      closeSuggestions();
    }

    function applySuggestion(index) {
      if (index < 0 || index >= suggestionItems.length || !currentContext) {
        return;
      }
      const item = suggestionItems[index];
      const value = input.value;
      const start = currentContext.startIndex;
      const end = currentContext.endIndex;
      const before = value.slice(0, start);
      const after = value.slice(end);
      if (item.type === "field") {
        const inserted = item.path;
        const nextValue = `${before}${inserted}${after}`;
        input.value = nextValue;
        const caret = before.length + inserted.length;
        input.setSelectionRange(caret, caret);
      } else if (item.type === "function") {
        const prefix = value.slice(0, start);
        const suffix = value.slice(end);
        const nextValue = `${prefix}${item.name}()${suffix}`;
        input.value = nextValue;
        const caret = prefix.length + item.name.length + 1;
        input.setSelectionRange(caret, caret);
      }
      commitValue(input.value);
      closeSuggestions();
    }

    function commitValue(raw) {
      const next = typeof raw === "string" ? raw : "";
      updateComponent(
        component.uid,
        (draft) => {
          const trimmed = next.trim();
          if (!trimmed) {
            draft.binding = "";
            if (supportsFormula && Object.prototype.hasOwnProperty.call(draft, "formula")) {
              draft.formula = "";
            }
            return;
          }
          if (supportsFormula && trimmed.startsWith("=")) {
            const expression = trimmed.slice(1).trim();
            if (Object.prototype.hasOwnProperty.call(draft, "formula")) {
              draft.formula = expression;
            } else if (supportsFormula) {
              draft.formula = expression;
            }
            draft.binding = "";
            return;
          }
          if (supportsBinding) {
            draft.binding = trimmed;
          } else {
            draft.binding = "";
          }
          if (supportsFormula && Object.prototype.hasOwnProperty.call(draft, "formula")) {
            draft.formula = "";
          }
        },
        { rerenderCanvas: true }
      );
    }

    input.addEventListener("input", () => {
      commitValue(input.value);
      updateSuggestions();
    });

    input.addEventListener("focus", () => {
<<<<<<< HEAD
      if (!listeningForUpdates) {
        window.addEventListener(BINDING_FIELDS_EVENT, handleBindingFieldsReady);
        listeningForUpdates = true;
      }
=======
>>>>>>> 4a68241e
      updateSuggestions();
    });

    input.addEventListener("click", () => {
      updateSuggestions();
    });

    input.addEventListener("keydown", (event) => {
      if (!suggestionItems.length) {
        return;
      }
      if (event.key === "ArrowDown") {
        event.preventDefault();
        moveActive(1);
      } else if (event.key === "ArrowUp") {
        event.preventDefault();
        moveActive(-1);
      } else if (event.key === "Enter") {
        event.preventDefault();
        if (activeIndex >= 0) {
          applySuggestion(activeIndex);
        }
      } else if (event.key === "Escape") {
        event.preventDefault();
        closeSuggestions();
      }
    });

    input.addEventListener("blur", () => {
      setTimeout(() => {
        closeSuggestions();
<<<<<<< HEAD
        if (listeningForUpdates) {
          window.removeEventListener(BINDING_FIELDS_EVENT, handleBindingFieldsReady);
          listeningForUpdates = false;
        }
=======
>>>>>>> 4a68241e
      }, 120);
    });

    if (supportsBinding && !state.bindingFields.length) {
      const helper = document.createElement("div");
      helper.className = "form-text text-body-secondary";
      helper.textContent = state.template?.schema
        ? "No fields available for this system yet."
        : "Select a system to enable bindings.";
      wrapper.appendChild(helper);
    }

    return wrapper;
  }

  function createTextInput(component, labelText, value, onInput, { placeholder = "", type = "text" } = {}) {
    const wrapper = document.createElement("div");
    wrapper.className = "d-flex flex-column";
    const id = toId([component.uid, labelText, "input"]);
    const label = document.createElement("label");
    label.className = "form-label fw-semibold text-body-secondary";
    label.setAttribute("for", id);
    label.textContent = labelText;
    const input = document.createElement("input");
    input.className = "form-control";
    input.type = type;
    input.id = id;
    if (placeholder) input.placeholder = placeholder;
    input.value = value ?? "";
    input.addEventListener("input", () => {
      onInput(input.value);
    });
    wrapper.append(label, input);
    return wrapper;
  }

  function createTextarea(component, labelText, value, onInput, { rows = 3, placeholder = "" } = {}) {
    const wrapper = document.createElement("div");
    wrapper.className = "d-flex flex-column";
    const id = toId([component.uid, labelText, "textarea"]);
    const label = document.createElement("label");
    label.className = "form-label fw-semibold text-body-secondary";
    label.setAttribute("for", id);
    label.textContent = labelText;
    const textarea = document.createElement("textarea");
    textarea.className = "form-control";
    textarea.id = id;
    textarea.rows = rows;
    if (placeholder) textarea.placeholder = placeholder;
    textarea.value = value ?? "";
    textarea.addEventListener("input", () => {
      onInput(textarea.value);
    });
    wrapper.append(label, textarea);
    return wrapper;
  }

  function createNumberInput(component, labelText, value, onChange, { min, max, step = 1 } = {}) {
    const wrapper = document.createElement("div");
    wrapper.className = "d-flex flex-column";
    const id = toId([component.uid, labelText, "number"]);
    const label = document.createElement("label");
    label.className = "form-label fw-semibold text-body-secondary";
    label.setAttribute("for", id);
    label.textContent = labelText;
    const input = document.createElement("input");
    input.className = "form-control";
    input.type = "number";
    input.id = id;
    if (min !== undefined) input.min = String(min);
    if (max !== undefined) input.max = String(max);
    input.step = String(step);
    if (value !== undefined && value !== null) {
      input.value = value;
    }
    input.addEventListener("input", () => {
      const next = input.value === "" ? null : Number(input.value);
      if (next !== null && Number.isNaN(next)) {
        return;
      }
      onChange(next);
    });
    wrapper.append(label, input);
    return wrapper;
  }

  function createRadioButtonGroup(
    component,
    labelText,
    options,
    currentValue,
    onChange,
    config = {}
  ) {
    const wrapper = document.createElement("div");
    wrapper.className = "d-flex flex-column gap-2";
    const heading = document.createElement("div");
    heading.className = "fw-semibold text-body-secondary";
    heading.textContent = labelText;
    wrapper.appendChild(heading);
    const group = document.createElement("div");
    group.className = "btn-group template-radio-group";
    if (config.forceSingleRow) {
      group.classList.add("template-radio-group--single-row");
    }
    const name = toId([component.uid, labelText, "radio"]);
    options.forEach((option, index) => {
      const id = toId([component.uid, labelText, option.value, index]);
      const input = document.createElement("input");
      input.type = "radio";
      input.className = "btn-check";
      input.name = name;
      input.id = id;
      input.value = option.value;
      input.checked = option.value === currentValue;
      input.addEventListener("change", () => {
        if (input.checked) {
          onChange(option.value);
        }
      });
      const label = document.createElement("label");
      label.className = "btn btn-outline-secondary btn-sm";
      label.setAttribute("for", id);

      if (option.icon) {
        const icon = document.createElement("span");
        icon.className = "iconify";
        icon.dataset.icon = option.icon;
        icon.setAttribute("aria-hidden", "true");
        label.appendChild(icon);
      }

      const labelTextNode = option.label ?? option.value;
      if (labelTextNode) {
        const text = document.createElement("span");
        text.className = "template-radio-label";
        text.textContent = labelTextNode;
        label.appendChild(text);
      }

      group.append(input, label);
    });
    wrapper.appendChild(group);
    return wrapper;
  }

  function createInspectorToggleGroup(component, labelText, options, values, onToggle) {
    const wrapper = document.createElement("div");
    wrapper.className = "d-flex flex-column gap-2";
    const heading = document.createElement("div");
    heading.className = "fw-semibold text-body-secondary";
    heading.textContent = labelText;
    wrapper.appendChild(heading);
    const group = document.createElement("div");
    group.className = "btn-group";
    options.forEach((option, index) => {
      const id = toId([component.uid, labelText, option.value, index]);
      const input = document.createElement("input");
      input.type = "checkbox";
      input.className = "btn-check";
      input.id = id;
      input.autocomplete = "off";
      input.checked = !!values[option.value];
      input.addEventListener("change", () => {
        onToggle(option.value, input.checked);
      });
      const label = document.createElement("label");
      label.className = "btn btn-outline-secondary btn-sm";
      label.setAttribute("for", id);
      if (option.icon) {
        label.innerHTML = `<span class="iconify" data-icon="${option.icon}" aria-hidden="true"></span>`;
      }
      if (option.label) {
        label.innerHTML += `<span class="ms-1">${option.label}</span>`;
      }
      group.append(input, label);
    });
    wrapper.appendChild(group);
    return wrapper;
  }

  function renderComponentSpecificInspector(component) {
    switch (component.type) {
      case "input":
        return renderInputInspector(component);
      case "array":
        return renderArrayInspector(component);
      case "divider":
        return renderDividerInspector(component);
      case "image":
        return renderImageInspector(component);
      case "label":
        return renderLabelInspector(component);
      case "container":
        return renderContainerInspector(component);
      case "linear-track":
      case "circular-track":
        return renderTrackInspector(component);
      case "select-group":
        return renderSelectGroupInspector(component);
      case "toggle":
        return renderToggleInspector(component);
      default:
        return [];
    }
  }

  function renderInputInspector(component) {
    const controls = [];
    const options = [
      { value: "text", icon: "tabler:letter-case", label: "Text" },
      { value: "number", icon: "tabler:123", label: "Number" },
      { value: "select", icon: "tabler:list-details", label: "Select" },
      { value: "radio", icon: "tabler:circle-dot", label: "Radio" },
      { value: "checkbox", icon: "tabler:checkbox", label: "Checkbox" },
    ];
    controls.push(
      createRadioButtonGroup(
        component,
        "Type",
        options,
        component.variant || "text",
        (value) => {
          updateComponent(
            component.uid,
            (draft) => {
              draft.variant = value;
              if (
                (value === "select" || value === "radio" || value === "checkbox") &&
                (!Array.isArray(draft.options) || !draft.options.length)
              ) {
                draft.options = ["Option A", "Option B"];
              }
            },
            { rerenderCanvas: true, rerenderInspector: true }
          );
        },
        { forceSingleRow: true }
      )
    );
    controls.push(
      createTextInput(component, "Placeholder", component.placeholder || "", (value) => {
        updateComponent(component.uid, (draft) => {
          draft.placeholder = value;
        }, { rerenderCanvas: true });
      }, { placeholder: "Shown inside the field" })
    );
    return controls;
  }

  function renderArrayInspector(component) {
    return [
      createRadioButtonGroup(
        component,
        "Layout",
        [
          { value: "list", icon: "tabler:list", label: "List" },
          { value: "cards", icon: "tabler:layout-cards", label: "Cards" },
        ],
        component.variant || "list",
        (value) => {
          updateComponent(component.uid, (draft) => {
            draft.variant = value;
          }, { rerenderCanvas: true });
        }
      ),
    ];
  }

  function renderDividerInspector(component) {
    const controls = [];
    controls.push(
      createRadioButtonGroup(
        component,
        "Style",
        [
          { value: "solid", label: "Solid" },
          { value: "dashed", label: "Dashed" },
          { value: "dotted", label: "Dotted" },
        ],
        component.style || "solid",
        (value) => {
          updateComponent(component.uid, (draft) => {
            draft.style = value;
          }, { rerenderCanvas: true });
        }
      )
    );
    controls.push(
      createNumberInput(component, "Thickness", component.thickness || 2, (value) => {
        const next = clampInteger(value ?? 1, 1, 6);
        updateComponent(component.uid, (draft) => {
          draft.thickness = next;
        }, { rerenderCanvas: true, rerenderInspector: true });
      }, { min: 1, max: 6 })
    );
    return controls;
  }

  function renderImageInspector(component) {
    const controls = [];
    controls.push(
      createTextInput(component, "Image URL", component.src || "", (value) => {
        updateComponent(component.uid, (draft) => {
          draft.src = value;
        }, { rerenderCanvas: true });
      }, { placeholder: "https://" })
    );
    controls.push(
      createTextInput(component, "Alt text", component.alt || "", (value) => {
        updateComponent(component.uid, (draft) => {
          draft.alt = value;
        }, { rerenderCanvas: true });
      }, { placeholder: "Describe the image" })
    );
    controls.push(
      createRadioButtonGroup(
        component,
        "Fit",
        [
          { value: "contain", label: "Contain" },
          { value: "cover", label: "Cover" },
        ],
        component.fit || "contain",
        (value) => {
          updateComponent(component.uid, (draft) => {
            draft.fit = value;
          }, { rerenderCanvas: true });
        }
      )
    );
    controls.push(
      createNumberInput(component, "Max height (px)", component.height || 180, (value) => {
        const next = clampInteger(value ?? 180, 80, 600);
        updateComponent(component.uid, (draft) => {
          draft.height = next;
        }, { rerenderCanvas: true });
      }, { min: 80, max: 600, step: 10 })
    );
    return controls;
  }

  function renderLabelInspector(component) {
    return [];
  }

  function renderContainerInspector(component) {
    const controls = [];
    controls.push(
      createRadioButtonGroup(
        component,
        "Type",
        [
          { value: "columns", icon: "tabler:columns-3", label: "Columns" },
          { value: "rows", icon: "tabler:layout-rows", label: "Rows" },
          { value: "tabs", icon: "tabler:layout-navbar", label: "Tabs" },
          { value: "grid", icon: "tabler:layout-grid", label: "Grid" },
        ],
        component.containerType || "columns",
        (value) => {
          updateComponent(component.uid, (draft) => {
            draft.containerType = value;
            ensureContainerZones(draft);
          }, { rerenderCanvas: true, rerenderInspector: true });
        }
      )
    );
    if (component.containerType === "tabs") {
      controls.push(
      createTextarea(component, "Tab labels (one per line)", (component.tabLabels || []).join("\n"), (value) => {
        updateComponent(component.uid, (draft) => {
          draft.tabLabels = parseLines(value);
          ensureContainerZones(draft);
        }, { rerenderCanvas: true });
      }, { rows: 3, placeholder: "Details\nInventory" })
    );
    }
    if (component.containerType === "columns" || component.containerType === "grid") {
      controls.push(
        createNumberInput(component, "Columns", component.columns || 2, (value) => {
          const next = clampInteger(value ?? 2, 1, 4);
          updateComponent(component.uid, (draft) => {
            draft.columns = next;
            ensureContainerZones(draft);
          }, { rerenderCanvas: true, rerenderInspector: true });
        }, { min: 1, max: 4 })
      );
    }
    if (component.containerType === "rows" || component.containerType === "grid") {
      controls.push(
        createNumberInput(component, "Rows", component.rows || 2, (value) => {
          const next = clampInteger(value ?? 2, 1, 6);
          updateComponent(component.uid, (draft) => {
            draft.rows = next;
            ensureContainerZones(draft);
          }, { rerenderCanvas: true, rerenderInspector: true });
        }, { min: 1, max: 6 })
      );
    }
    controls.push(
      createNumberInput(component, "Gap (px)", component.gap ?? 16, (value) => {
        const next = clampInteger(value ?? 16, 0, 64);
        updateComponent(component.uid, (draft) => {
          draft.gap = next;
        }, { rerenderCanvas: true });
      }, { min: 0, max: 64, step: 4 })
    );
    return controls;
  }

  function renderTrackInspector(component) {
    const controls = [];
    controls.push(
      createNumberInput(component, "Segments", component.segments ?? 6, (value) => {
        const next = clampInteger(value ?? 6, 1, 16);
        updateComponent(component.uid, (draft) => {
          setSegmentCount(draft, next);
        }, { rerenderCanvas: true, rerenderInspector: true });
      }, { min: 1, max: 16 })
    );
    controls.push(createSegmentControls(component));
    return controls;
  }

  function createSegmentControls(component) {
    const wrapper = document.createElement("div");
    wrapper.className = "d-flex flex-column gap-2";
    const heading = document.createElement("div");
    heading.className = "fw-semibold text-body-secondary";
    heading.textContent = "Active segments";
    wrapper.appendChild(heading);
    const grid = document.createElement("div");
    grid.className = "template-segment-grid";
    const segments = ensureSegmentArray(component);
    const columnCount = Math.max(1, Math.min(segments.length, 8));
    grid.style.gridTemplateColumns = `repeat(${columnCount}, minmax(0, 1fr))`;
    segments.forEach((isActive, index) => {
      const id = toId([component.uid, "segment", index]);
      const cell = document.createElement("div");
      cell.className = "template-segment-grid__item";
      const input = document.createElement("input");
      input.type = "checkbox";
      input.className = "btn-check";
      input.id = id;
      input.checked = isActive;
      input.addEventListener("change", () => {
        updateComponent(component.uid, (draft) => {
          const target = ensureSegmentArray(draft);
          target[index] = input.checked;
        }, { rerenderCanvas: true });
      });
      const label = document.createElement("label");
      label.className = "btn btn-outline-secondary btn-sm";
      label.setAttribute("for", id);
      label.textContent = index + 1;
      cell.append(input, label);
      grid.appendChild(cell);
    });
    wrapper.appendChild(grid);
    return wrapper;
  }

  function renderSelectGroupInspector(component) {
    const controls = [];
    controls.push(
      createRadioButtonGroup(
        component,
        "Type",
        [
          { value: "pills", icon: "tabler:toggle-right", label: "Pills" },
          { value: "tags", icon: "tabler:tags", label: "Tags" },
          { value: "buttons", icon: "tabler:switch-3", label: "Buttons" },
        ],
        component.variant || "pills",
        (value) => {
          updateComponent(component.uid, (draft) => {
            draft.variant = value;
          }, { rerenderCanvas: true });
        }
      )
    );
    controls.push(
      createRadioButtonGroup(
        component,
        "Selection",
        [
          { value: "single", label: "Single" },
          { value: "multi", label: "Multi" },
        ],
        component.multiple ? "multi" : "single",
        (value) => {
          updateComponent(component.uid, (draft) => {
            draft.multiple = value === "multi";
          }, { rerenderCanvas: true });
        }
      )
    );
    return controls;
  }

  function renderToggleInspector(component) {
    const controls = [];
    controls.push(
      createRadioButtonGroup(
        component,
        "Shape",
        [
          { value: "circle", icon: "tabler:circle", label: "Circle" },
          { value: "square", icon: "tabler:square", label: "Square" },
          { value: "diamond", icon: "tabler:diamond", label: "Diamond" },
          { value: "star", icon: "tabler:star", label: "Star" },
        ],
        component.shape || "circle",
        (value) => {
          updateComponent(component.uid, (draft) => {
            draft.shape = value;
          }, { rerenderCanvas: true });
        }
      )
    );
    controls.push(...createToggleStateEditors(component));
    return controls;
  }

  function createToggleStateEditors(component) {
    const controls = [];
    const textareaId = toId([component.uid, "toggle", "states"]);
    const textareaWrapper = document.createElement("div");
    textareaWrapper.className = "d-flex flex-column";
    const textareaLabel = document.createElement("label");
    textareaLabel.className = "form-label fw-semibold text-body-secondary";
    textareaLabel.setAttribute("for", textareaId);
    textareaLabel.textContent = "States (one per line)";
    const textarea = document.createElement("textarea");
    textarea.className = "form-control";
    textarea.id = textareaId;
    textarea.rows = 3;
    textarea.placeholder = "Novice\nSkilled\nExpert";
    const initialStates = Array.isArray(component.states) && component.states.length
      ? component.states
      : ["State 1", "State 2"];
    textarea.value = initialStates.join("\n");
    textareaWrapper.append(textareaLabel, textarea);
    controls.push(textareaWrapper);

    const selectId = toId([component.uid, "toggle", "active-state"]);
    const selectWrapper = document.createElement("div");
    selectWrapper.className = "d-flex flex-column";
    const selectLabel = document.createElement("label");
    selectLabel.className = "form-label fw-semibold text-body-secondary";
    selectLabel.setAttribute("for", selectId);
    selectLabel.textContent = "Active state";
    const select = document.createElement("select");
    select.className = "form-select";
    select.id = selectId;
    selectWrapper.append(selectLabel, select);
    controls.push(selectWrapper);

    const syncStateOptions = () => {
      const states = Array.isArray(component.states) && component.states.length
        ? component.states
        : ["State 1", "State 2"];
      select.innerHTML = "";
      states.forEach((state, index) => {
        const option = document.createElement("option");
        option.value = String(index);
        option.textContent = state;
        select.appendChild(option);
      });
      const safeIndex = clampInteger(component.activeIndex ?? 0, 0, states.length - 1);
      select.value = String(safeIndex);
    };

    textarea.addEventListener("input", () => {
      updateComponent(component.uid, (draft) => {
        draft.states = parseLines(textarea.value);
        if (!Array.isArray(draft.states) || !draft.states.length) {
          draft.states = ["State 1", "State 2"];
        }
        if (draft.activeIndex === undefined || draft.activeIndex === null) {
          draft.activeIndex = 0;
        }
        draft.activeIndex = clampInteger(draft.activeIndex, 0, draft.states.length - 1);
      }, { rerenderCanvas: true });
      syncStateOptions();
    });

    select.addEventListener("change", () => {
      const nextIndex = Number(select.value);
      updateComponent(component.uid, (draft) => {
        draft.activeIndex = clampInteger(nextIndex, 0, (draft.states?.length || 1) - 1);
      }, { rerenderCanvas: true });
      syncStateOptions();
    });

    syncStateOptions();
    return controls;
  }

  function updateComponent(uid, mutate, { rerenderCanvas = false, rerenderInspector = false } = {}) {
    const found = findComponent(uid);
    if (!found) return;
    mutate(found.component);
    if (rerenderCanvas) {
      renderCanvas();
    }
    if (rerenderInspector) {
      renderInspector();
    }
  }

  function ensureSegmentArray(component) {
    const baseLength = Array.isArray(component.activeSegments) ? component.activeSegments.length : 0;
    const desired = clampInteger(
      component.segments ?? (baseLength || 6),
      1,
      16
    );
    if (!Array.isArray(component.activeSegments)) {
      component.activeSegments = Array.from({ length: desired }, (_, index) => index === 0);
    }
    if (component.activeSegments.length < desired) {
      const needed = desired - component.activeSegments.length;
      component.activeSegments.push(...Array.from({ length: needed }, () => false));
    } else if (component.activeSegments.length > desired) {
      component.activeSegments = component.activeSegments.slice(0, desired);
    }
    return component.activeSegments;
  }

  function setSegmentCount(component, next) {
    component.segments = next;
    ensureSegmentArray(component);
  }

  function parseLines(value) {
    return value
      .split(/\r?\n/)
      .map((line) => line.trim())
      .filter(Boolean);
  }

  function clampInteger(value, min, max) {
    const numeric = Number(value);
    if (Number.isNaN(numeric)) {
      return min;
    }
    return Math.min(Math.max(Math.round(numeric), min), max);
  }

  function cloneDefaults(defaults = {}) {
    return JSON.parse(JSON.stringify(defaults));
  }

  function hydrateComponent(component) {
    if (!component || typeof component !== "object") {
      return null;
    }
    const type = component.type || "input";
    let base;
    try {
      base = createComponent(type);
    } catch (error) {
      base = createComponent("input");
    }
    const copy = cloneDefaults(component);
    const merged = Object.assign(base, copy);
    merged.uid = base.uid;
    if (!merged.id) {
      merged.id = merged.uid;
    }
    if (merged.type === "container") {
      const zones = merged.zones && typeof merged.zones === "object" ? merged.zones : {};
      Object.keys(zones).forEach((key) => {
        const entries = Array.isArray(zones[key]) ? zones[key].map(hydrateComponent).filter(Boolean) : [];
        zones[key] = entries;
      });
      merged.zones = zones;
      ensureContainerZones(merged);
    }
    return merged;
  }

  function toId(parts = []) {
    return parts
      .filter(Boolean)
      .join("-")
      .toLowerCase()
      .replace(/[^a-z0-9_-]/g, "-");
  }

  function createBlankTemplate({ id = "", title = "", version = "0.1", schema = "", origin = "draft" } = {}) {
    return {
      id: id || "",
      title: title || "",
      version: version || "0.1",
      schema: schema || "",
      origin,
    };
  }

  function ensureTemplateOption(id, label) {
    if (!elements.templateSelect || !id) {
      return;
    }
    const escaped = escapeCss(id);
    let option = escaped ? elements.templateSelect.querySelector(`option[value="${escaped}"]`) : null;
    if (!option) {
      option = document.createElement("option");
      option.value = id;
      elements.templateSelect.appendChild(option);
    }
    option.textContent = label || id;
  }

  function ensureTemplateSelectValue() {
    if (!elements.templateSelect) return;
    const id = state.template?.id || "";
    if (!id) {
      elements.templateSelect.value = "";
      return;
    }
    const escaped = escapeCss(id);
    const option = escaped ? elements.templateSelect.querySelector(`option[value="${escaped}"]`) : null;
    if (option) {
      elements.templateSelect.value = id;
    } else {
      elements.templateSelect.value = "";
    }
  }

  function escapeCss(value) {
    if (typeof value !== "string" || !value) {
      return value;
    }
    if (window.CSS && typeof window.CSS.escape === "function") {
      return window.CSS.escape(value);
    }
    return value.replace(/[^a-zA-Z0-9_-]/g, (char) => `\\${char}`);
  }
})();<|MERGE_RESOLUTION|>--- conflicted
+++ resolved
@@ -1040,10 +1040,7 @@
     state.systemDefinition = null;
     state.bindingFields = [];
     if (!schemaId) {
-<<<<<<< HEAD
       emitBindingFieldsReady("");
-=======
->>>>>>> 4a68241e
       renderInspector();
       return;
     }
@@ -1056,10 +1053,7 @@
     } catch (error) {
       console.warn("Template editor: unable to prepare system bindings", error);
     }
-<<<<<<< HEAD
     emitBindingFieldsReady(schemaId);
-=======
->>>>>>> 4a68241e
     renderInspector();
   }
 
@@ -2389,7 +2383,6 @@
     let suggestionItems = [];
     let activeIndex = -1;
     let currentContext = null;
-<<<<<<< HEAD
     let listeningForUpdates = false;
 
     const handleBindingFieldsReady = () => {
@@ -2397,8 +2390,6 @@
         updateSuggestions();
       }
     };
-=======
->>>>>>> 4a68241e
 
     function closeSuggestions() {
       suggestionItems = [];
@@ -2639,13 +2630,10 @@
     });
 
     input.addEventListener("focus", () => {
-<<<<<<< HEAD
       if (!listeningForUpdates) {
         window.addEventListener(BINDING_FIELDS_EVENT, handleBindingFieldsReady);
         listeningForUpdates = true;
       }
-=======
->>>>>>> 4a68241e
       updateSuggestions();
     });
 
@@ -2677,13 +2665,10 @@
     input.addEventListener("blur", () => {
       setTimeout(() => {
         closeSuggestions();
-<<<<<<< HEAD
         if (listeningForUpdates) {
           window.removeEventListener(BINDING_FIELDS_EVENT, handleBindingFieldsReady);
           listeningForUpdates = false;
         }
-=======
->>>>>>> 4a68241e
       }, 120);
     });
 
