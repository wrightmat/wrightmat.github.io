import { initAppShell } from "../lib/app-shell.js";
import { populateSelect } from "../lib/dropdown.js";
import { createSortable } from "../lib/dnd.js";
const { status, undoStack } = initAppShell({ namespace: "template" });

const TEMPLATES = [
  {
    id: "tpl.5e.flex-basic",
    title: "5e — Flex Basic",
    path: "data/templates/tpl.5e.flex-basic.json",
  },
];

const COMPONENT_ICONS = {
  input: "tabler:forms",
  array: "tabler:list-details",
  divider: "tabler:separator-horizontal",
  image: "tabler:photo",
  label: "tabler:typography",
  container: "tabler:layout-grid-add",
  "linear-track": "tabler:timeline",
  "circular-track": "tabler:gauge",
  "select-group": "tabler:toggle-right",
  toggle: "tabler:adjustments",
};

const elements = {
  templateSelect: document.querySelector("[data-template-select]"),
  palette: document.querySelector("[data-palette]"),
  canvasRoot: document.querySelector("[data-canvas-root]"),
  inspector: document.querySelector("[data-inspector]"),
  saveButton: document.querySelector('[data-action="save-template"]'),
  undoButton: document.querySelector('[data-action="undo-template"]'),
  redoButton: document.querySelector('[data-action="redo-template"]'),
  clearButton: document.querySelector('[data-action="clear-canvas"]'),
  importButton: document.querySelector('[data-action="import-template"]'),
  exportButton: document.querySelector('[data-action="export-template"]'),
  newTemplateButton: document.querySelector('[data-action="new-template"]'),
  newTemplateForm: document.querySelector("[data-new-template-form]"),
  newTemplateId: document.querySelector("[data-new-template-id]"),
  newTemplateTitle: document.querySelector("[data-new-template-title]"),
  newTemplateVersion: document.querySelector("[data-new-template-version]"),
  rightPane: document.querySelector('[data-pane="right"]'),
  rightPaneToggle: document.querySelector('[data-pane-toggle="right"]'),
};

let newTemplateModalInstance = null;
if (window.bootstrap && typeof window.bootstrap.Modal === "function") {
  const modalElement = document.getElementById("new-template-modal");
  if (modalElement) {
    newTemplateModalInstance = window.bootstrap.Modal.getOrCreateInstance(modalElement);
  }
}

function refreshTooltips(root = document) {
  if (!window.bootstrap || typeof window.bootstrap.Tooltip !== "function") return;
  const tooltipTriggers = root.querySelectorAll('[data-bs-toggle="tooltip"]');
  tooltipTriggers.forEach((element) => {
    const existing = window.bootstrap.Tooltip.getInstance(element);
    if (existing) {
      existing.dispose();
    }
    // eslint-disable-next-line no-new
    new window.bootstrap.Tooltip(element);
  });
}

refreshTooltips(document);

if (elements.templateSelect) {
  populateSelect(
    elements.templateSelect,
    TEMPLATES.map((tpl) => ({ value: tpl.id, label: tpl.title })),
    { placeholder: "Select template" }
  );
  elements.templateSelect.addEventListener("change", async () => {
    const selected = TEMPLATES.find((tpl) => tpl.id === elements.templateSelect.value);
    if (!selected) {
      state.template = null;
      state.components = [];
      state.selectedId = null;
      containerActiveTabs.clear();
      renderCanvas();
      renderInspector();
      ensureTemplateSelectValue();
      return;
    }
    try {
      const response = await fetch(selected.path);
      const data = await response.json();
      state.template = {
        id: data.id || selected.id,
        title: data.title || selected.title,
        version: data.version || data.metadata?.version || "",
      };
      containerActiveTabs.clear();
      ensureTemplateOption(state.template.id, state.template.title || selected.title);
      ensureTemplateSelectValue();
      status.show(`Loaded ${state.template.title || selected.title}`, { type: "success", timeout: 2000 });
    } catch (error) {
      console.error("Unable to load template", error);
      status.show("Failed to load template", { type: "error", timeout: 2500 });
    }
  });
}

const COMPONENT_DEFINITIONS = {
  input: {
    label: "Input",
    defaults: {
      name: "Input Field",
      variant: "text",
      placeholder: "",
      options: ["Option A", "Option B"],
    },
    supportsBinding: true,
    supportsFormula: true,
    supportsReadOnly: true,
    supportsAlignment: true,
    textControls: true,
    colorControls: ["foreground", "background", "border"],
  },
  array: {
    label: "Array",
    defaults: {
      name: "Array",
      variant: "list",
    },
    supportsBinding: true,
    supportsFormula: false,
    supportsReadOnly: false,
    supportsAlignment: true,
    textControls: true,
    colorControls: ["foreground", "background", "border"],
  },
  divider: {
    label: "Divider",
    defaults: {
      name: "Divider",
      style: "solid",
      thickness: 2,
    },
    supportsBinding: false,
    supportsFormula: false,
    supportsReadOnly: false,
    supportsAlignment: false,
    textControls: false,
    colorControls: ["foreground"],
  },
  image: {
    label: "Image",
    defaults: {
      name: "Image",
      src: "https://placekitten.com/320/180",
      alt: "Illustration",
      fit: "contain",
      height: 180,
    },
    supportsBinding: false,
    supportsFormula: false,
    supportsReadOnly: false,
    supportsAlignment: false,
    textControls: false,
    colorControls: [],
  },
  label: {
    label: "Label",
    defaults: {
      name: "Label",
      text: "Label text",
    },
    supportsBinding: false,
    supportsFormula: false,
    supportsReadOnly: false,
    supportsAlignment: true,
    textControls: true,
    colorControls: ["foreground", "background", "border"],
  },
  container: {
    label: "Container",
    defaults: {
      name: "Container",
      containerType: "columns",
      columns: 2,
      rows: 2,
      tabLabels: ["Tab 1", "Tab 2"],
      gap: 16,
      zones: {},
    },
    supportsBinding: false,
    supportsFormula: false,
    supportsReadOnly: false,
    supportsAlignment: true,
    textControls: true,
    colorControls: ["foreground", "background", "border"],
  },
  "linear-track": {
    label: "Linear Track",
    defaults: {
      name: "Linear Track",
      segments: 6,
      activeSegments: [true, true, false, false, false, false],
    },
    supportsBinding: true,
    supportsFormula: false,
    supportsReadOnly: false,
    supportsAlignment: true,
    textControls: true,
    colorControls: ["foreground", "background", "border"],
  },
  "circular-track": {
    label: "Circular Track",
    defaults: {
      name: "Circular Track",
      segments: 8,
      activeSegments: [true, true, true, false, false, false, false, false],
    },
    supportsBinding: true,
    supportsFormula: false,
    supportsReadOnly: false,
    supportsAlignment: true,
    textControls: true,
    colorControls: ["foreground", "background", "border"],
  },
  "select-group": {
    label: "Select Group",
    defaults: {
      name: "Select Group",
      variant: "pills",
      multiple: false,
    },
    supportsBinding: true,
    supportsFormula: false,
    supportsReadOnly: true,
    supportsAlignment: true,
    textControls: true,
    colorControls: ["foreground", "background", "border"],
  },
  toggle: {
    label: "Toggle",
    defaults: {
      name: "Toggle",
      states: ["Novice", "Skilled", "Expert"],
      activeIndex: 1,
      shape: "circle",
    },
    supportsBinding: true,
    supportsFormula: false,
    supportsReadOnly: true,
    supportsAlignment: true,
    textControls: true,
    colorControls: ["foreground", "background", "border"],
  },
};

let componentCounter = 0;

const state = {
  template: null,
  components: [],
  selectedId: null,
};

const dropzones = new Map();
const containerActiveTabs = new Map();

function getActiveTabIndex(component, total = 0) {
  if (!component?.uid) return 0;
  const current = containerActiveTabs.get(component.uid) ?? 0;
  if (!Number.isFinite(total) || total <= 0) {
    return Math.max(0, current);
  }
  const maxIndex = Math.max(0, total - 1);
  return Math.min(Math.max(0, current), maxIndex);
<<<<<<< HEAD
}

function setActiveTabIndex(component, index) {
  if (!component?.uid) return;
  containerActiveTabs.set(component.uid, Math.max(0, index));
}

function clearActiveTab(component) {
  if (!component?.uid) return;
  containerActiveTabs.delete(component.uid);
}

const COLOR_FIELD_MAP = {
  foreground: { label: "Foreground/Text", prop: "textColor" },
  background: { label: "Background", prop: "backgroundColor" },
  border: { label: "Border", prop: "borderColor" },
};

function getComponentLabel(component, fallback = "") {
  if (!component) return fallback || "";
  const { type } = component;

  if (Object.prototype.hasOwnProperty.call(component, "label")) {
    const value = typeof component.label === "string" ? component.label.trim() : "";
    if (value) return value;
    return "";
  }

  const candidates = [component.name, component.text];
  for (const candidate of candidates) {
    if (typeof candidate === "string") {
      const trimmed = candidate.trim();
      if (trimmed) {
        return trimmed;
      }
    }
=======
}

function setActiveTabIndex(component, index) {
  if (!component?.uid) return;
  containerActiveTabs.set(component.uid, Math.max(0, index));
}

function clearActiveTab(component) {
  if (!component?.uid) return;
  containerActiveTabs.delete(component.uid);
}

const COLOR_FIELD_MAP = {
  foreground: { label: "Foreground/Text", prop: "textColor" },
  background: { label: "Background", prop: "backgroundColor" },
  border: { label: "Border", prop: "borderColor" },
};

function getComponentLabel(component, fallback = "") {
  if (!component) return fallback || "";
  const { type } = component;

  if (Object.prototype.hasOwnProperty.call(component, "label")) {
    const value = typeof component.label === "string" ? component.label.trim() : "";
    if (value) return value;
    return "";
  }

  const candidates = [component.name, component.text];
  for (const candidate of candidates) {
    if (typeof candidate === "string") {
      const trimmed = candidate.trim();
      if (trimmed) {
        return trimmed;
      }
    }
  }

  const definition = type ? COMPONENT_DEFINITIONS[type] : null;
  if (definition?.label) {
    return definition.label;
  }

  return fallback || "";
}

function getDefinition(component) {
  if (!component) return {};
  return COMPONENT_DEFINITIONS[component.type] || {};
}

function getColorControls(component) {
  const definition = getDefinition(component);
  if (Array.isArray(definition.colorControls)) {
    return definition.colorControls.filter((key) => COLOR_FIELD_MAP[key]);
  }
  return Object.keys(COLOR_FIELD_MAP);
}

function hasTextControls(component) {
  const definition = getDefinition(component);
  if (definition.textControls === false) {
    return false;
  }
  return true;
}

if (elements.palette) {
  createSortable(elements.palette, {
    group: { name: "template-canvas", pull: "clone", put: false },
    sort: false,
    fallbackOnBody: true,
  });
}

if (elements.canvasRoot) {
  elements.canvasRoot.addEventListener("click", (event) => {
    const deleteButton = event.target.closest('[data-action="remove-component"]');
    if (deleteButton) {
      event.preventDefault();
      event.stopPropagation();
      removeComponent(deleteButton.dataset.componentId);
      return;
    }
    const target = event.target.closest("[data-component-id]");
    if (!target) return;
    selectComponent(target.dataset.componentId);
  });
}

if (elements.saveButton) {
  elements.saveButton.addEventListener("click", () => {
    undoStack.push({ type: "save", count: state.components.length });
    const label = state.template?.title || state.template?.id || "Template";
    status.show(`${label} draft saved (${state.components.length} components)`, {
      type: "success",
      timeout: 2000,
    });
  });
}

if (elements.undoButton) {
  elements.undoButton.addEventListener("click", () => {
    status.show("Undo coming soon", { type: "info", timeout: 1800 });
  });
}

if (elements.redoButton) {
  elements.redoButton.addEventListener("click", () => {
    status.show("Redo coming soon", { type: "info", timeout: 1800 });
  });
}

if (elements.clearButton) {
  elements.clearButton.addEventListener("click", () => {
    clearCanvas();
  });
}

if (elements.importButton) {
  elements.importButton.addEventListener("click", () => {
    status.show("Import coming soon", { type: "info", timeout: 2000 });
  });
}

if (elements.exportButton) {
  elements.exportButton.addEventListener("click", () => {
    status.show("Export coming soon", { type: "info", timeout: 2000 });
  });
}

if (elements.newTemplateButton) {
  elements.newTemplateButton.addEventListener("click", () => {
    if (newTemplateModalInstance && elements.newTemplateForm) {
      elements.newTemplateForm.reset();
      if (elements.newTemplateVersion) {
        const defaultVersion = elements.newTemplateVersion.getAttribute("value") || "0.1";
        elements.newTemplateVersion.value = defaultVersion;
      }
      newTemplateModalInstance.show();
      return;
    }
    const id = window.prompt("Enter a template ID", state.template?.id || "");
    if (id === null) return;
    const title = window.prompt("Enter a template title", state.template?.title || "");
    if (title === null) return;
    const version = window.prompt("Enter a version", state.template?.version || "0.1") || "0.1";
    startNewTemplate({ id: id.trim(), title: title.trim(), version: version.trim() });
  });
}

if (elements.newTemplateForm) {
  elements.newTemplateForm.addEventListener("submit", (event) => {
    event.preventDefault();
    const form = elements.newTemplateForm;
    if (typeof form.reportValidity === "function" && !form.reportValidity()) {
      form.classList.add("was-validated");
      return;
    }
    const id = (elements.newTemplateId?.value || "").trim();
    const title = (elements.newTemplateTitle?.value || "").trim();
    const version = ((elements.newTemplateVersion?.value || "0.1").trim() || "0.1");
    if (!id || !title) {
      form.classList.add("was-validated");
      return;
    }
    startNewTemplate({ id, title, version });
    if (newTemplateModalInstance) {
      newTemplateModalInstance.hide();
    }
    form.reset();
    form.classList.remove("was-validated");
  });
}

renderCanvas();
renderInspector();
ensureTemplateSelectValue();

function renderCanvas() {
  if (!elements.canvasRoot) return;
  dropzones.forEach((sortable) => sortable.destroy());
  dropzones.clear();
  elements.canvasRoot.innerHTML = "";
  elements.canvasRoot.dataset.dropzone = "root";
  elements.canvasRoot.dataset.dropzoneParent = "";
  elements.canvasRoot.dataset.dropzoneKey = "root";
  if (!state.components.length) {
    const placeholder = createDropPlaceholder("Drag components from the palette to design your template.");
    placeholder.classList.add("template-drop-placeholder--root");
    elements.canvasRoot.appendChild(placeholder);
  } else {
    const fragment = document.createDocumentFragment();
    state.components.forEach((component) => {
      fragment.appendChild(createComponentElement(component));
    });
    elements.canvasRoot.appendChild(fragment);
  }
  registerDropzones();
  refreshTooltips(elements.canvasRoot);
}

function createDropPlaceholder(text) {
  const placeholder = document.createElement("div");
  placeholder.className = "template-drop-placeholder";
  placeholder.textContent = text;
  placeholder.setAttribute("aria-hidden", "true");
  return placeholder;
}

function registerDropzones() {
  if (!elements.canvasRoot) return;
  const zones = [elements.canvasRoot, ...elements.canvasRoot.querySelectorAll("[data-dropzone]")];
  zones.forEach((zone) => {
    const sortable = createSortable(zone, {
      group: { name: "template-canvas", pull: true, put: true },
      fallbackOnBody: true,
      swapThreshold: 0.65,
      onAdd(event) {
        handleDrop(event);
      },
      onUpdate(event) {
        handleReorder(event);
      },
    });
    dropzones.set(zone, sortable);
  });
}

function handleDrop(event) {
  const parentId = event.to.dataset.dropzoneParent || "";
  const zoneKey = event.to.dataset.dropzoneKey || "root";
  const index = typeof event.newIndex === "number" ? event.newIndex : 0;
  const type = event.item.dataset.componentType;
  const componentId = event.item.dataset.componentId;

  if (type && COMPONENT_DEFINITIONS[type]) {
    const component = createComponent(type);
    insertComponent(parentId, zoneKey, index, component);
    state.selectedId = component.uid;
    undoStack.push({ type: "add", component: { ...component }, parentId, zoneKey, index });
    status.show(`${COMPONENT_DEFINITIONS[type].label} added to canvas`, { type: "success", timeout: 1800 });
    event.item.remove();
    renderCanvas();
    renderInspector();
    expandInspectorPane();
    return;
  }

  if (componentId) {
    if (parentId && (parentId === componentId || isDescendantOf(parentId, componentId))) {
      status.show("Cannot move a component into itself", { type: "error", timeout: 2000 });
      event.item.remove();
      renderCanvas();
      return;
    }
    const moved = moveComponent(componentId, parentId, zoneKey, index);
    if (moved) {
      undoStack.push({ type: "move", componentId, parentId, zoneKey, index });
      status.show("Moved component", { timeout: 1500 });
    }
  }

  event.item.remove();
  renderCanvas();
  renderInspector();
}

function handleReorder(event) {
  const parentId = event.to.dataset.dropzoneParent || "";
  const zoneKey = event.to.dataset.dropzoneKey || "root";
  const componentId = event.item.dataset.componentId;
  if (!componentId) {
    renderCanvas();
    return;
  }
  const collection = getCollection(parentId, zoneKey);
  if (!collection) {
    renderCanvas();
    return;
  }
  const oldIndex = typeof event.oldIndex === "number" ? event.oldIndex : collection.length - 1;
  const newIndex = typeof event.newIndex === "number" ? event.newIndex : oldIndex;
  if (oldIndex === newIndex) {
    return;
  }
  const found = findComponent(componentId);
  if (!found || found.collection !== collection) {
    renderCanvas();
    return;
  }
  const [item] = collection.splice(oldIndex, 1);
  collection.splice(newIndex, 0, item);
  undoStack.push({ type: "reorder", componentId, parentId, zoneKey, oldIndex, newIndex });
  renderCanvas();
  renderInspector();
}

function insertComponent(parentId, zoneKey, index, component) {
  const collection = getCollection(parentId, zoneKey);
  if (!collection) return;
  const safeIndex = Math.min(Math.max(index, 0), collection.length);
  collection.splice(safeIndex, 0, component);
}

function moveComponent(componentId, targetParentId, zoneKey, index) {
  const found = findComponent(componentId);
  if (!found) return false;
  const targetCollection = getCollection(targetParentId, zoneKey);
  if (!targetCollection) return false;
  const [item] = found.collection.splice(found.index, 1);
  const safeIndex = Math.min(Math.max(index, 0), targetCollection.length);
  targetCollection.splice(safeIndex, 0, item);
  return true;
}

function getCollection(parentId, zoneKey) {
  if (!parentId) {
    return state.components;
  }
  const parent = findComponent(parentId);
  if (!parent) {
    return null;
  }
  const component = parent.component;
  if (component.type !== "container") {
    return parent.collection;
  }
  ensureContainerZones(component);
  if (!component.zones) {
    component.zones = {};
  }
  if (!component.zones[zoneKey]) {
    component.zones[zoneKey] = [];
  }
  return component.zones[zoneKey];
}

function findComponent(uid, components = state.components, parent = null, zoneKey = "root") {
  if (!uid) return null;
  for (let index = 0; index < components.length; index += 1) {
    const component = components[index];
    if (component.uid === uid) {
      return { component, collection: components, index, parent, zoneKey };
    }
    if (component.type === "container") {
      const zones = ensureContainerZones(component);
      for (const zone of zones) {
        const found = findComponent(uid, zone.components, component, zone.key);
        if (found) return found;
      }
    }
  }
  return null;
}

function isDescendantOf(targetId, ancestorId) {
  if (!targetId || !ancestorId || targetId === ancestorId) {
    return false;
  }
  const ancestor = findComponent(ancestorId);
  if (!ancestor) return false;
  return containsComponent(ancestor.component, targetId);
}

function containsComponent(component, targetId) {
  if (!component || component.type !== "container") return false;
  const zones = ensureContainerZones(component);
  for (const zone of zones) {
    for (const child of zone.components) {
      if (child.uid === targetId) {
        return true;
      }
      if (child.type === "container" && containsComponent(child, targetId)) {
        return true;
      }
    }
  }
  return false;
}

function createComponent(type) {
  const definition = COMPONENT_DEFINITIONS[type];
  if (!definition) {
    throw new Error(`Unknown component type: ${type}`);
  }
  componentCounter += 1;
  const defaults = cloneDefaults(definition.defaults || {});
  const component = {
    uid: `cmp-${componentCounter}`,
    type,
    id: `cmp-${componentCounter}`,
    label: (defaults.label || defaults.name || definition.label || type).trim(),
    name: undefined,
    textColor: "",
    backgroundColor: "",
    borderColor: "",
    textSize: "md",
    textStyles: { bold: false, italic: false, underline: false },
    align: "start",
    binding: "",
    readOnly: false,
    ...defaults,
  };
  if (component.label && typeof component.label === "string") {
    component.label = component.label.trim();
  }
  if (!component.label) {
    component.label = definition.label || type;
  }
  if (component.name === undefined) {
    component.name = component.label;
  }
  if (component.activeSegments && Array.isArray(component.activeSegments)) {
    component.activeSegments = component.activeSegments.slice();
  }
  if (component.options && Array.isArray(component.options)) {
    component.options = component.options.slice();
  }
  if (component.tabLabels && Array.isArray(component.tabLabels)) {
    component.tabLabels = component.tabLabels.slice();
  }
  if (component.states && Array.isArray(component.states)) {
    component.states = component.states.slice();
  }
  if (component.zones && typeof component.zones === "object") {
    component.zones = { ...component.zones };
  }
  if (component.type === "container") {
    ensureContainerZones(component);
  }
  return component;
}

function createComponentElement(component) {
  const wrapper = document.createElement("div");
  wrapper.className = "template-component border rounded-3 p-3 bg-body shadow-sm d-flex flex-column gap-2";
  wrapper.dataset.componentId = component.uid;
  wrapper.dataset.componentType = component.type;
  if (state.selectedId === component.uid) {
    wrapper.classList.add("template-component-selected");
  }

  const definition = COMPONENT_DEFINITIONS[component.type] || {};
  const iconName = COMPONENT_ICONS[component.type] || "tabler:app-window";
  const typeLabel = definition.label || component.type;

  const header = document.createElement("div");
  header.className = "template-component-header";
  header.dataset.sortableHandle = "true";

  const chips = document.createElement("div");
  chips.className = "template-component-chips";

  const bindingLabel = component.binding || component.formula || "";
  if (bindingLabel) {
    const pill = document.createElement("span");
    pill.className = "template-binding-pill badge text-bg-secondary";
    pill.textContent = bindingLabel;
    chips.appendChild(pill);
  }

  header.appendChild(chips);

  const actions = document.createElement("div");
  actions.className = "template-component-actions";

  const iconButton = document.createElement("span");
  iconButton.className = "template-component-icon d-inline-flex align-items-center justify-content-center";
  iconButton.dataset.bsToggle = "tooltip";
  iconButton.dataset.bsPlacement = "bottom";
  iconButton.dataset.bsTitle = typeLabel;
  iconButton.setAttribute("aria-label", typeLabel);
  iconButton.tabIndex = 0;
  iconButton.innerHTML = `<span class="iconify" data-icon="${iconName}" aria-hidden="true"></span>`;
  actions.appendChild(iconButton);

  const removeButton = document.createElement("button");
  removeButton.type = "button";
  removeButton.className = "btn btn-outline-danger btn-sm";
  removeButton.dataset.action = "remove-component";
  removeButton.dataset.componentId = component.uid;
  removeButton.setAttribute("aria-label", "Remove component");
  removeButton.innerHTML =
    '<span class="iconify" data-icon="tabler:trash" aria-hidden="true"></span><span class="visually-hidden">Remove component</span>';
  actions.appendChild(removeButton);

  header.appendChild(actions);
  wrapper.appendChild(header);

  const preview = renderComponentPreview(component);
  wrapper.appendChild(preview);

  applyComponentStyles(wrapper, component);
  return wrapper;
}

function applyComponentStyles(element, component) {
  element.style.color = component.textColor || "";
  element.style.backgroundColor = component.backgroundColor || "";
  if (component.borderColor) {
    element.style.borderColor = component.borderColor;
  } else {
    element.style.removeProperty("border-color");
  }
}

function renderComponentPreview(component) {
  switch (component.type) {
    case "input":
      return renderInputPreview(component);
    case "array":
      return renderArrayPreview(component);
    case "divider":
      return renderDividerPreview(component);
    case "image":
      return renderImagePreview(component);
    case "label":
      return renderLabelPreview(component);
    case "container":
      return renderContainerPreview(component);
    case "linear-track":
      return renderLinearTrackPreview(component);
    case "circular-track":
      return renderCircularTrackPreview(component);
    case "select-group":
      return renderSelectGroupPreview(component);
    case "toggle":
      return renderTogglePreview(component);
    default:
      return document.createTextNode("Unsupported component");
>>>>>>> 696a31c1
  }

  const definition = type ? COMPONENT_DEFINITIONS[type] : null;
  if (definition?.label) {
    return definition.label;
  }

  return fallback || "";
}

function getDefinition(component) {
  if (!component) return {};
  return COMPONENT_DEFINITIONS[component.type] || {};
}

function getColorControls(component) {
  const definition = getDefinition(component);
  if (Array.isArray(definition.colorControls)) {
    return definition.colorControls.filter((key) => COLOR_FIELD_MAP[key]);
  }
  return Object.keys(COLOR_FIELD_MAP);
}

function hasTextControls(component) {
  const definition = getDefinition(component);
  if (definition.textControls === false) {
    return false;
  }
  return true;
}

if (elements.palette) {
  createSortable(elements.palette, {
    group: { name: "template-canvas", pull: "clone", put: false },
    sort: false,
    fallbackOnBody: true,
  });
}

if (elements.canvasRoot) {
  elements.canvasRoot.addEventListener("click", (event) => {
    const deleteButton = event.target.closest('[data-action="remove-component"]');
    if (deleteButton) {
      event.preventDefault();
      event.stopPropagation();
      removeComponent(deleteButton.dataset.componentId);
      return;
    }
    const target = event.target.closest("[data-component-id]");
    if (!target) return;
    selectComponent(target.dataset.componentId);
  });
}

if (elements.saveButton) {
  elements.saveButton.addEventListener("click", () => {
    undoStack.push({ type: "save", count: state.components.length });
    const label = state.template?.title || state.template?.id || "Template";
    status.show(`${label} draft saved (${state.components.length} components)`, {
      type: "success",
      timeout: 2000,
    });
  });
}

if (elements.undoButton) {
  elements.undoButton.addEventListener("click", () => {
    status.show("Undo coming soon", { type: "info", timeout: 1800 });
  });
}

if (elements.redoButton) {
  elements.redoButton.addEventListener("click", () => {
    status.show("Redo coming soon", { type: "info", timeout: 1800 });
  });
}

if (elements.clearButton) {
  elements.clearButton.addEventListener("click", () => {
    clearCanvas();
  });
}

<<<<<<< HEAD
if (elements.importButton) {
  elements.importButton.addEventListener("click", () => {
    status.show("Import coming soon", { type: "info", timeout: 2000 });
  });
}

if (elements.exportButton) {
  elements.exportButton.addEventListener("click", () => {
    status.show("Export coming soon", { type: "info", timeout: 2000 });
  });
}

if (elements.newTemplateButton) {
  elements.newTemplateButton.addEventListener("click", () => {
    if (newTemplateModalInstance && elements.newTemplateForm) {
      elements.newTemplateForm.reset();
      if (elements.newTemplateVersion) {
        const defaultVersion = elements.newTemplateVersion.getAttribute("value") || "0.1";
        elements.newTemplateVersion.value = defaultVersion;
      }
      newTemplateModalInstance.show();
      return;
=======
function ensureContainerZones(component) {
  if (!component || component.type !== "container") return [];
  if (!component.zones || typeof component.zones !== "object") {
    component.zones = {};
  }
  const zones = [];
  const validKeys = new Set();

  const registerZone = (key, label) => {
    if (!Array.isArray(component.zones[key])) {
      component.zones[key] = [];
    }
    validKeys.add(key);
    zones.push({ key, label, components: component.zones[key] });
  };

  const type = component.containerType || "columns";
  if (type === "tabs") {
    const labels = Array.isArray(component.tabLabels) && component.tabLabels.length
      ? component.tabLabels
      : ["Tab 1", "Tab 2"];
    labels.forEach((labelText, index) => {
      registerZone(`tab-${index}`, (labelText || `Tab ${index + 1}`).trim() || `Tab ${index + 1}`);
    });
    setActiveTabIndex(component, getActiveTabIndex(component, labels.length));
  } else if (type === "rows") {
    clearActiveTab(component);
    const rows = clampInteger(component.rows || 2, 1, 6);
    for (let index = 0; index < rows; index += 1) {
      registerZone(`row-${index}`, `Row ${index + 1}`);
    }
  } else if (type === "grid") {
    clearActiveTab(component);
    const columns = clampInteger(component.columns || 2, 1, 4);
    const rows = clampInteger(component.rows || 2, 1, 6);
    for (let row = 0; row < rows; row += 1) {
      for (let col = 0; col < columns; col += 1) {
        registerZone(`grid-${row}-${col}`, `Row ${row + 1}, Column ${col + 1}`);
      }
    }
  } else {
    clearActiveTab(component);
    const columns = clampInteger(component.columns || 2, 1, 4);
    for (let index = 0; index < columns; index += 1) {
      registerZone(`col-${index}`, `Column ${index + 1}`);
    }
  }

  Object.keys(component.zones).forEach((key) => {
    if (!validKeys.has(key)) {
      const items = component.zones[key];
      if (Array.isArray(items) && items.length && zones.length) {
        zones[0].components.push(...items);
      }
      delete component.zones[key];
>>>>>>> 696a31c1
    }
    const id = window.prompt("Enter a template ID", state.template?.id || "");
    if (id === null) return;
    const title = window.prompt("Enter a template title", state.template?.title || "");
    if (title === null) return;
    const version = window.prompt("Enter a version", state.template?.version || "0.1") || "0.1";
    startNewTemplate({ id: id.trim(), title: title.trim(), version: version.trim() });
  });

  return zones;
}

function createContainerDropzone(component, zone, { label, hint } = {}) {
  const wrapper = document.createElement("div");
  wrapper.className = "template-container-zone d-flex flex-column gap-2";
  if (label) {
    const badge = document.createElement("div");
    badge.className = "template-dropzone-label text-body-secondary text-uppercase extra-small";
    badge.textContent = label;
    wrapper.appendChild(badge);
  }
  const drop = document.createElement("div");
  drop.className = "template-dropzone";
  drop.dataset.dropzone = "true";
  drop.dataset.dropzoneParent = component.uid;
  drop.dataset.dropzoneKey = zone.key;
  if (Array.isArray(zone.components) && zone.components.length) {
    zone.components.forEach((child) => {
      drop.appendChild(createComponentElement(child));
    });
  } else {
    const placeholder = createDropPlaceholder(hint || "Drag components here");
    placeholder.classList.add("template-drop-placeholder--compact");
    drop.appendChild(placeholder);
  }
  wrapper.appendChild(drop);
  return wrapper;
}

<<<<<<< HEAD
if (elements.newTemplateForm) {
  elements.newTemplateForm.addEventListener("submit", (event) => {
    event.preventDefault();
    const form = elements.newTemplateForm;
    if (typeof form.reportValidity === "function" && !form.reportValidity()) {
      form.classList.add("was-validated");
      return;
    }
    const id = (elements.newTemplateId?.value || "").trim();
    const title = (elements.newTemplateTitle?.value || "").trim();
    const version = ((elements.newTemplateVersion?.value || "0.1").trim() || "0.1");
    if (!id || !title) {
      form.classList.add("was-validated");
      return;
    }
    startNewTemplate({ id, title, version });
    if (newTemplateModalInstance) {
      newTemplateModalInstance.hide();
    }
    form.reset();
    form.classList.remove("was-validated");
  });
}

renderCanvas();
renderInspector();
ensureTemplateSelectValue();

function renderCanvas() {
  if (!elements.canvasRoot) return;
  dropzones.forEach((sortable) => sortable.destroy());
  dropzones.clear();
  elements.canvasRoot.innerHTML = "";
  elements.canvasRoot.dataset.dropzone = "root";
  elements.canvasRoot.dataset.dropzoneParent = "";
  elements.canvasRoot.dataset.dropzoneKey = "root";
  if (!state.components.length) {
    const placeholder = createDropPlaceholder("Drag components from the palette into the canvas below to design your template.");
    placeholder.classList.add("template-drop-placeholder--root");
    elements.canvasRoot.appendChild(placeholder);
  } else {
    const fragment = document.createDocumentFragment();
    state.components.forEach((component) => {
      fragment.appendChild(createComponentElement(component));
    });
    elements.canvasRoot.appendChild(fragment);
  }
  registerDropzones();
  refreshTooltips(elements.canvasRoot);
}

function createDropPlaceholder(text) {
  const placeholder = document.createElement("div");
  placeholder.className = "template-drop-placeholder";
  placeholder.textContent = text;
  placeholder.setAttribute("aria-hidden", "true");
  return placeholder;
}

function registerDropzones() {
  if (!elements.canvasRoot) return;
  const zones = [elements.canvasRoot, ...elements.canvasRoot.querySelectorAll("[data-dropzone]")];
  zones.forEach((zone) => {
    const sortable = createSortable(zone, {
      group: { name: "template-canvas", pull: true, put: true },
      fallbackOnBody: true,
      swapThreshold: 0.65,
      onAdd(event) {
        handleDrop(event);
      },
      onUpdate(event) {
        handleReorder(event);
      },
    });
    dropzones.set(zone, sortable);
=======
function pruneContainerState(component) {
  if (!component || component.type !== "container") {
    return;
  }
  clearActiveTab(component);
  const zoneEntries = component.zones && typeof component.zones === "object"
    ? Object.values(component.zones)
    : [];
  zoneEntries.forEach((items) => {
    if (!Array.isArray(items)) return;
    items.forEach((child) => {
      if (child && child.type === "container") {
        pruneContainerState(child);
      }
    });
  });
}

function renderInputPreview(component) {
  const container = document.createElement("div");
  container.className = "d-flex flex-column gap-2";
  const labelText = getComponentLabel(component, "Input");
  if (labelText) {
    const label = document.createElement("label");
    label.className = "form-label mb-1";
    label.textContent = labelText;
    applyTextFormatting(label, component);
    container.appendChild(label);
  }

  let control;
  switch (component.variant) {
    case "number": {
      control = document.createElement("input");
      control.type = "number";
      control.className = "form-control";
      control.placeholder = component.placeholder || "";
      break;
    }
    case "select": {
      control = document.createElement("select");
      control.className = "form-select";
      const options = Array.isArray(component.options) && component.options.length
        ? component.options
        : ["Option A", "Option B"];
      options.forEach((option) => {
        const opt = document.createElement("option");
        opt.textContent = option;
        control.appendChild(opt);
      });
      break;
    }
    case "radio": {
      control = renderChoiceGroup(component, "radio");
      break;
    }
    case "checkbox": {
      control = renderChoiceGroup(component, "checkbox");
      break;
    }
    default: {
      control = document.createElement("input");
      control.type = "text";
      control.className = "form-control";
      control.placeholder = component.placeholder || "";
      break;
    }
  }
  if (control instanceof HTMLInputElement || control instanceof HTMLSelectElement) {
    control.disabled = !!component.readOnly;
  }
  container.appendChild(control);
  return container;
}

function renderChoiceGroup(component, type) {
  const wrapper = document.createElement("div");
  wrapper.className = "d-flex flex-wrap gap-2";
  const options = Array.isArray(component.options) && component.options.length
    ? component.options
    : ["Option A", "Option B", "Option C"];
  options.forEach((option, index) => {
    const id = toId([component.uid, type, option, index]);
    const formCheck = document.createElement("div");
    formCheck.className = "form-check form-check-inline";
    const input = document.createElement("input");
    input.className = "form-check-input";
    input.type = type;
    input.name = `${component.uid}-${type}`;
    input.id = id;
    input.disabled = !!component.readOnly;
    const label = document.createElement("label");
    label.className = "form-check-label";
    label.setAttribute("for", id);
    label.textContent = option;
    formCheck.append(input, label);
    wrapper.appendChild(formCheck);
>>>>>>> 696a31c1
  });
  return wrapper;
}

<<<<<<< HEAD
function handleDrop(event) {
  const parentId = event.to.dataset.dropzoneParent || "";
  const zoneKey = event.to.dataset.dropzoneKey || "root";
  const index = typeof event.newIndex === "number" ? event.newIndex : 0;
  const type = event.item.dataset.componentType;
  const componentId = event.item.dataset.componentId;

  if (type && COMPONENT_DEFINITIONS[type]) {
    const component = createComponent(type);
    insertComponent(parentId, zoneKey, index, component);
    state.selectedId = component.uid;
    undoStack.push({ type: "add", component: { ...component }, parentId, zoneKey, index });
    status.show(`${COMPONENT_DEFINITIONS[type].label} added to canvas`, { type: "success", timeout: 1800 });
    event.item.remove();
    renderCanvas();
    renderInspector();
    expandInspectorPane();
    return;
  }

  if (componentId) {
    if (parentId && (parentId === componentId || isDescendantOf(parentId, componentId))) {
      status.show("Cannot move a component into itself", { type: "error", timeout: 2000 });
      event.item.remove();
      renderCanvas();
      return;
    }
    const moved = moveComponent(componentId, parentId, zoneKey, index);
    if (moved) {
      undoStack.push({ type: "move", componentId, parentId, zoneKey, index });
      status.show("Moved component", { timeout: 1500 });
    }
  }

  event.item.remove();
  renderCanvas();
  renderInspector();
}

function handleReorder(event) {
  const parentId = event.to.dataset.dropzoneParent || "";
  const zoneKey = event.to.dataset.dropzoneKey || "root";
  const componentId = event.item.dataset.componentId;
  if (!componentId) {
    renderCanvas();
    return;
  }
  const collection = getCollection(parentId, zoneKey);
  if (!collection) {
    renderCanvas();
    return;
  }
  const oldIndex = typeof event.oldIndex === "number" ? event.oldIndex : collection.length - 1;
  const newIndex = typeof event.newIndex === "number" ? event.newIndex : oldIndex;
  if (oldIndex === newIndex) {
    return;
  }
  const found = findComponent(componentId);
  if (!found || found.collection !== collection) {
    renderCanvas();
    return;
  }
  const [item] = collection.splice(oldIndex, 1);
  collection.splice(newIndex, 0, item);
  undoStack.push({ type: "reorder", componentId, parentId, zoneKey, oldIndex, newIndex });
  renderCanvas();
  renderInspector();
}

function insertComponent(parentId, zoneKey, index, component) {
  const collection = getCollection(parentId, zoneKey);
  if (!collection) return;
  const safeIndex = Math.min(Math.max(index, 0), collection.length);
  collection.splice(safeIndex, 0, component);
}

function moveComponent(componentId, targetParentId, zoneKey, index) {
  const found = findComponent(componentId);
  if (!found) return false;
  const targetCollection = getCollection(targetParentId, zoneKey);
  if (!targetCollection) return false;
  const [item] = found.collection.splice(found.index, 1);
  const safeIndex = Math.min(Math.max(index, 0), targetCollection.length);
  targetCollection.splice(safeIndex, 0, item);
  return true;
}

function getCollection(parentId, zoneKey) {
  if (!parentId) {
    return state.components;
  }
  const parent = findComponent(parentId);
  if (!parent) {
    return null;
  }
  const component = parent.component;
  if (component.type !== "container") {
    return parent.collection;
  }
  ensureContainerZones(component);
  if (!component.zones) {
    component.zones = {};
  }
  if (!component.zones[zoneKey]) {
    component.zones[zoneKey] = [];
  }
  return component.zones[zoneKey];
}

function findComponent(uid, components = state.components, parent = null, zoneKey = "root") {
  if (!uid) return null;
  for (let index = 0; index < components.length; index += 1) {
    const component = components[index];
    if (component.uid === uid) {
      return { component, collection: components, index, parent, zoneKey };
    }
    if (component.type === "container") {
      const zones = ensureContainerZones(component);
      for (const zone of zones) {
        const found = findComponent(uid, zone.components, component, zone.key);
        if (found) return found;
      }
    }
  }
  return null;
}

function isDescendantOf(targetId, ancestorId) {
  if (!targetId || !ancestorId || targetId === ancestorId) {
    return false;
  }
  const ancestor = findComponent(ancestorId);
  if (!ancestor) return false;
  return containsComponent(ancestor.component, targetId);
}

function containsComponent(component, targetId) {
  if (!component || component.type !== "container") return false;
  const zones = ensureContainerZones(component);
  for (const zone of zones) {
    for (const child of zone.components) {
      if (child.uid === targetId) {
        return true;
      }
      if (child.type === "container" && containsComponent(child, targetId)) {
        return true;
      }
    }
  }
  return false;
}

function createComponent(type) {
  const definition = COMPONENT_DEFINITIONS[type];
  if (!definition) {
    throw new Error(`Unknown component type: ${type}`);
  }
  componentCounter += 1;
  const defaults = cloneDefaults(definition.defaults || {});
  const component = {
    uid: `cmp-${componentCounter}`,
    type,
    id: `cmp-${componentCounter}`,
    label: (defaults.label || defaults.name || definition.label || type).trim(),
    name: undefined,
    textColor: "",
    backgroundColor: "",
    borderColor: "",
    textSize: "md",
    textStyles: { bold: false, italic: false, underline: false },
    align: "start",
    binding: "",
    readOnly: false,
    ...defaults,
  };
  if (component.label && typeof component.label === "string") {
    component.label = component.label.trim();
  }
  if (!component.label) {
    component.label = definition.label || type;
  }
  if (component.name === undefined) {
    component.name = component.label;
  }
  if (component.activeSegments && Array.isArray(component.activeSegments)) {
    component.activeSegments = component.activeSegments.slice();
  }
  if (component.options && Array.isArray(component.options)) {
    component.options = component.options.slice();
  }
  if (component.tabLabels && Array.isArray(component.tabLabels)) {
    component.tabLabels = component.tabLabels.slice();
  }
  if (component.states && Array.isArray(component.states)) {
    component.states = component.states.slice();
  }
  if (component.zones && typeof component.zones === "object") {
    component.zones = { ...component.zones };
  }
  if (component.type === "container") {
    ensureContainerZones(component);
  }
  return component;
}

function createComponentElement(component) {
  const wrapper = document.createElement("div");
  wrapper.className = "template-component border rounded-3 p-3 bg-body shadow-sm d-flex flex-column gap-2";
  wrapper.dataset.componentId = component.uid;
  wrapper.dataset.componentType = component.type;
  if (state.selectedId === component.uid) {
    wrapper.classList.add("template-component-selected");
  }

  const definition = COMPONENT_DEFINITIONS[component.type] || {};
  const iconName = COMPONENT_ICONS[component.type] || "tabler:app-window";
  const typeLabel = definition.label || component.type;

  const header = document.createElement("div");
  header.className = "template-component-header";
  header.dataset.sortableHandle = "true";

  const actions = document.createElement("div");
  actions.className = "template-component-actions";

  const bindingLabel = (component.binding || component.formula || "").trim();
  if (bindingLabel) {
    const pill = document.createElement("span");
    pill.className = "template-binding-pill badge text-bg-secondary";
    pill.textContent = bindingLabel;
    actions.appendChild(pill);
  }

  const iconButton = document.createElement("span");
  iconButton.className = "template-component-icon d-inline-flex align-items-center justify-content-center";
  iconButton.dataset.bsToggle = "tooltip";
  iconButton.dataset.bsPlacement = "bottom";
  iconButton.dataset.bsTitle = typeLabel;
  iconButton.setAttribute("aria-label", typeLabel);
  iconButton.tabIndex = 0;
  iconButton.innerHTML = `<span class="iconify" data-icon="${iconName}" aria-hidden="true"></span>`;
  actions.appendChild(iconButton);

  const removeButton = document.createElement("button");
  removeButton.type = "button";
  removeButton.className = "btn btn-outline-danger btn-sm";
  removeButton.dataset.action = "remove-component";
  removeButton.dataset.componentId = component.uid;
  removeButton.setAttribute("aria-label", "Remove component");
  removeButton.innerHTML =
    '<span class="iconify" data-icon="tabler:trash" aria-hidden="true"></span><span class="visually-hidden">Remove component</span>';
  actions.appendChild(removeButton);

  header.appendChild(actions);
  wrapper.appendChild(header);

  const preview = renderComponentPreview(component);
  wrapper.appendChild(preview);

  applyComponentStyles(wrapper, component);
  return wrapper;
}

function applyComponentStyles(element, component) {
  element.style.color = component.textColor || "";
  element.style.backgroundColor = component.backgroundColor || "";
  if (component.borderColor) {
    element.style.borderColor = component.borderColor;
  } else {
    element.style.removeProperty("border-color");
  }
}

function renderComponentPreview(component) {
  switch (component.type) {
    case "input":
      return renderInputPreview(component);
    case "array":
      return renderArrayPreview(component);
    case "divider":
      return renderDividerPreview(component);
    case "image":
      return renderImagePreview(component);
    case "label":
      return renderLabelPreview(component);
    case "container":
      return renderContainerPreview(component);
    case "linear-track":
      return renderLinearTrackPreview(component);
    case "circular-track":
      return renderCircularTrackPreview(component);
    case "select-group":
      return renderSelectGroupPreview(component);
    case "toggle":
      return renderTogglePreview(component);
    default:
      return document.createTextNode("Unsupported component");
  }
}

function ensureContainerZones(component) {
  if (!component || component.type !== "container") return [];
  if (!component.zones || typeof component.zones !== "object") {
    component.zones = {};
  }
  const zones = [];
  const validKeys = new Set();

  const registerZone = (key, label) => {
    if (!Array.isArray(component.zones[key])) {
      component.zones[key] = [];
    }
    validKeys.add(key);
    zones.push({ key, label, components: component.zones[key] });
  };

  const type = component.containerType || "columns";
  if (type === "tabs") {
    const labels = Array.isArray(component.tabLabels) && component.tabLabels.length
      ? component.tabLabels
      : ["Tab 1", "Tab 2"];
    labels.forEach((labelText, index) => {
      registerZone(`tab-${index}`, (labelText || `Tab ${index + 1}`).trim() || `Tab ${index + 1}`);
    });
    setActiveTabIndex(component, getActiveTabIndex(component, labels.length));
  } else if (type === "rows") {
    clearActiveTab(component);
    const rows = clampInteger(component.rows || 2, 1, 6);
    for (let index = 0; index < rows; index += 1) {
      registerZone(`row-${index}`, `Row ${index + 1}`);
    }
  } else if (type === "grid") {
    clearActiveTab(component);
    const columns = clampInteger(component.columns || 2, 1, 4);
    const rows = clampInteger(component.rows || 2, 1, 6);
    for (let row = 0; row < rows; row += 1) {
      for (let col = 0; col < columns; col += 1) {
        registerZone(`grid-${row}-${col}`, `Row ${row + 1}, Column ${col + 1}`);
      }
    }
  } else {
    clearActiveTab(component);
    const columns = clampInteger(component.columns || 2, 1, 4);
    for (let index = 0; index < columns; index += 1) {
      registerZone(`col-${index}`, `Column ${index + 1}`);
    }
  }

  Object.keys(component.zones).forEach((key) => {
    if (!validKeys.has(key)) {
      const items = component.zones[key];
      if (Array.isArray(items) && items.length && zones.length) {
        zones[0].components.push(...items);
      }
      delete component.zones[key];
    }
  });

  return zones;
}

function createContainerDropzone(component, zone, { label, hint } = {}) {
  const wrapper = document.createElement("div");
  wrapper.className = "template-container-zone d-flex flex-column gap-2";
  if (label) {
    const badge = document.createElement("div");
    badge.className = "template-dropzone-label text-body-secondary text-uppercase extra-small";
    badge.textContent = label;
    wrapper.appendChild(badge);
  }
  const drop = document.createElement("div");
  drop.className = "template-dropzone";
  drop.dataset.dropzone = "true";
  drop.dataset.dropzoneParent = component.uid;
  drop.dataset.dropzoneKey = zone.key;
  if (Array.isArray(zone.components) && zone.components.length) {
    zone.components.forEach((child) => {
      drop.appendChild(createComponentElement(child));
    });
  } else {
    const placeholder = createDropPlaceholder(hint || "Drag components here");
    placeholder.classList.add("template-drop-placeholder--compact");
    drop.appendChild(placeholder);
  }
  wrapper.appendChild(drop);
  return wrapper;
}

function pruneContainerState(component) {
  if (!component || component.type !== "container") {
    return;
  }
  clearActiveTab(component);
  const zoneEntries = component.zones && typeof component.zones === "object"
    ? Object.values(component.zones)
    : [];
  zoneEntries.forEach((items) => {
    if (!Array.isArray(items)) return;
    items.forEach((child) => {
      if (child && child.type === "container") {
        pruneContainerState(child);
      }
    });
  });
}

function renderInputPreview(component) {
  const container = document.createElement("div");
  container.className = "d-flex flex-column gap-2";
  const labelText = getComponentLabel(component, "Input");
  if (labelText) {
    const label = document.createElement("label");
    label.className = "form-label mb-1";
    label.textContent = labelText;
    applyTextFormatting(label, component);
    container.appendChild(label);
  }

  let control;
  switch (component.variant) {
    case "number": {
      control = document.createElement("input");
      control.type = "number";
      control.className = "form-control";
      control.placeholder = component.placeholder || "";
      break;
    }
    case "select": {
      control = document.createElement("select");
      control.className = "form-select";
      const options = Array.isArray(component.options) && component.options.length
        ? component.options
        : ["Option A", "Option B"];
      options.forEach((option) => {
        const opt = document.createElement("option");
        opt.textContent = option;
        control.appendChild(opt);
      });
      break;
    }
    case "radio": {
      control = renderChoiceGroup(component, "radio");
      break;
    }
    case "checkbox": {
      control = renderChoiceGroup(component, "checkbox");
      break;
    }
    default: {
      control = document.createElement("input");
      control.type = "text";
      control.className = "form-control";
      control.placeholder = component.placeholder || "";
      break;
    }
  }
  if (control instanceof HTMLInputElement || control instanceof HTMLSelectElement) {
    control.disabled = !!component.readOnly;
  }
  container.appendChild(control);
  return container;
}

function renderChoiceGroup(component, type) {
  const wrapper = document.createElement("div");
  wrapper.className = "d-flex flex-wrap gap-2";
  const options = Array.isArray(component.options) && component.options.length
    ? component.options
    : ["Option A", "Option B", "Option C"];
  options.forEach((option, index) => {
    const id = toId([component.uid, type, option, index]);
    const formCheck = document.createElement("div");
    formCheck.className = "form-check form-check-inline";
    const input = document.createElement("input");
    input.className = "form-check-input";
    input.type = type;
    input.name = `${component.uid}-${type}`;
    input.id = id;
    input.disabled = !!component.readOnly;
    const label = document.createElement("label");
    label.className = "form-check-label";
    label.setAttribute("for", id);
    label.textContent = option;
    formCheck.append(input, label);
    wrapper.appendChild(formCheck);
  });
  return wrapper;
}

function renderArrayPreview(component) {
  const container = document.createElement("div");
  container.className = "d-flex flex-column gap-2";
  const headingText = getComponentLabel(component, "Array");
  if (headingText) {
    const heading = document.createElement("div");
    heading.className = "fw-semibold";
    heading.textContent = headingText;
    applyTextFormatting(heading, component);
    container.appendChild(heading);
  }

  const labelFromBinding = (() => {
    const source = (component.binding || "").replace(/^[=@]/, "");
    if (!source) return "Item";
    const parts = source.split(/[.\[\]]/).filter(Boolean);
    if (!parts.length) return "Item";
    const raw = parts[parts.length - 1].replace(/[-_]+/g, " ").trim();
    if (!raw) return "Item";
    return raw.charAt(0).toUpperCase() + raw.slice(1);
  })();

=======
function renderArrayPreview(component) {
  const container = document.createElement("div");
  container.className = "d-flex flex-column gap-2";
  const headingText = getComponentLabel(component, "Array");
  if (headingText) {
    const heading = document.createElement("div");
    heading.className = "fw-semibold";
    heading.textContent = headingText;
    applyTextFormatting(heading, component);
    container.appendChild(heading);
  }

  const labelFromBinding = (() => {
    const source = (component.binding || "").replace(/^[=@]/, "");
    if (!source) return "Item";
    const parts = source.split(/[.\[\]]/).filter(Boolean);
    if (!parts.length) return "Item";
    const raw = parts[parts.length - 1].replace(/[-_]+/g, " ").trim();
    if (!raw) return "Item";
    return raw.charAt(0).toUpperCase() + raw.slice(1);
  })();

>>>>>>> 696a31c1
  if (component.variant === "cards") {
    const grid = document.createElement("div");
    grid.className = "row g-2";
    for (let index = 0; index < 2; index += 1) {
      const col = document.createElement("div");
      col.className = "col-12 col-md-6";
      const card = document.createElement("div");
      card.className = "border rounded-3 p-3 bg-body";
      const itemLabel = `${labelFromBinding} ${index + 1}`;
      card.innerHTML = `<div class=\"fw-semibold\">${itemLabel}</div><div class=\"text-body-secondary small\">Repeatable entry</div>`;
      col.appendChild(card);
      grid.appendChild(col);
    }
    container.appendChild(grid);
  } else {
    const list = document.createElement("ul");
    list.className = "list-group";
    for (let index = 0; index < 3; index += 1) {
      const item = document.createElement("li");
      item.className = "list-group-item d-flex justify-content-between align-items-center";
      item.textContent = `${labelFromBinding} ${index + 1}`;
      const badge = document.createElement("span");
      badge.className = "badge text-bg-secondary";
      badge.textContent = "Value";
      item.appendChild(badge);
      list.appendChild(item);
    }
    container.appendChild(list);
  }
  return container;
}

function renderDividerPreview(component) {
  const hr = document.createElement("hr");
  hr.className = "my-2";
  hr.style.borderStyle = component.style || "solid";
  hr.style.borderWidth = `${component.thickness || 2}px`;
  const color = component.textColor || component.borderColor || "";
  if (color) {
    hr.style.borderColor = color;
  }
  return hr;
}

function renderImagePreview(component) {
  const wrapper = document.createElement("div");
  wrapper.className = "text-center";
  const img = document.createElement("img");
  img.className = "img-fluid rounded";
  img.src = component.src || "https://placekitten.com/320/180";
  img.alt = component.alt || "Image";
  img.style.objectFit = component.fit === "cover" ? "cover" : "contain";
  img.style.width = "100%";
  if (component.height) {
    img.style.maxHeight = `${component.height}px`;
  }
  wrapper.appendChild(img);
  return wrapper;
}

function renderLabelPreview(component) {
  const value = (component.text || "").trim() || getComponentLabel(component, "");
  if (!value) {
    return document.createDocumentFragment();
  }
  const text = document.createElement("div");
  text.className = "fw-semibold";
  text.textContent = value;
  applyTextFormatting(text, component);
  return text;
}

function renderContainerPreview(component) {
  const wrapper = document.createElement("div");
  wrapper.className = "d-flex flex-column gap-3";
  const labelText = getComponentLabel(component, "Container");
  if (labelText) {
    const heading = document.createElement("div");
    heading.className = "fw-semibold";
    heading.textContent = labelText;
    applyTextFormatting(heading, component);
    wrapper.appendChild(heading);
  }

  const zones = ensureContainerZones(component);
  const gap = clampInteger(component.gap ?? 16, 0, 64);

  switch (component.containerType) {
    case "tabs": {
      const labels = zones.map((zone) => zone.label);
      const activeIndex = getActiveTabIndex(component, labels.length);
      const nav = document.createElement("div");
      nav.className = "d-flex flex-wrap gap-2";
      labels.forEach((label, index) => {
        const button = document.createElement("button");
        button.type = "button";
        const isActive = index === activeIndex;
        button.className = `btn btn-outline-secondary btn-sm${isActive ? " active" : ""}`;
        button.textContent = label;
        button.addEventListener("click", (event) => {
          event.preventDefault();
          event.stopPropagation();
          if (isActive) return;
          setActiveTabIndex(component, index);
          renderCanvas();
        });
        nav.appendChild(button);
      });
      wrapper.appendChild(nav);

      const zone = zones[activeIndex] || zones[0];
      if (zone) {
        const dropzone = createContainerDropzone(component, zone, {
          label: labels[activeIndex] || zone.label,
          hint: `Drop components for ${labels[activeIndex] || zone.label || "this tab"}`,
        });
        wrapper.appendChild(dropzone);
      }
      break;
    }
    case "grid": {
      const grid = document.createElement("div");
      grid.className = "template-container-grid";
      const columns = clampInteger(component.columns || 2, 1, 4);
      grid.style.gridTemplateColumns = `repeat(${columns}, minmax(0, 1fr))`;
      grid.style.gap = `${gap}px`;
      zones.forEach((zone) => {
        grid.appendChild(
          createContainerDropzone(component, zone, {
            label: zone.label,
            hint: `Drop components into ${zone.label}`,
          })
        );
      });
      wrapper.appendChild(grid);
      break;
    }
    case "rows": {
      const list = document.createElement("div");
      list.className = "d-flex flex-column";
      list.style.gap = `${gap}px`;
      zones.forEach((zone) => {
        list.appendChild(
          createContainerDropzone(component, zone, {
            label: zone.label,
            hint: `Drop components into ${zone.label}`,
          })
        );
      });
      wrapper.appendChild(list);
      break;
    }
    default: {
      const grid = document.createElement("div");
      grid.className = "template-container-grid";
      grid.style.gridTemplateColumns = `repeat(${zones.length || 1}, minmax(0, 1fr))`;
      grid.style.gap = `${gap}px`;
      zones.forEach((zone) => {
        grid.appendChild(
          createContainerDropzone(component, zone, {
            label: zone.label,
            hint: `Drop components into ${zone.label}`,
          })
        );
      });
      wrapper.appendChild(grid);
      break;
    }
  }
  return wrapper;
}

function renderLinearTrackPreview(component) {
  const wrapper = document.createElement("div");
  wrapper.className = "d-flex flex-column gap-2";
  const headingText = getComponentLabel(component, "Track");
  if (headingText) {
    const heading = document.createElement("div");
    heading.className = "fw-semibold";
    heading.textContent = headingText;
    applyTextFormatting(heading, component);
    wrapper.appendChild(heading);
  }

  const track = document.createElement("div");
  track.className = "template-linear-track";
  const activeSegments = ensureSegmentArray(component);
  activeSegments.forEach((isActive, index) => {
    const segment = document.createElement("div");
    segment.className = "template-linear-track__segment";
    if (isActive) {
      segment.classList.add("is-active");
    }
    segment.title = `Segment ${index + 1}`;
    track.appendChild(segment);
  });
  wrapper.appendChild(track);
  return wrapper;
}

function renderCircularTrackPreview(component) {
  const wrapper = document.createElement("div");
  wrapper.className = "d-flex flex-column gap-2";
  const headingText = getComponentLabel(component, "Clock");
  if (headingText) {
    const heading = document.createElement("div");
    heading.className = "fw-semibold";
    heading.textContent = headingText;
    applyTextFormatting(heading, component);
    wrapper.appendChild(heading);
  }

  const circle = document.createElement("div");
  circle.className = "template-circular-track";
  const activeSegments = ensureSegmentArray(component);
  const segments = activeSegments.length || 1;
  const step = 360 / segments;
  const gradientStops = [];
  activeSegments.forEach((isActive, index) => {
    const start = index * step;
    const end = start + step;
    const color = isActive ? "var(--bs-primary)" : "var(--bs-border-color)";
    gradientStops.push(`${color} ${start}deg ${end}deg`);
  });
  circle.style.background = `conic-gradient(${gradientStops.join(", ")})`;
  const mask = document.createElement("div");
  mask.className = "template-circular-track__mask";
  circle.appendChild(mask);
  const value = document.createElement("div");
  value.className = "template-circular-track__value";
  value.textContent = `${activeSegments.filter(Boolean).length}/${segments}`;
  circle.appendChild(value);
  wrapper.appendChild(circle);
  return wrapper;
}

function renderSelectGroupPreview(component) {
  const wrapper = document.createElement("div");
  wrapper.className = "d-flex flex-column gap-2";
  const headingText = getComponentLabel(component, "Select");
  if (headingText) {
    const heading = document.createElement("div");
    heading.className = "fw-semibold";
    heading.textContent = headingText;
    applyTextFormatting(heading, component);
    wrapper.appendChild(heading);
  }

  const sampleOptions = ["Option A", "Option B", "Option C"];
  let control;
  if (component.variant === "tags") {
    control = document.createElement("div");
    control.className = "template-select-tags d-flex flex-wrap gap-2";
    sampleOptions.forEach((option, index) => {
      const tag = document.createElement("span");
      tag.className = "template-select-tag";
      const slug = option.trim().toLowerCase().replace(/\s+/g, "-");
      tag.textContent = `#${slug || "tag"}`;
      if (component.multiple !== false && index < 2) {
        tag.classList.add("is-active");
      } else if (!component.multiple && index === 0) {
        tag.classList.add("is-active");
      }
      control.appendChild(tag);
    });
  } else if (component.variant === "buttons") {
    control = document.createElement("div");
    control.className = "btn-group";
    sampleOptions.forEach((option, index) => {
      const button = document.createElement("button");
      button.type = "button";
      const isActive = component.multiple ? index < 2 : index === 0;
      button.className = `btn btn-outline-secondary${isActive ? " active" : ""}`;
      if (component.readOnly) {
        button.classList.add("disabled");
      }
      button.textContent = option;
      control.appendChild(button);
    });
  } else {
    control = document.createElement("div");
    control.className = "d-flex flex-wrap gap-2";
    sampleOptions.forEach((option, index) => {
      const button = document.createElement("button");
      button.type = "button";
      const isActive = component.multiple ? index < 2 : index === 0;
      button.className = `btn btn-outline-secondary btn-sm rounded-pill${isActive ? " active" : ""}`;
      if (component.readOnly) {
        button.classList.add("disabled");
      }
      button.textContent = option;
      control.appendChild(button);
    });
  }
  wrapper.appendChild(control);
  return wrapper;
}

function renderTogglePreview(component) {
  const wrapper = document.createElement("div");
  wrapper.className = "d-flex flex-column gap-2";
  const headingText = getComponentLabel(component, "Toggle");
  if (headingText) {
    const heading = document.createElement("div");
    heading.className = "fw-semibold";
    heading.textContent = headingText;
    applyTextFormatting(heading, component);
    wrapper.appendChild(heading);
  }

  const states = Array.isArray(component.states) && component.states.length
    ? component.states
    : ["State 1", "State 2"];
  const shape = component.shape || "circle";
  const activeIndex = Math.max(0, Math.min(component.activeIndex ?? 0, states.length - 1));
  const maxIndex = Math.max(states.length - 1, 1);
  const progress = maxIndex > 0 ? activeIndex / maxIndex : 0;
  const preview = document.createElement("div");
  preview.className = `template-toggle-shape template-toggle-shape--${shape}`;
  if (progress > 0) {
    preview.classList.add("is-active");
  }
  preview.style.setProperty("--template-toggle-level", progress.toFixed(3));
  const opacity = 0.25 + progress * 0.55;
  preview.style.setProperty("--template-toggle-opacity", opacity.toFixed(3));
  preview.setAttribute("aria-label", states[activeIndex] || "Toggle state");
  wrapper.appendChild(preview);

  return wrapper;
}

function applyTextFormatting(element, component) {
  if (!element) return;
  const classes = [];
  switch (component.textSize) {
    case "sm":
      classes.push("fs-6");
      break;
    case "lg":
      classes.push("fs-5");
      break;
    case "xl":
      classes.push("fs-4");
      break;
    default:
      classes.push("fs-6");
      break;
  }
  if (component.textStyles?.bold) {
    classes.push("fw-semibold");
  }
  if (component.textStyles?.italic) {
    classes.push("fst-italic");
  }
  if (component.textStyles?.underline) {
    classes.push("text-decoration-underline");
  }
  element.classList.add(...classes);
  if (component.align === "center") {
    element.classList.add("text-center");
  } else if (component.align === "end") {
    element.classList.add("text-end");
  } else if (component.align === "justify") {
    element.style.textAlign = "justify";
  } else {
    element.classList.add("text-start");
  }
}

function selectComponent(uid) {
  if (state.selectedId === uid) {
    expandInspectorPane();
    return;
  }
  state.selectedId = uid;
  renderCanvas();
  renderInspector();
  expandInspectorPane();
}

function expandInspectorPane() {
  if (!elements.rightPane) return;
  const collapsedClass = elements.rightPane.getAttribute("data-pane-collapsed-class") || "hidden";
  const expandedClass = elements.rightPane.getAttribute("data-pane-expanded-class") || "flex";
  elements.rightPane.dataset.state = "expanded";
  elements.rightPane.classList.remove(collapsedClass);
  elements.rightPane.classList.add(expandedClass);
  if (elements.rightPaneToggle) {
    elements.rightPaneToggle.setAttribute("aria-expanded", "true");
    elements.rightPaneToggle.dataset.active = "true";
  }
}

function clearCanvas() {
  if (!state.components.length) {
    status.show("Canvas is already empty", { timeout: 1200 });
    return;
  }
  state.components = [];
  state.selectedId = null;
  containerActiveTabs.clear();
  undoStack.push({ type: "clear" });
  status.show("Cleared template canvas", { type: "info", timeout: 1500 });
  renderCanvas();
  renderInspector();
}

function removeComponent(uid) {
  const found = findComponent(uid);
  if (!found) return;
  const [removed] = found.collection.splice(found.index, 1);
  pruneContainerState(removed);
  undoStack.push({ type: "remove", componentId: removed.uid, parentId: found.parent?.uid || "", zoneKey: found.zoneKey });
  status.show("Removed component", { type: "info", timeout: 1500 });
  if (state.selectedId === uid) {
    state.selectedId = found.parent?.uid || null;
  }
  renderCanvas();
  renderInspector();
}

function startNewTemplate({ id = "", title = "", version = "0.1" } = {}) {
  const template = createBlankTemplate({ id, title, version });
  if (!template.id || !template.title) {
    status.show("Provide both an ID and title for the template.", { type: "warning", timeout: 2000 });
    return;
  }
  state.template = template;
  state.components = [];
  state.selectedId = null;
  containerActiveTabs.clear();
  componentCounter = 0;
  ensureTemplateOption(template.id, template.title || template.id);
  ensureTemplateSelectValue();
  renderCanvas();
  renderInspector();
  const label = template.title || template.id || "template";
  status.show(`Started ${label}`, { type: "success", timeout: 1800 });
}

function renderInspector() {
  if (!elements.inspector) return;
  elements.inspector.innerHTML = "";
  const selection = findComponent(state.selectedId);
  const component = selection?.component;
  if (!component) {
    const placeholder = document.createElement("p");
    placeholder.className = "border border-dashed rounded-3 p-4 text-body-secondary";
    placeholder.textContent = "Select a component on the canvas to edit its settings.";
    elements.inspector.appendChild(placeholder);
    return;
  }
  const definition = COMPONENT_DEFINITIONS[component.type] || {};
  if (component.type === "container") {
    ensureContainerZones(component);
  }
  const form = document.createElement("form");
  form.className = "d-flex flex-column gap-4";
  form.addEventListener("submit", (event) => event.preventDefault());

<<<<<<< HEAD
  const identityControls = [
=======
  const basicsSection = createSection("Basics", [
>>>>>>> 696a31c1
    createTextInput(component, "Component ID", component.id || "", (value) => {
      updateComponent(component.uid, (draft) => {
        draft.id = value.trim();
      }, { rerenderCanvas: true });
    }, { placeholder: "Unique identifier" }),
    createTextInput(component, "Label", getComponentLabel(component), (value) => {
      updateComponent(component.uid, (draft) => {
        const next = value.trim();
        draft.label = next;
        draft.name = next;
        if (draft.text !== undefined && draft.type === "label") {
          draft.text = next;
        }
      }, { rerenderCanvas: true });
    }, { placeholder: "Displayed label" }),
<<<<<<< HEAD
  ].filter(Boolean);
  if (identityControls.length) {
    const identityGroup = document.createElement("div");
    identityGroup.className = "d-flex flex-column gap-3";
    identityControls.forEach((control) => identityGroup.appendChild(control));
    form.appendChild(identityGroup);
  }

  const componentSpecific = createSection(
    "Component Settings",
    renderComponentSpecificInspector(component)
  );
  if (componentSpecific) {
    form.appendChild(componentSpecific);
=======
  ]);
  if (basicsSection) {
    form.appendChild(basicsSection);
  }

  const appearanceControls = [];
  const colorControls = getColorControls(component);
  if (colorControls.length) {
    appearanceControls.push(createColorRow(component, colorControls));
  }
  if (hasTextControls(component)) {
    appearanceControls.push(createTextSizeControls(component));
    appearanceControls.push(createTextStyleControls(component));
  }
  if (definition.supportsAlignment !== false && hasTextControls(component)) {
    appearanceControls.push(createAlignmentControls(component));
  }
  const appearanceSection = createSection("Appearance", appearanceControls);
  if (appearanceSection) {
    form.appendChild(appearanceSection);
>>>>>>> 696a31c1
  }

  const dataControls = [];
  if (definition.supportsBinding !== false || definition.supportsFormula !== false) {
    dataControls.push(
      createTextInput(
        component,
        "Binding / Formula",
        component.binding || component.formula || "",
        (value) => {
          updateComponent(
            component.uid,
            (draft) => {
              draft.binding = value.trim();
              if (Object.prototype.hasOwnProperty.call(draft, "formula")) {
                draft.formula = "";
              }
            },
            { rerenderCanvas: true, rerenderInspector: true }
          );
        },
        { placeholder: "@attributes.score or =SUM(values)" }
      )
    );
  }
  const dataSection = createSection("Data", dataControls);
  if (dataSection) {
    form.appendChild(dataSection);
  }

<<<<<<< HEAD
  const appearanceControls = [];
  const colorControls = getColorControls(component);
  if (colorControls.length) {
    appearanceControls.push(createColorRow(component, colorControls));
  }
  if (hasTextControls(component)) {
    appearanceControls.push(createTextSizeControls(component));
    appearanceControls.push(createTextStyleControls(component));
  }
  if (definition.supportsAlignment !== false && hasTextControls(component)) {
    appearanceControls.push(createAlignmentControls(component));
  }
  const appearanceSection = createSection("Appearance", appearanceControls);
  if (appearanceSection) {
    form.appendChild(appearanceSection);
  }

=======
>>>>>>> 696a31c1
  if (definition.supportsReadOnly) {
    const behaviorSection = createSection("Behavior", [createReadOnlyToggle(component)]);
    if (behaviorSection) {
      form.appendChild(behaviorSection);
    }
  }

<<<<<<< HEAD
=======
  const componentSpecific = createSection(
    "Component Settings",
    renderComponentSpecificInspector(component)
  );
  if (componentSpecific) {
    form.appendChild(componentSpecific);
  }

>>>>>>> 696a31c1
  elements.inspector.appendChild(form);
  refreshTooltips(elements.inspector);
}

function createSection(title, controls = []) {
  const filtered = controls.filter(Boolean);
  if (!filtered.length) return null;
  const section = document.createElement("section");
  section.className = "d-flex flex-column gap-3";
  if (title) {
    const heading = document.createElement("div");
    heading.className = "text-uppercase fs-6 fw-semibold text-body-secondary";
    heading.textContent = title;
    section.appendChild(heading);
  }
  filtered.forEach((control) => section.appendChild(control));
  return section;
}

function createColorRow(component, keys = []) {
  const controls = keys.filter((key) => COLOR_FIELD_MAP[key]);
  if (!controls.length) return null;
  const wrapper = document.createElement("div");
  wrapper.className = "d-flex flex-column gap-2";
  const label = document.createElement("div");
  label.className = "fw-semibold text-body-secondary";
  label.textContent = "Colors";
  wrapper.appendChild(label);
  const grid = document.createElement("div");
  grid.className = "template-color-grid";
  controls.forEach((key) => {
    const config = COLOR_FIELD_MAP[key];
    grid.appendChild(
      createColorInput(component, config.label, component[config.prop], (value) => {
        updateComponent(component.uid, (draft) => {
          draft[config.prop] = value;
        }, { rerenderCanvas: true, rerenderInspector: true });
      })
    );
  });
  wrapper.appendChild(grid);
  return wrapper;
}

function createColorInput(component, labelText, value, onChange) {
  const container = document.createElement("div");
  container.className = "template-color-control";
  const id = toId([component.uid, labelText, "color"]);
  const label = document.createElement("label");
  label.className = "form-label small text-body-secondary mb-0";
  label.setAttribute("for", id);
  label.textContent = labelText;
  const input = document.createElement("input");
  input.type = "color";
  input.className = "form-control form-control-color";
  input.id = id;
  input.value = value || "#000000";
  input.addEventListener("input", () => {
    onChange(input.value);
  });
  const controls = document.createElement("div");
  controls.className = "d-flex align-items-center gap-2";
  controls.appendChild(input);
  const clear = document.createElement("button");
  clear.type = "button";
  clear.className = "btn btn-outline-secondary btn-sm";
  clear.innerHTML = '<span class="iconify" data-icon="tabler:circle-off" aria-hidden="true"></span>';
  clear.setAttribute("aria-label", `Clear ${labelText.toLowerCase()} color`);
  clear.setAttribute("data-bs-toggle", "tooltip");
  clear.setAttribute("data-bs-placement", "top");
  clear.setAttribute("data-bs-title", "Reset to default");
  clear.addEventListener("click", () => {
    input.value = "#000000";
    onChange("");
  });
  controls.appendChild(clear);
  container.append(label, controls);
  if (window.bootstrap && typeof window.bootstrap.Tooltip === "function") {
    // eslint-disable-next-line no-new
    new window.bootstrap.Tooltip(clear);
  }
  return container;
}

function createTextSizeControls(component) {
  const options = [
    { value: "sm", label: "Sm" },
    { value: "md", label: "Md" },
    { value: "lg", label: "Lg" },
    { value: "xl", label: "Xl" },
  ];
  return createRadioButtonGroup(component, "Text size", options, component.textSize || "md", (value) => {
    updateComponent(component.uid, (draft) => {
      draft.textSize = value;
    }, { rerenderCanvas: true });
  });
}

function createTextStyleControls(component) {
  const options = [
    { value: "bold", icon: "tabler:bold" },
    { value: "italic", icon: "tabler:italic" },
    { value: "underline", icon: "tabler:underline" },
  ];
  return createToggleButtonGroup(component, "Text style", options, component.textStyles || {}, (key, checked) => {
    updateComponent(component.uid, (draft) => {
      draft.textStyles = { ...(draft.textStyles || {}) };
      draft.textStyles[key] = checked;
    }, { rerenderCanvas: true });
  });
}

function createAlignmentControls(component) {
  const options = [
    { value: "start", icon: "tabler:align-left", label: "Left" },
    { value: "center", icon: "tabler:align-center", label: "Center" },
    { value: "end", icon: "tabler:align-right", label: "Right" },
    { value: "justify", icon: "tabler:align-justified", label: "Justify" },
  ];
  return createRadioButtonGroup(component, "Alignment", options, component.align || "start", (value) => {
    updateComponent(component.uid, (draft) => {
      draft.align = value;
    }, { rerenderCanvas: true });
  });
}

function createReadOnlyToggle(component) {
  const wrapper = document.createElement("div");
  wrapper.className = "form-check form-switch";
  const id = toId([component.uid, "read-only"]);
  const input = document.createElement("input");
  input.className = "form-check-input";
  input.type = "checkbox";
  input.id = id;
  input.checked = !!component.readOnly;
  input.addEventListener("change", () => {
    updateComponent(component.uid, (draft) => {
      draft.readOnly = input.checked;
    }, { rerenderCanvas: true });
  });
  const label = document.createElement("label");
  label.className = "form-check-label";
  label.setAttribute("for", id);
  label.textContent = "Read only";
  wrapper.append(input, label);
  return wrapper;
}

function createTextInput(component, labelText, value, onInput, { placeholder = "", type = "text" } = {}) {
  const wrapper = document.createElement("div");
  wrapper.className = "d-flex flex-column";
  const id = toId([component.uid, labelText, "input"]);
  const label = document.createElement("label");
  label.className = "form-label fw-semibold text-body-secondary";
  label.setAttribute("for", id);
  label.textContent = labelText;
  const input = document.createElement("input");
  input.className = "form-control";
  input.type = type;
  input.id = id;
  if (placeholder) input.placeholder = placeholder;
  input.value = value ?? "";
  input.addEventListener("input", () => {
    onInput(input.value);
  });
  wrapper.append(label, input);
  return wrapper;
}

function createTextarea(component, labelText, value, onInput, { rows = 3, placeholder = "" } = {}) {
  const wrapper = document.createElement("div");
  wrapper.className = "d-flex flex-column";
  const id = toId([component.uid, labelText, "textarea"]);
  const label = document.createElement("label");
  label.className = "form-label fw-semibold text-body-secondary";
  label.setAttribute("for", id);
  label.textContent = labelText;
  const textarea = document.createElement("textarea");
  textarea.className = "form-control";
  textarea.id = id;
  textarea.rows = rows;
  if (placeholder) textarea.placeholder = placeholder;
  textarea.value = value ?? "";
  textarea.addEventListener("input", () => {
    onInput(textarea.value);
  });
  wrapper.append(label, textarea);
  return wrapper;
}

function createNumberInput(component, labelText, value, onChange, { min, max, step = 1 } = {}) {
  const wrapper = document.createElement("div");
  wrapper.className = "d-flex flex-column";
  const id = toId([component.uid, labelText, "number"]);
  const label = document.createElement("label");
  label.className = "form-label fw-semibold text-body-secondary";
  label.setAttribute("for", id);
  label.textContent = labelText;
  const input = document.createElement("input");
  input.className = "form-control";
  input.type = "number";
  input.id = id;
  if (min !== undefined) input.min = String(min);
  if (max !== undefined) input.max = String(max);
  input.step = String(step);
  if (value !== undefined && value !== null) {
    input.value = value;
  }
  input.addEventListener("input", () => {
    const next = input.value === "" ? null : Number(input.value);
    if (next !== null && Number.isNaN(next)) {
      return;
    }
    onChange(next);
  });
  wrapper.append(label, input);
  return wrapper;
}

function createSelect(component, labelText, options, currentIndex, onChange) {
  const wrapper = document.createElement("div");
  wrapper.className = "d-flex flex-column";
  const id = toId([component.uid, labelText, "select"]);
  const label = document.createElement("label");
  label.className = "form-label fw-semibold text-body-secondary";
  label.setAttribute("for", id);
  label.textContent = labelText;
  const select = document.createElement("select");
  select.className = "form-select";
  select.id = id;
  options.forEach((option, index) => {
    const opt = document.createElement("option");
    opt.value = String(index);
    opt.textContent = option;
    if (index === currentIndex) {
      opt.selected = true;
    }
    select.appendChild(opt);
  });
  select.addEventListener("change", () => {
    onChange(Number(select.value));
  });
  wrapper.append(label, select);
  return wrapper;
}

function createRadioButtonGroup(component, labelText, options, currentValue, onChange) {
  const wrapper = document.createElement("div");
  wrapper.className = "d-flex flex-column gap-2";
  const heading = document.createElement("div");
  heading.className = "fw-semibold text-body-secondary";
  heading.textContent = labelText;
  wrapper.appendChild(heading);
  const group = document.createElement("div");
  group.className = "btn-group";
  const name = toId([component.uid, labelText, "radio"]);
  options.forEach((option, index) => {
    const id = toId([component.uid, labelText, option.value, index]);
    const input = document.createElement("input");
    input.type = "radio";
    input.className = "btn-check";
    input.name = name;
    input.id = id;
    input.value = option.value;
    input.checked = option.value === currentValue;
    input.addEventListener("change", () => {
      if (input.checked) {
        onChange(option.value);
      }
    });
    const label = document.createElement("label");
    label.className = "btn btn-outline-secondary btn-sm";
    label.setAttribute("for", id);
    if (option.icon) {
      label.innerHTML = `<span class="iconify" data-icon="${option.icon}" aria-hidden="true"></span>`;
      if (option.label) {
        label.innerHTML += `<span class="ms-1">${option.label}</span>`;
      }
    } else {
      label.textContent = option.label;
    }
    group.append(input, label);
  });
  wrapper.appendChild(group);
  return wrapper;
}

function createToggleButtonGroup(component, labelText, options, values, onToggle) {
  const wrapper = document.createElement("div");
  wrapper.className = "d-flex flex-column gap-2";
  const heading = document.createElement("div");
  heading.className = "fw-semibold text-body-secondary";
  heading.textContent = labelText;
  wrapper.appendChild(heading);
  const group = document.createElement("div");
  group.className = "btn-group";
  options.forEach((option, index) => {
    const id = toId([component.uid, labelText, option.value, index]);
    const input = document.createElement("input");
    input.type = "checkbox";
    input.className = "btn-check";
    input.id = id;
    input.autocomplete = "off";
    input.checked = !!values[option.value];
    input.addEventListener("change", () => {
      onToggle(option.value, input.checked);
    });
    const label = document.createElement("label");
    label.className = "btn btn-outline-secondary btn-sm";
    label.setAttribute("for", id);
    if (option.icon) {
      label.innerHTML = `<span class="iconify" data-icon="${option.icon}" aria-hidden="true"></span>`;
    }
    if (option.label) {
      label.innerHTML += `<span class="ms-1">${option.label}</span>`;
    }
    group.append(input, label);
  });
  wrapper.appendChild(group);
  return wrapper;
}

function renderComponentSpecificInspector(component) {
  switch (component.type) {
    case "input":
      return renderInputInspector(component);
    case "array":
      return renderArrayInspector(component);
    case "divider":
      return renderDividerInspector(component);
    case "image":
      return renderImageInspector(component);
    case "label":
      return renderLabelInspector(component);
    case "container":
      return renderContainerInspector(component);
    case "linear-track":
    case "circular-track":
      return renderTrackInspector(component);
    case "select-group":
      return renderSelectGroupInspector(component);
    case "toggle":
      return renderToggleInspector(component);
    default:
      return [];
  }
}

function renderInputInspector(component) {
  const controls = [];
  const options = [
    { value: "text", icon: "tabler:letter-case", label: "Text" },
    { value: "number", icon: "tabler:123", label: "Number" },
    { value: "select", icon: "tabler:list-details", label: "Select" },
    { value: "radio", icon: "tabler:circle-dot", label: "Radio" },
    { value: "checkbox", icon: "tabler:checkbox", label: "Checkbox" },
  ];
  controls.push(
    createRadioButtonGroup(component, "Type", options, component.variant || "text", (value) => {
      updateComponent(component.uid, (draft) => {
        draft.variant = value;
        if ((value === "select" || value === "radio" || value === "checkbox") && (!Array.isArray(draft.options) || !draft.options.length)) {
          draft.options = ["Option A", "Option B"];
        }
      }, { rerenderCanvas: true, rerenderInspector: true });
    })
  );
  controls.push(
    createTextInput(component, "Placeholder", component.placeholder || "", (value) => {
      updateComponent(component.uid, (draft) => {
        draft.placeholder = value;
      }, { rerenderCanvas: true });
    }, { placeholder: "Shown inside the field" })
  );
  if (["select", "radio", "checkbox"].includes(component.variant)) {
    controls.push(
      createTextarea(component, "Options (one per line)", (component.options || []).join("\n"), (value) => {
        updateComponent(component.uid, (draft) => {
          draft.options = parseLines(value);
        }, { rerenderCanvas: true });
      }, { rows: 3, placeholder: "Choice A\nChoice B" })
    );
  }
  return controls;
}

function renderArrayInspector(component) {
  return [
    createRadioButtonGroup(
      component,
      "Layout",
      [
        { value: "list", icon: "tabler:list", label: "List" },
        { value: "cards", icon: "tabler:layout-cards", label: "Cards" },
      ],
      component.variant || "list",
      (value) => {
        updateComponent(component.uid, (draft) => {
          draft.variant = value;
        }, { rerenderCanvas: true });
      }
    ),
  ];
}

function renderDividerInspector(component) {
  const controls = [];
  controls.push(
    createRadioButtonGroup(
      component,
      "Style",
      [
        { value: "solid", label: "Solid" },
        { value: "dashed", label: "Dashed" },
        { value: "dotted", label: "Dotted" },
      ],
      component.style || "solid",
      (value) => {
        updateComponent(component.uid, (draft) => {
          draft.style = value;
        }, { rerenderCanvas: true });
      }
    )
  );
  controls.push(
    createNumberInput(component, "Thickness", component.thickness || 2, (value) => {
      const next = clampInteger(value ?? 1, 1, 6);
      updateComponent(component.uid, (draft) => {
        draft.thickness = next;
      }, { rerenderCanvas: true, rerenderInspector: true });
    }, { min: 1, max: 6 })
  );
  return controls;
}

function renderImageInspector(component) {
  const controls = [];
  controls.push(
    createTextInput(component, "Image URL", component.src || "", (value) => {
      updateComponent(component.uid, (draft) => {
        draft.src = value;
      }, { rerenderCanvas: true });
    }, { placeholder: "https://" })
  );
  controls.push(
    createTextInput(component, "Alt text", component.alt || "", (value) => {
      updateComponent(component.uid, (draft) => {
        draft.alt = value;
      }, { rerenderCanvas: true });
    }, { placeholder: "Describe the image" })
  );
  controls.push(
    createRadioButtonGroup(
      component,
      "Fit",
      [
        { value: "contain", label: "Contain" },
        { value: "cover", label: "Cover" },
      ],
      component.fit || "contain",
      (value) => {
        updateComponent(component.uid, (draft) => {
          draft.fit = value;
        }, { rerenderCanvas: true });
      }
    )
  );
  controls.push(
    createNumberInput(component, "Max height (px)", component.height || 180, (value) => {
      const next = clampInteger(value ?? 180, 80, 600);
      updateComponent(component.uid, (draft) => {
        draft.height = next;
      }, { rerenderCanvas: true });
    }, { min: 80, max: 600, step: 10 })
  );
  return controls;
}

function renderLabelInspector(component) {
  return [];
}

function renderContainerInspector(component) {
  const controls = [];
  controls.push(
    createRadioButtonGroup(
      component,
      "Type",
      [
        { value: "columns", icon: "tabler:columns-3", label: "Columns" },
        { value: "rows", icon: "tabler:layout-rows", label: "Rows" },
        { value: "tabs", icon: "tabler:layout-navbar", label: "Tabs" },
        { value: "grid", icon: "tabler:layout-grid", label: "Grid" },
      ],
      component.containerType || "columns",
      (value) => {
        updateComponent(component.uid, (draft) => {
          draft.containerType = value;
          ensureContainerZones(draft);
        }, { rerenderCanvas: true, rerenderInspector: true });
      }
    )
  );
  if (component.containerType === "tabs") {
    controls.push(
    createTextarea(component, "Tab labels (one per line)", (component.tabLabels || []).join("\n"), (value) => {
      updateComponent(component.uid, (draft) => {
        draft.tabLabels = parseLines(value);
        ensureContainerZones(draft);
      }, { rerenderCanvas: true });
    }, { rows: 3, placeholder: "Details\nInventory" })
  );
  }
  if (component.containerType === "columns" || component.containerType === "grid") {
    controls.push(
      createNumberInput(component, "Columns", component.columns || 2, (value) => {
        const next = clampInteger(value ?? 2, 1, 4);
        updateComponent(component.uid, (draft) => {
          draft.columns = next;
          ensureContainerZones(draft);
        }, { rerenderCanvas: true, rerenderInspector: true });
      }, { min: 1, max: 4 })
    );
  }
  if (component.containerType === "rows" || component.containerType === "grid") {
    controls.push(
      createNumberInput(component, "Rows", component.rows || 2, (value) => {
        const next = clampInteger(value ?? 2, 1, 6);
        updateComponent(component.uid, (draft) => {
          draft.rows = next;
          ensureContainerZones(draft);
        }, { rerenderCanvas: true, rerenderInspector: true });
      }, { min: 1, max: 6 })
    );
  }
  controls.push(
    createNumberInput(component, "Gap (px)", component.gap ?? 16, (value) => {
      const next = clampInteger(value ?? 16, 0, 64);
      updateComponent(component.uid, (draft) => {
        draft.gap = next;
      }, { rerenderCanvas: true });
    }, { min: 0, max: 64, step: 4 })
  );
  return controls;
}

function renderTrackInspector(component) {
  const controls = [];
  controls.push(
    createNumberInput(component, "Segments", component.segments || 1, (value) => {
      const next = clampInteger(value ?? 1, 1, 12);
      updateComponent(component.uid, (draft) => {
        setSegmentCount(draft, next);
      }, { rerenderCanvas: true, rerenderInspector: true });
    }, { min: 1, max: 12 })
  );
  controls.push(createSegmentControls(component));
  return controls;
}

function createSegmentControls(component) {
  const wrapper = document.createElement("div");
  wrapper.className = "d-flex flex-column gap-2";
  const heading = document.createElement("div");
  heading.className = "fw-semibold text-body-secondary";
  heading.textContent = "Active segments";
  wrapper.appendChild(heading);
  const grid = document.createElement("div");
  grid.className = "d-flex flex-wrap gap-2";
  const segments = ensureSegmentArray(component);
  segments.forEach((isActive, index) => {
    const id = toId([component.uid, "segment", index]);
    const input = document.createElement("input");
    input.type = "checkbox";
    input.className = "btn-check";
    input.id = id;
    input.checked = isActive;
    input.addEventListener("change", () => {
      updateComponent(component.uid, (draft) => {
        const target = ensureSegmentArray(draft);
        target[index] = input.checked;
      }, { rerenderCanvas: true });
    });
    const label = document.createElement("label");
    label.className = "btn btn-outline-secondary btn-sm";
    label.setAttribute("for", id);
    label.textContent = index + 1;
    grid.append(input, label);
  });
  wrapper.appendChild(grid);
  return wrapper;
}

function renderSelectGroupInspector(component) {
  const controls = [];
  controls.push(
    createRadioButtonGroup(
      component,
      "Type",
      [
        { value: "pills", icon: "tabler:toggle-right", label: "Pills" },
        { value: "tags", icon: "tabler:tags", label: "Tags" },
        { value: "buttons", icon: "tabler:switch-3", label: "Buttons" },
      ],
      component.variant || "pills",
      (value) => {
        updateComponent(component.uid, (draft) => {
          draft.variant = value;
        }, { rerenderCanvas: true });
      }
    )
  );
  controls.push(
    createRadioButtonGroup(
      component,
      "Selection",
      [
        { value: "single", label: "Single" },
        { value: "multi", label: "Multi" },
      ],
      component.multiple ? "multi" : "single",
      (value) => {
        updateComponent(component.uid, (draft) => {
          draft.multiple = value === "multi";
        }, { rerenderCanvas: true });
      }
    )
  );
  return controls;
}

function renderToggleInspector(component) {
  const controls = [];
  controls.push(
    createRadioButtonGroup(
      component,
      "Shape",
      [
        { value: "circle", icon: "tabler:circle", label: "Circle" },
        { value: "square", icon: "tabler:square", label: "Square" },
        { value: "diamond", icon: "tabler:diamond", label: "Diamond" },
        { value: "star", icon: "tabler:star", label: "Star" },
      ],
      component.shape || "circle",
      (value) => {
        updateComponent(component.uid, (draft) => {
          draft.shape = value;
        }, { rerenderCanvas: true });
      }
    )
  );
  controls.push(
    createTextarea(component, "States (one per line)", (component.states || []).join("\n"), (value) => {
      updateComponent(component.uid, (draft) => {
        draft.states = parseLines(value);
        if (!Array.isArray(draft.states) || !draft.states.length) {
          draft.states = ["State 1", "State 2"];
        }
        if (draft.activeIndex >= draft.states.length) {
          draft.activeIndex = draft.states.length - 1;
        }
      }, { rerenderCanvas: true, rerenderInspector: true });
    }, { rows: 3, placeholder: "Novice\nSkilled\nExpert" })
  );
  const states = Array.isArray(component.states) && component.states.length
    ? component.states
    : ["State 1", "State 2"];
  controls.push(
    createSelect(component, "Active state", states, Math.min(component.activeIndex ?? 0, states.length - 1), (index) => {
      updateComponent(component.uid, (draft) => {
        draft.activeIndex = clampInteger(index, 0, states.length - 1);
      }, { rerenderCanvas: true });
    })
  );
  return controls;
}

function updateComponent(uid, mutate, { rerenderCanvas = false, rerenderInspector = false } = {}) {
  const found = findComponent(uid);
  if (!found) return;
  mutate(found.component);
  if (rerenderCanvas) {
    renderCanvas();
  }
  if (rerenderInspector) {
    renderInspector();
  }
}

function ensureSegmentArray(component) {
  const count = clampInteger(component.segments || (component.activeSegments ? component.activeSegments.length : 1), 1, 12);
  if (!Array.isArray(component.activeSegments)) {
    component.activeSegments = Array.from({ length: count }, (_, index) => index === 0);
  }
  if (component.activeSegments.length < count) {
    const needed = count - component.activeSegments.length;
    component.activeSegments.push(...Array.from({ length: needed }, () => false));
  } else if (component.activeSegments.length > count) {
    component.activeSegments = component.activeSegments.slice(0, count);
  }
  return component.activeSegments;
}

function setSegmentCount(component, next) {
  component.segments = next;
  ensureSegmentArray(component);
}

function parseLines(value) {
  return value
    .split(/\r?\n/)
    .map((line) => line.trim())
    .filter(Boolean);
}

function clampInteger(value, min, max) {
  const numeric = Number(value);
  if (Number.isNaN(numeric)) {
    return min;
  }
  return Math.min(Math.max(Math.round(numeric), min), max);
}

function cloneDefaults(defaults = {}) {
  return JSON.parse(JSON.stringify(defaults));
}

function toId(parts = []) {
  return parts
    .filter(Boolean)
    .join("-")
    .toLowerCase()
    .replace(/[^a-z0-9_-]/g, "-");
}

function createBlankTemplate({ id = "", title = "", version = "0.1" } = {}) {
  return {
    id: id || "",
    title: title || "",
    version: version || "0.1",
  };
}

function ensureTemplateOption(id, label) {
  if (!elements.templateSelect || !id) {
    return;
  }
  const escaped = escapeCss(id);
  let option = escaped ? elements.templateSelect.querySelector(`option[value="${escaped}"]`) : null;
  if (!option) {
    option = document.createElement("option");
    option.value = id;
    elements.templateSelect.appendChild(option);
  }
  option.textContent = label || id;
}

function ensureTemplateSelectValue() {
  if (!elements.templateSelect) return;
  const id = state.template?.id || "";
  if (!id) {
    elements.templateSelect.value = "";
    return;
  }
  const escaped = escapeCss(id);
  const option = escaped ? elements.templateSelect.querySelector(`option[value="${escaped}"]`) : null;
  if (option) {
    elements.templateSelect.value = id;
  } else {
    elements.templateSelect.value = "";
  }
}

function escapeCss(value) {
  if (typeof value !== "string" || !value) {
    return value;
  }
  if (window.CSS && typeof window.CSS.escape === "function") {
    return window.CSS.escape(value);
  }
  return value.replace(/[^a-zA-Z0-9_-]/g, (char) => `\\${char}`);
}<|MERGE_RESOLUTION|>--- conflicted
+++ resolved
@@ -272,44 +272,6 @@
   }
   const maxIndex = Math.max(0, total - 1);
   return Math.min(Math.max(0, current), maxIndex);
-<<<<<<< HEAD
-}
-
-function setActiveTabIndex(component, index) {
-  if (!component?.uid) return;
-  containerActiveTabs.set(component.uid, Math.max(0, index));
-}
-
-function clearActiveTab(component) {
-  if (!component?.uid) return;
-  containerActiveTabs.delete(component.uid);
-}
-
-const COLOR_FIELD_MAP = {
-  foreground: { label: "Foreground/Text", prop: "textColor" },
-  background: { label: "Background", prop: "backgroundColor" },
-  border: { label: "Border", prop: "borderColor" },
-};
-
-function getComponentLabel(component, fallback = "") {
-  if (!component) return fallback || "";
-  const { type } = component;
-
-  if (Object.prototype.hasOwnProperty.call(component, "label")) {
-    const value = typeof component.label === "string" ? component.label.trim() : "";
-    if (value) return value;
-    return "";
-  }
-
-  const candidates = [component.name, component.text];
-  for (const candidate of candidates) {
-    if (typeof candidate === "string") {
-      const trimmed = candidate.trim();
-      if (trimmed) {
-        return trimmed;
-      }
-    }
-=======
 }
 
 function setActiveTabIndex(component, index) {
@@ -498,7 +460,7 @@
   elements.canvasRoot.dataset.dropzoneParent = "";
   elements.canvasRoot.dataset.dropzoneKey = "root";
   if (!state.components.length) {
-    const placeholder = createDropPlaceholder("Drag components from the palette to design your template.");
+    const placeholder = createDropPlaceholder("Drag components from the palette into the canvas below to design your template.");
     placeholder.classList.add("template-drop-placeholder--root");
     elements.canvasRoot.appendChild(placeholder);
   } else {
@@ -761,21 +723,16 @@
   header.className = "template-component-header";
   header.dataset.sortableHandle = "true";
 
-  const chips = document.createElement("div");
-  chips.className = "template-component-chips";
-
-  const bindingLabel = component.binding || component.formula || "";
+  const actions = document.createElement("div");
+  actions.className = "template-component-actions";
+
+  const bindingLabel = (component.binding || component.formula || "").trim();
   if (bindingLabel) {
     const pill = document.createElement("span");
     pill.className = "template-binding-pill badge text-bg-secondary";
     pill.textContent = bindingLabel;
-    chips.appendChild(pill);
-  }
-
-  header.appendChild(chips);
-
-  const actions = document.createElement("div");
-  actions.className = "template-component-actions";
+    actions.appendChild(pill);
+  }
 
   const iconButton = document.createElement("span");
   iconButton.className = "template-component-icon d-inline-flex align-items-center justify-content-center";
@@ -841,114 +798,9 @@
       return renderTogglePreview(component);
     default:
       return document.createTextNode("Unsupported component");
->>>>>>> 696a31c1
-  }
-
-  const definition = type ? COMPONENT_DEFINITIONS[type] : null;
-  if (definition?.label) {
-    return definition.label;
-  }
-
-  return fallback || "";
-}
-
-function getDefinition(component) {
-  if (!component) return {};
-  return COMPONENT_DEFINITIONS[component.type] || {};
-}
-
-function getColorControls(component) {
-  const definition = getDefinition(component);
-  if (Array.isArray(definition.colorControls)) {
-    return definition.colorControls.filter((key) => COLOR_FIELD_MAP[key]);
-  }
-  return Object.keys(COLOR_FIELD_MAP);
-}
-
-function hasTextControls(component) {
-  const definition = getDefinition(component);
-  if (definition.textControls === false) {
-    return false;
-  }
-  return true;
-}
-
-if (elements.palette) {
-  createSortable(elements.palette, {
-    group: { name: "template-canvas", pull: "clone", put: false },
-    sort: false,
-    fallbackOnBody: true,
-  });
-}
-
-if (elements.canvasRoot) {
-  elements.canvasRoot.addEventListener("click", (event) => {
-    const deleteButton = event.target.closest('[data-action="remove-component"]');
-    if (deleteButton) {
-      event.preventDefault();
-      event.stopPropagation();
-      removeComponent(deleteButton.dataset.componentId);
-      return;
-    }
-    const target = event.target.closest("[data-component-id]");
-    if (!target) return;
-    selectComponent(target.dataset.componentId);
-  });
-}
-
-if (elements.saveButton) {
-  elements.saveButton.addEventListener("click", () => {
-    undoStack.push({ type: "save", count: state.components.length });
-    const label = state.template?.title || state.template?.id || "Template";
-    status.show(`${label} draft saved (${state.components.length} components)`, {
-      type: "success",
-      timeout: 2000,
-    });
-  });
-}
-
-if (elements.undoButton) {
-  elements.undoButton.addEventListener("click", () => {
-    status.show("Undo coming soon", { type: "info", timeout: 1800 });
-  });
-}
-
-if (elements.redoButton) {
-  elements.redoButton.addEventListener("click", () => {
-    status.show("Redo coming soon", { type: "info", timeout: 1800 });
-  });
-}
-
-if (elements.clearButton) {
-  elements.clearButton.addEventListener("click", () => {
-    clearCanvas();
-  });
-}
-
-<<<<<<< HEAD
-if (elements.importButton) {
-  elements.importButton.addEventListener("click", () => {
-    status.show("Import coming soon", { type: "info", timeout: 2000 });
-  });
-}
-
-if (elements.exportButton) {
-  elements.exportButton.addEventListener("click", () => {
-    status.show("Export coming soon", { type: "info", timeout: 2000 });
-  });
-}
-
-if (elements.newTemplateButton) {
-  elements.newTemplateButton.addEventListener("click", () => {
-    if (newTemplateModalInstance && elements.newTemplateForm) {
-      elements.newTemplateForm.reset();
-      if (elements.newTemplateVersion) {
-        const defaultVersion = elements.newTemplateVersion.getAttribute("value") || "0.1";
-        elements.newTemplateVersion.value = defaultVersion;
-      }
-      newTemplateModalInstance.show();
-      return;
-=======
+  }
+}
+
 function ensureContainerZones(component) {
   if (!component || component.type !== "container") return [];
   if (!component.zones || typeof component.zones !== "object") {
@@ -1004,14 +856,7 @@
         zones[0].components.push(...items);
       }
       delete component.zones[key];
->>>>>>> 696a31c1
-    }
-    const id = window.prompt("Enter a template ID", state.template?.id || "");
-    if (id === null) return;
-    const title = window.prompt("Enter a template title", state.template?.title || "");
-    if (title === null) return;
-    const version = window.prompt("Enter a version", state.template?.version || "0.1") || "0.1";
-    startNewTemplate({ id: id.trim(), title: title.trim(), version: version.trim() });
+    }
   });
 
   return zones;
@@ -1044,83 +889,6 @@
   return wrapper;
 }
 
-<<<<<<< HEAD
-if (elements.newTemplateForm) {
-  elements.newTemplateForm.addEventListener("submit", (event) => {
-    event.preventDefault();
-    const form = elements.newTemplateForm;
-    if (typeof form.reportValidity === "function" && !form.reportValidity()) {
-      form.classList.add("was-validated");
-      return;
-    }
-    const id = (elements.newTemplateId?.value || "").trim();
-    const title = (elements.newTemplateTitle?.value || "").trim();
-    const version = ((elements.newTemplateVersion?.value || "0.1").trim() || "0.1");
-    if (!id || !title) {
-      form.classList.add("was-validated");
-      return;
-    }
-    startNewTemplate({ id, title, version });
-    if (newTemplateModalInstance) {
-      newTemplateModalInstance.hide();
-    }
-    form.reset();
-    form.classList.remove("was-validated");
-  });
-}
-
-renderCanvas();
-renderInspector();
-ensureTemplateSelectValue();
-
-function renderCanvas() {
-  if (!elements.canvasRoot) return;
-  dropzones.forEach((sortable) => sortable.destroy());
-  dropzones.clear();
-  elements.canvasRoot.innerHTML = "";
-  elements.canvasRoot.dataset.dropzone = "root";
-  elements.canvasRoot.dataset.dropzoneParent = "";
-  elements.canvasRoot.dataset.dropzoneKey = "root";
-  if (!state.components.length) {
-    const placeholder = createDropPlaceholder("Drag components from the palette into the canvas below to design your template.");
-    placeholder.classList.add("template-drop-placeholder--root");
-    elements.canvasRoot.appendChild(placeholder);
-  } else {
-    const fragment = document.createDocumentFragment();
-    state.components.forEach((component) => {
-      fragment.appendChild(createComponentElement(component));
-    });
-    elements.canvasRoot.appendChild(fragment);
-  }
-  registerDropzones();
-  refreshTooltips(elements.canvasRoot);
-}
-
-function createDropPlaceholder(text) {
-  const placeholder = document.createElement("div");
-  placeholder.className = "template-drop-placeholder";
-  placeholder.textContent = text;
-  placeholder.setAttribute("aria-hidden", "true");
-  return placeholder;
-}
-
-function registerDropzones() {
-  if (!elements.canvasRoot) return;
-  const zones = [elements.canvasRoot, ...elements.canvasRoot.querySelectorAll("[data-dropzone]")];
-  zones.forEach((zone) => {
-    const sortable = createSortable(zone, {
-      group: { name: "template-canvas", pull: true, put: true },
-      fallbackOnBody: true,
-      swapThreshold: 0.65,
-      onAdd(event) {
-        handleDrop(event);
-      },
-      onUpdate(event) {
-        handleReorder(event);
-      },
-    });
-    dropzones.set(zone, sortable);
-=======
 function pruneContainerState(component) {
   if (!component || component.type !== "container") {
     return;
@@ -1218,497 +986,6 @@
     label.textContent = option;
     formCheck.append(input, label);
     wrapper.appendChild(formCheck);
->>>>>>> 696a31c1
-  });
-  return wrapper;
-}
-
-<<<<<<< HEAD
-function handleDrop(event) {
-  const parentId = event.to.dataset.dropzoneParent || "";
-  const zoneKey = event.to.dataset.dropzoneKey || "root";
-  const index = typeof event.newIndex === "number" ? event.newIndex : 0;
-  const type = event.item.dataset.componentType;
-  const componentId = event.item.dataset.componentId;
-
-  if (type && COMPONENT_DEFINITIONS[type]) {
-    const component = createComponent(type);
-    insertComponent(parentId, zoneKey, index, component);
-    state.selectedId = component.uid;
-    undoStack.push({ type: "add", component: { ...component }, parentId, zoneKey, index });
-    status.show(`${COMPONENT_DEFINITIONS[type].label} added to canvas`, { type: "success", timeout: 1800 });
-    event.item.remove();
-    renderCanvas();
-    renderInspector();
-    expandInspectorPane();
-    return;
-  }
-
-  if (componentId) {
-    if (parentId && (parentId === componentId || isDescendantOf(parentId, componentId))) {
-      status.show("Cannot move a component into itself", { type: "error", timeout: 2000 });
-      event.item.remove();
-      renderCanvas();
-      return;
-    }
-    const moved = moveComponent(componentId, parentId, zoneKey, index);
-    if (moved) {
-      undoStack.push({ type: "move", componentId, parentId, zoneKey, index });
-      status.show("Moved component", { timeout: 1500 });
-    }
-  }
-
-  event.item.remove();
-  renderCanvas();
-  renderInspector();
-}
-
-function handleReorder(event) {
-  const parentId = event.to.dataset.dropzoneParent || "";
-  const zoneKey = event.to.dataset.dropzoneKey || "root";
-  const componentId = event.item.dataset.componentId;
-  if (!componentId) {
-    renderCanvas();
-    return;
-  }
-  const collection = getCollection(parentId, zoneKey);
-  if (!collection) {
-    renderCanvas();
-    return;
-  }
-  const oldIndex = typeof event.oldIndex === "number" ? event.oldIndex : collection.length - 1;
-  const newIndex = typeof event.newIndex === "number" ? event.newIndex : oldIndex;
-  if (oldIndex === newIndex) {
-    return;
-  }
-  const found = findComponent(componentId);
-  if (!found || found.collection !== collection) {
-    renderCanvas();
-    return;
-  }
-  const [item] = collection.splice(oldIndex, 1);
-  collection.splice(newIndex, 0, item);
-  undoStack.push({ type: "reorder", componentId, parentId, zoneKey, oldIndex, newIndex });
-  renderCanvas();
-  renderInspector();
-}
-
-function insertComponent(parentId, zoneKey, index, component) {
-  const collection = getCollection(parentId, zoneKey);
-  if (!collection) return;
-  const safeIndex = Math.min(Math.max(index, 0), collection.length);
-  collection.splice(safeIndex, 0, component);
-}
-
-function moveComponent(componentId, targetParentId, zoneKey, index) {
-  const found = findComponent(componentId);
-  if (!found) return false;
-  const targetCollection = getCollection(targetParentId, zoneKey);
-  if (!targetCollection) return false;
-  const [item] = found.collection.splice(found.index, 1);
-  const safeIndex = Math.min(Math.max(index, 0), targetCollection.length);
-  targetCollection.splice(safeIndex, 0, item);
-  return true;
-}
-
-function getCollection(parentId, zoneKey) {
-  if (!parentId) {
-    return state.components;
-  }
-  const parent = findComponent(parentId);
-  if (!parent) {
-    return null;
-  }
-  const component = parent.component;
-  if (component.type !== "container") {
-    return parent.collection;
-  }
-  ensureContainerZones(component);
-  if (!component.zones) {
-    component.zones = {};
-  }
-  if (!component.zones[zoneKey]) {
-    component.zones[zoneKey] = [];
-  }
-  return component.zones[zoneKey];
-}
-
-function findComponent(uid, components = state.components, parent = null, zoneKey = "root") {
-  if (!uid) return null;
-  for (let index = 0; index < components.length; index += 1) {
-    const component = components[index];
-    if (component.uid === uid) {
-      return { component, collection: components, index, parent, zoneKey };
-    }
-    if (component.type === "container") {
-      const zones = ensureContainerZones(component);
-      for (const zone of zones) {
-        const found = findComponent(uid, zone.components, component, zone.key);
-        if (found) return found;
-      }
-    }
-  }
-  return null;
-}
-
-function isDescendantOf(targetId, ancestorId) {
-  if (!targetId || !ancestorId || targetId === ancestorId) {
-    return false;
-  }
-  const ancestor = findComponent(ancestorId);
-  if (!ancestor) return false;
-  return containsComponent(ancestor.component, targetId);
-}
-
-function containsComponent(component, targetId) {
-  if (!component || component.type !== "container") return false;
-  const zones = ensureContainerZones(component);
-  for (const zone of zones) {
-    for (const child of zone.components) {
-      if (child.uid === targetId) {
-        return true;
-      }
-      if (child.type === "container" && containsComponent(child, targetId)) {
-        return true;
-      }
-    }
-  }
-  return false;
-}
-
-function createComponent(type) {
-  const definition = COMPONENT_DEFINITIONS[type];
-  if (!definition) {
-    throw new Error(`Unknown component type: ${type}`);
-  }
-  componentCounter += 1;
-  const defaults = cloneDefaults(definition.defaults || {});
-  const component = {
-    uid: `cmp-${componentCounter}`,
-    type,
-    id: `cmp-${componentCounter}`,
-    label: (defaults.label || defaults.name || definition.label || type).trim(),
-    name: undefined,
-    textColor: "",
-    backgroundColor: "",
-    borderColor: "",
-    textSize: "md",
-    textStyles: { bold: false, italic: false, underline: false },
-    align: "start",
-    binding: "",
-    readOnly: false,
-    ...defaults,
-  };
-  if (component.label && typeof component.label === "string") {
-    component.label = component.label.trim();
-  }
-  if (!component.label) {
-    component.label = definition.label || type;
-  }
-  if (component.name === undefined) {
-    component.name = component.label;
-  }
-  if (component.activeSegments && Array.isArray(component.activeSegments)) {
-    component.activeSegments = component.activeSegments.slice();
-  }
-  if (component.options && Array.isArray(component.options)) {
-    component.options = component.options.slice();
-  }
-  if (component.tabLabels && Array.isArray(component.tabLabels)) {
-    component.tabLabels = component.tabLabels.slice();
-  }
-  if (component.states && Array.isArray(component.states)) {
-    component.states = component.states.slice();
-  }
-  if (component.zones && typeof component.zones === "object") {
-    component.zones = { ...component.zones };
-  }
-  if (component.type === "container") {
-    ensureContainerZones(component);
-  }
-  return component;
-}
-
-function createComponentElement(component) {
-  const wrapper = document.createElement("div");
-  wrapper.className = "template-component border rounded-3 p-3 bg-body shadow-sm d-flex flex-column gap-2";
-  wrapper.dataset.componentId = component.uid;
-  wrapper.dataset.componentType = component.type;
-  if (state.selectedId === component.uid) {
-    wrapper.classList.add("template-component-selected");
-  }
-
-  const definition = COMPONENT_DEFINITIONS[component.type] || {};
-  const iconName = COMPONENT_ICONS[component.type] || "tabler:app-window";
-  const typeLabel = definition.label || component.type;
-
-  const header = document.createElement("div");
-  header.className = "template-component-header";
-  header.dataset.sortableHandle = "true";
-
-  const actions = document.createElement("div");
-  actions.className = "template-component-actions";
-
-  const bindingLabel = (component.binding || component.formula || "").trim();
-  if (bindingLabel) {
-    const pill = document.createElement("span");
-    pill.className = "template-binding-pill badge text-bg-secondary";
-    pill.textContent = bindingLabel;
-    actions.appendChild(pill);
-  }
-
-  const iconButton = document.createElement("span");
-  iconButton.className = "template-component-icon d-inline-flex align-items-center justify-content-center";
-  iconButton.dataset.bsToggle = "tooltip";
-  iconButton.dataset.bsPlacement = "bottom";
-  iconButton.dataset.bsTitle = typeLabel;
-  iconButton.setAttribute("aria-label", typeLabel);
-  iconButton.tabIndex = 0;
-  iconButton.innerHTML = `<span class="iconify" data-icon="${iconName}" aria-hidden="true"></span>`;
-  actions.appendChild(iconButton);
-
-  const removeButton = document.createElement("button");
-  removeButton.type = "button";
-  removeButton.className = "btn btn-outline-danger btn-sm";
-  removeButton.dataset.action = "remove-component";
-  removeButton.dataset.componentId = component.uid;
-  removeButton.setAttribute("aria-label", "Remove component");
-  removeButton.innerHTML =
-    '<span class="iconify" data-icon="tabler:trash" aria-hidden="true"></span><span class="visually-hidden">Remove component</span>';
-  actions.appendChild(removeButton);
-
-  header.appendChild(actions);
-  wrapper.appendChild(header);
-
-  const preview = renderComponentPreview(component);
-  wrapper.appendChild(preview);
-
-  applyComponentStyles(wrapper, component);
-  return wrapper;
-}
-
-function applyComponentStyles(element, component) {
-  element.style.color = component.textColor || "";
-  element.style.backgroundColor = component.backgroundColor || "";
-  if (component.borderColor) {
-    element.style.borderColor = component.borderColor;
-  } else {
-    element.style.removeProperty("border-color");
-  }
-}
-
-function renderComponentPreview(component) {
-  switch (component.type) {
-    case "input":
-      return renderInputPreview(component);
-    case "array":
-      return renderArrayPreview(component);
-    case "divider":
-      return renderDividerPreview(component);
-    case "image":
-      return renderImagePreview(component);
-    case "label":
-      return renderLabelPreview(component);
-    case "container":
-      return renderContainerPreview(component);
-    case "linear-track":
-      return renderLinearTrackPreview(component);
-    case "circular-track":
-      return renderCircularTrackPreview(component);
-    case "select-group":
-      return renderSelectGroupPreview(component);
-    case "toggle":
-      return renderTogglePreview(component);
-    default:
-      return document.createTextNode("Unsupported component");
-  }
-}
-
-function ensureContainerZones(component) {
-  if (!component || component.type !== "container") return [];
-  if (!component.zones || typeof component.zones !== "object") {
-    component.zones = {};
-  }
-  const zones = [];
-  const validKeys = new Set();
-
-  const registerZone = (key, label) => {
-    if (!Array.isArray(component.zones[key])) {
-      component.zones[key] = [];
-    }
-    validKeys.add(key);
-    zones.push({ key, label, components: component.zones[key] });
-  };
-
-  const type = component.containerType || "columns";
-  if (type === "tabs") {
-    const labels = Array.isArray(component.tabLabels) && component.tabLabels.length
-      ? component.tabLabels
-      : ["Tab 1", "Tab 2"];
-    labels.forEach((labelText, index) => {
-      registerZone(`tab-${index}`, (labelText || `Tab ${index + 1}`).trim() || `Tab ${index + 1}`);
-    });
-    setActiveTabIndex(component, getActiveTabIndex(component, labels.length));
-  } else if (type === "rows") {
-    clearActiveTab(component);
-    const rows = clampInteger(component.rows || 2, 1, 6);
-    for (let index = 0; index < rows; index += 1) {
-      registerZone(`row-${index}`, `Row ${index + 1}`);
-    }
-  } else if (type === "grid") {
-    clearActiveTab(component);
-    const columns = clampInteger(component.columns || 2, 1, 4);
-    const rows = clampInteger(component.rows || 2, 1, 6);
-    for (let row = 0; row < rows; row += 1) {
-      for (let col = 0; col < columns; col += 1) {
-        registerZone(`grid-${row}-${col}`, `Row ${row + 1}, Column ${col + 1}`);
-      }
-    }
-  } else {
-    clearActiveTab(component);
-    const columns = clampInteger(component.columns || 2, 1, 4);
-    for (let index = 0; index < columns; index += 1) {
-      registerZone(`col-${index}`, `Column ${index + 1}`);
-    }
-  }
-
-  Object.keys(component.zones).forEach((key) => {
-    if (!validKeys.has(key)) {
-      const items = component.zones[key];
-      if (Array.isArray(items) && items.length && zones.length) {
-        zones[0].components.push(...items);
-      }
-      delete component.zones[key];
-    }
-  });
-
-  return zones;
-}
-
-function createContainerDropzone(component, zone, { label, hint } = {}) {
-  const wrapper = document.createElement("div");
-  wrapper.className = "template-container-zone d-flex flex-column gap-2";
-  if (label) {
-    const badge = document.createElement("div");
-    badge.className = "template-dropzone-label text-body-secondary text-uppercase extra-small";
-    badge.textContent = label;
-    wrapper.appendChild(badge);
-  }
-  const drop = document.createElement("div");
-  drop.className = "template-dropzone";
-  drop.dataset.dropzone = "true";
-  drop.dataset.dropzoneParent = component.uid;
-  drop.dataset.dropzoneKey = zone.key;
-  if (Array.isArray(zone.components) && zone.components.length) {
-    zone.components.forEach((child) => {
-      drop.appendChild(createComponentElement(child));
-    });
-  } else {
-    const placeholder = createDropPlaceholder(hint || "Drag components here");
-    placeholder.classList.add("template-drop-placeholder--compact");
-    drop.appendChild(placeholder);
-  }
-  wrapper.appendChild(drop);
-  return wrapper;
-}
-
-function pruneContainerState(component) {
-  if (!component || component.type !== "container") {
-    return;
-  }
-  clearActiveTab(component);
-  const zoneEntries = component.zones && typeof component.zones === "object"
-    ? Object.values(component.zones)
-    : [];
-  zoneEntries.forEach((items) => {
-    if (!Array.isArray(items)) return;
-    items.forEach((child) => {
-      if (child && child.type === "container") {
-        pruneContainerState(child);
-      }
-    });
-  });
-}
-
-function renderInputPreview(component) {
-  const container = document.createElement("div");
-  container.className = "d-flex flex-column gap-2";
-  const labelText = getComponentLabel(component, "Input");
-  if (labelText) {
-    const label = document.createElement("label");
-    label.className = "form-label mb-1";
-    label.textContent = labelText;
-    applyTextFormatting(label, component);
-    container.appendChild(label);
-  }
-
-  let control;
-  switch (component.variant) {
-    case "number": {
-      control = document.createElement("input");
-      control.type = "number";
-      control.className = "form-control";
-      control.placeholder = component.placeholder || "";
-      break;
-    }
-    case "select": {
-      control = document.createElement("select");
-      control.className = "form-select";
-      const options = Array.isArray(component.options) && component.options.length
-        ? component.options
-        : ["Option A", "Option B"];
-      options.forEach((option) => {
-        const opt = document.createElement("option");
-        opt.textContent = option;
-        control.appendChild(opt);
-      });
-      break;
-    }
-    case "radio": {
-      control = renderChoiceGroup(component, "radio");
-      break;
-    }
-    case "checkbox": {
-      control = renderChoiceGroup(component, "checkbox");
-      break;
-    }
-    default: {
-      control = document.createElement("input");
-      control.type = "text";
-      control.className = "form-control";
-      control.placeholder = component.placeholder || "";
-      break;
-    }
-  }
-  if (control instanceof HTMLInputElement || control instanceof HTMLSelectElement) {
-    control.disabled = !!component.readOnly;
-  }
-  container.appendChild(control);
-  return container;
-}
-
-function renderChoiceGroup(component, type) {
-  const wrapper = document.createElement("div");
-  wrapper.className = "d-flex flex-wrap gap-2";
-  const options = Array.isArray(component.options) && component.options.length
-    ? component.options
-    : ["Option A", "Option B", "Option C"];
-  options.forEach((option, index) => {
-    const id = toId([component.uid, type, option, index]);
-    const formCheck = document.createElement("div");
-    formCheck.className = "form-check form-check-inline";
-    const input = document.createElement("input");
-    input.className = "form-check-input";
-    input.type = type;
-    input.name = `${component.uid}-${type}`;
-    input.id = id;
-    input.disabled = !!component.readOnly;
-    const label = document.createElement("label");
-    label.className = "form-check-label";
-    label.setAttribute("for", id);
-    label.textContent = option;
-    formCheck.append(input, label);
-    wrapper.appendChild(formCheck);
   });
   return wrapper;
 }
@@ -1735,30 +1012,6 @@
     return raw.charAt(0).toUpperCase() + raw.slice(1);
   })();
 
-=======
-function renderArrayPreview(component) {
-  const container = document.createElement("div");
-  container.className = "d-flex flex-column gap-2";
-  const headingText = getComponentLabel(component, "Array");
-  if (headingText) {
-    const heading = document.createElement("div");
-    heading.className = "fw-semibold";
-    heading.textContent = headingText;
-    applyTextFormatting(heading, component);
-    container.appendChild(heading);
-  }
-
-  const labelFromBinding = (() => {
-    const source = (component.binding || "").replace(/^[=@]/, "");
-    if (!source) return "Item";
-    const parts = source.split(/[.\[\]]/).filter(Boolean);
-    if (!parts.length) return "Item";
-    const raw = parts[parts.length - 1].replace(/[-_]+/g, " ").trim();
-    if (!raw) return "Item";
-    return raw.charAt(0).toUpperCase() + raw.slice(1);
-  })();
-
->>>>>>> 696a31c1
   if (component.variant === "cards") {
     const grid = document.createElement("div");
     grid.className = "row g-2";
@@ -2219,11 +1472,7 @@
   form.className = "d-flex flex-column gap-4";
   form.addEventListener("submit", (event) => event.preventDefault());
 
-<<<<<<< HEAD
   const identityControls = [
-=======
-  const basicsSection = createSection("Basics", [
->>>>>>> 696a31c1
     createTextInput(component, "Component ID", component.id || "", (value) => {
       updateComponent(component.uid, (draft) => {
         draft.id = value.trim();
@@ -2239,7 +1488,6 @@
         }
       }, { rerenderCanvas: true });
     }, { placeholder: "Displayed label" }),
-<<<<<<< HEAD
   ].filter(Boolean);
   if (identityControls.length) {
     const identityGroup = document.createElement("div");
@@ -2254,28 +1502,6 @@
   );
   if (componentSpecific) {
     form.appendChild(componentSpecific);
-=======
-  ]);
-  if (basicsSection) {
-    form.appendChild(basicsSection);
-  }
-
-  const appearanceControls = [];
-  const colorControls = getColorControls(component);
-  if (colorControls.length) {
-    appearanceControls.push(createColorRow(component, colorControls));
-  }
-  if (hasTextControls(component)) {
-    appearanceControls.push(createTextSizeControls(component));
-    appearanceControls.push(createTextStyleControls(component));
-  }
-  if (definition.supportsAlignment !== false && hasTextControls(component)) {
-    appearanceControls.push(createAlignmentControls(component));
-  }
-  const appearanceSection = createSection("Appearance", appearanceControls);
-  if (appearanceSection) {
-    form.appendChild(appearanceSection);
->>>>>>> 696a31c1
   }
 
   const dataControls = [];
@@ -2306,7 +1532,6 @@
     form.appendChild(dataSection);
   }
 
-<<<<<<< HEAD
   const appearanceControls = [];
   const colorControls = getColorControls(component);
   if (colorControls.length) {
@@ -2324,8 +1549,6 @@
     form.appendChild(appearanceSection);
   }
 
-=======
->>>>>>> 696a31c1
   if (definition.supportsReadOnly) {
     const behaviorSection = createSection("Behavior", [createReadOnlyToggle(component)]);
     if (behaviorSection) {
@@ -2333,17 +1556,6 @@
     }
   }
 
-<<<<<<< HEAD
-=======
-  const componentSpecific = createSection(
-    "Component Settings",
-    renderComponentSpecificInspector(component)
-  );
-  if (componentSpecific) {
-    form.appendChild(componentSpecific);
-  }
-
->>>>>>> 696a31c1
   elements.inspector.appendChild(form);
   refreshTooltips(elements.inspector);
 }
@@ -2454,6 +1666,203 @@
       draft.textStyles[key] = checked;
     }, { rerenderCanvas: true });
   });
+  wrapper.appendChild(group);
+  return wrapper;
+}
+
+function createToggleButtonGroup(component, labelText, options, values, onToggle) {
+  const wrapper = document.createElement("div");
+  wrapper.className = "d-flex flex-column gap-2";
+  const heading = document.createElement("div");
+  heading.className = "fw-semibold text-body-secondary";
+  heading.textContent = labelText;
+  wrapper.appendChild(heading);
+  const group = document.createElement("div");
+  group.className = "btn-group";
+  options.forEach((option, index) => {
+    const id = toId([component.uid, labelText, option.value, index]);
+    const input = document.createElement("input");
+    input.type = "checkbox";
+    input.className = "btn-check";
+    input.id = id;
+    input.autocomplete = "off";
+    input.checked = !!values[option.value];
+    input.addEventListener("change", () => {
+      onToggle(option.value, input.checked);
+    });
+    const label = document.createElement("label");
+    label.className = "btn btn-outline-secondary btn-sm";
+    label.setAttribute("for", id);
+    if (option.icon) {
+      label.innerHTML = `<span class="iconify" data-icon="${option.icon}" aria-hidden="true"></span>`;
+    }
+    if (option.label) {
+      label.innerHTML += `<span class="ms-1">${option.label}</span>`;
+    }
+    group.append(input, label);
+  });
+  wrapper.appendChild(group);
+  return wrapper;
+}
+
+function renderComponentSpecificInspector(component) {
+  switch (component.type) {
+    case "input":
+      return renderInputInspector(component);
+    case "array":
+      return renderArrayInspector(component);
+    case "divider":
+      return renderDividerInspector(component);
+    case "image":
+      return renderImageInspector(component);
+    case "label":
+      return renderLabelInspector(component);
+    case "container":
+      return renderContainerInspector(component);
+    case "linear-track":
+    case "circular-track":
+      return renderTrackInspector(component);
+    case "select-group":
+      return renderSelectGroupInspector(component);
+    case "toggle":
+      return renderToggleInspector(component);
+    default:
+      return [];
+  }
+}
+
+function renderInputInspector(component) {
+  const controls = [];
+  const options = [
+    { value: "text", icon: "tabler:letter-case", label: "Text" },
+    { value: "number", icon: "tabler:123", label: "Number" },
+    { value: "select", icon: "tabler:list-details", label: "Select" },
+    { value: "radio", icon: "tabler:circle-dot", label: "Radio" },
+    { value: "checkbox", icon: "tabler:checkbox", label: "Checkbox" },
+  ];
+  controls.push(
+    createRadioButtonGroup(component, "Type", options, component.variant || "text", (value) => {
+      updateComponent(component.uid, (draft) => {
+        draft.variant = value;
+        if ((value === "select" || value === "radio" || value === "checkbox") && (!Array.isArray(draft.options) || !draft.options.length)) {
+          draft.options = ["Option A", "Option B"];
+        }
+      }, { rerenderCanvas: true, rerenderInspector: true });
+    })
+  );
+  controls.push(
+    createTextInput(component, "Placeholder", component.placeholder || "", (value) => {
+      updateComponent(component.uid, (draft) => {
+        draft.placeholder = value;
+      }, { rerenderCanvas: true });
+    }, { placeholder: "Shown inside the field" })
+  );
+  if (["select", "radio", "checkbox"].includes(component.variant)) {
+    controls.push(
+      createTextarea(component, "Options (one per line)", (component.options || []).join("\n"), (value) => {
+        updateComponent(component.uid, (draft) => {
+          draft.options = parseLines(value);
+        }, { rerenderCanvas: true });
+      }, { rows: 3, placeholder: "Choice A\nChoice B" })
+    );
+  }
+  return controls;
+}
+
+function renderArrayInspector(component) {
+  return [
+    createRadioButtonGroup(
+      component,
+      "Layout",
+      [
+        { value: "list", icon: "tabler:list", label: "List" },
+        { value: "cards", icon: "tabler:layout-cards", label: "Cards" },
+      ],
+      component.variant || "list",
+      (value) => {
+        updateComponent(component.uid, (draft) => {
+          draft.variant = value;
+        }, { rerenderCanvas: true });
+      }
+    ),
+  ];
+}
+
+function renderDividerInspector(component) {
+  const controls = [];
+  controls.push(
+    createRadioButtonGroup(
+      component,
+      "Style",
+      [
+        { value: "solid", label: "Solid" },
+        { value: "dashed", label: "Dashed" },
+        { value: "dotted", label: "Dotted" },
+      ],
+      component.style || "solid",
+      (value) => {
+        updateComponent(component.uid, (draft) => {
+          draft.style = value;
+        }, { rerenderCanvas: true });
+      }
+    )
+  );
+  controls.push(
+    createNumberInput(component, "Thickness", component.thickness || 2, (value) => {
+      const next = clampInteger(value ?? 1, 1, 6);
+      updateComponent(component.uid, (draft) => {
+        draft.thickness = next;
+      }, { rerenderCanvas: true, rerenderInspector: true });
+    }, { min: 1, max: 6 })
+  );
+  return controls;
+}
+
+function renderImageInspector(component) {
+  const controls = [];
+  controls.push(
+    createTextInput(component, "Image URL", component.src || "", (value) => {
+      updateComponent(component.uid, (draft) => {
+        draft.src = value;
+      }, { rerenderCanvas: true });
+    }, { placeholder: "https://" })
+  );
+  controls.push(
+    createTextInput(component, "Alt text", component.alt || "", (value) => {
+      updateComponent(component.uid, (draft) => {
+        draft.alt = value;
+      }, { rerenderCanvas: true });
+    }, { placeholder: "Describe the image" })
+  );
+  controls.push(
+    createRadioButtonGroup(
+      component,
+      "Fit",
+      [
+        { value: "contain", label: "Contain" },
+        { value: "cover", label: "Cover" },
+      ],
+      component.fit || "contain",
+      (value) => {
+        updateComponent(component.uid, (draft) => {
+          draft.fit = value;
+        }, { rerenderCanvas: true });
+      }
+    )
+  );
+  controls.push(
+    createNumberInput(component, "Max height (px)", component.height || 180, (value) => {
+      const next = clampInteger(value ?? 180, 80, 600);
+      updateComponent(component.uid, (draft) => {
+        draft.height = next;
+      }, { rerenderCanvas: true });
+    }, { min: 80, max: 600, step: 10 })
+  );
+  return controls;
+}
+
+function renderLabelInspector(component) {
+  return [];
 }
 
 function createAlignmentControls(component) {
@@ -2468,6 +1877,46 @@
       draft.align = value;
     }, { rerenderCanvas: true });
   });
+  wrapper.appendChild(grid);
+  return wrapper;
+}
+
+function renderSelectGroupInspector(component) {
+  const controls = [];
+  controls.push(
+    createRadioButtonGroup(
+      component,
+      "Type",
+      [
+        { value: "pills", icon: "tabler:toggle-right", label: "Pills" },
+        { value: "tags", icon: "tabler:tags", label: "Tags" },
+        { value: "buttons", icon: "tabler:switch-3", label: "Buttons" },
+      ],
+      component.variant || "pills",
+      (value) => {
+        updateComponent(component.uid, (draft) => {
+          draft.variant = value;
+        }, { rerenderCanvas: true });
+      }
+    )
+  );
+  controls.push(
+    createRadioButtonGroup(
+      component,
+      "Selection",
+      [
+        { value: "single", label: "Single" },
+        { value: "multi", label: "Multi" },
+      ],
+      component.multiple ? "multi" : "single",
+      (value) => {
+        updateComponent(component.uid, (draft) => {
+          draft.multiple = value === "multi";
+        }, { rerenderCanvas: true });
+      }
+    )
+  );
+  return controls;
 }
 
 function createReadOnlyToggle(component) {
