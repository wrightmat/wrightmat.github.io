import { initAppShell } from "../lib/app-shell.js";
import { populateSelect } from "../lib/dropdown.js";
import { createSortable } from "../lib/dnd.js";
const { status, undoStack } = initAppShell({ namespace: "template" });

const TEMPLATES = [
  {
    id: "tpl.5e.flex-basic",
    title: "5e — Flex Basic",
    path: "data/templates/tpl.5e.flex-basic.json",
  },
];

const COMPONENT_ICONS = {
  input: "tabler:forms",
  array: "tabler:list-details",
  divider: "tabler:separator-horizontal",
  image: "tabler:photo",
  label: "tabler:typography",
  container: "tabler:layout-grid-add",
  "linear-track": "tabler:timeline",
  "circular-track": "tabler:gauge",
  "select-group": "tabler:toggle-right",
  toggle: "tabler:adjustments",
};

const elements = {
  templateSelect: document.querySelector("[data-template-select]"),
  palette: document.querySelector("[data-palette]"),
  canvasRoot: document.querySelector("[data-canvas-root]"),
  inspector: document.querySelector("[data-inspector]"),
  saveButton: document.querySelector('[data-action="save-template"]'),
  undoButton: document.querySelector('[data-action="undo-template"]'),
  redoButton: document.querySelector('[data-action="redo-template"]'),
  clearButton: document.querySelector('[data-action="clear-canvas"]'),
  importButton: document.querySelector('[data-action="import-template"]'),
  exportButton: document.querySelector('[data-action="export-template"]'),
  newTemplateButton: document.querySelector('[data-action="new-template"]'),
  newTemplateForm: document.querySelector("[data-new-template-form]"),
  newTemplateId: document.querySelector("[data-new-template-id]"),
  newTemplateTitle: document.querySelector("[data-new-template-title]"),
  newTemplateVersion: document.querySelector("[data-new-template-version]"),
  rightPane: document.querySelector('[data-pane="right"]'),
  rightPaneToggle: document.querySelector('[data-pane-toggle="right"]'),
};

let newTemplateModalInstance = null;
if (window.bootstrap && typeof window.bootstrap.Modal === "function") {
  const modalElement = document.getElementById("new-template-modal");
  if (modalElement) {
    newTemplateModalInstance = window.bootstrap.Modal.getOrCreateInstance(modalElement);
  }
}

if (window.bootstrap && typeof window.bootstrap.Tooltip === "function") {
  const tooltipTriggers = document.querySelectorAll('[data-bs-toggle="tooltip"]');
  tooltipTriggers.forEach((element) => {
    // eslint-disable-next-line no-new
    new window.bootstrap.Tooltip(element);
  });
}

if (elements.templateSelect) {
  populateSelect(
    elements.templateSelect,
    TEMPLATES.map((tpl) => ({ value: tpl.id, label: tpl.title })),
    { placeholder: "Select template" }
  );
  elements.templateSelect.addEventListener("change", async () => {
    const selected = TEMPLATES.find((tpl) => tpl.id === elements.templateSelect.value);
    if (!selected) {
      state.template = null;
      state.components = [];
      state.selectedId = null;
      renderCanvas();
      renderInspector();
      ensureTemplateSelectValue();
      return;
    }
    try {
      const response = await fetch(selected.path);
      const data = await response.json();
      state.template = {
        id: data.id || selected.id,
        title: data.title || selected.title,
        version: data.version || data.metadata?.version || "",
      };
      ensureTemplateOption(state.template.id, state.template.title || selected.title);
      ensureTemplateSelectValue();
      status.show(`Loaded ${state.template.title || selected.title}`, { type: "success", timeout: 2000 });
    } catch (error) {
      console.error("Unable to load template", error);
      status.show("Failed to load template", { type: "error", timeout: 2500 });
    }
  });
}

const COMPONENT_DEFINITIONS = {
  input: {
    label: "Input",
    defaults: {
      name: "Input Field",
      variant: "text",
      placeholder: "",
      options: ["Option A", "Option B"],
    },
    supportsBinding: true,
    supportsFormula: true,
    supportsReadOnly: true,
    supportsAlignment: true,
<<<<<<< HEAD
    textControls: true,
    colorControls: ["foreground", "background", "border"],
=======
>>>>>>> 367a6030
  },
  array: {
    label: "Array",
    defaults: {
      name: "Array",
      variant: "list",
      itemLabel: "Item",
      emptyText: "No entries",
    },
    supportsBinding: true,
    supportsFormula: false,
    supportsReadOnly: false,
<<<<<<< HEAD
    supportsAlignment: true,
    textControls: true,
    colorControls: ["foreground", "background", "border"],
=======
    supportsAlignment: false,
>>>>>>> 367a6030
  },
  divider: {
    label: "Divider",
    defaults: {
      name: "Divider",
      style: "solid",
      thickness: 2,
    },
    supportsBinding: false,
    supportsFormula: false,
    supportsReadOnly: false,
    supportsAlignment: false,
<<<<<<< HEAD
    textControls: false,
    colorControls: ["foreground"],
=======
>>>>>>> 367a6030
  },
  image: {
    label: "Image",
    defaults: {
      name: "Image",
      src: "https://placekitten.com/320/180",
      alt: "Illustration",
      fit: "contain",
      height: 180,
    },
    supportsBinding: false,
    supportsFormula: false,
    supportsReadOnly: false,
    supportsAlignment: false,
<<<<<<< HEAD
    textControls: false,
    colorControls: [],
=======
>>>>>>> 367a6030
  },
  label: {
    label: "Label",
    defaults: {
      name: "Label",
      text: "Label text",
    },
    supportsBinding: false,
    supportsFormula: false,
    supportsReadOnly: false,
    supportsAlignment: true,
<<<<<<< HEAD
    textControls: true,
    colorControls: ["foreground", "background", "border"],
=======
>>>>>>> 367a6030
  },
  container: {
    label: "Container",
    defaults: {
      name: "Container",
      containerType: "columns",
      columns: 2,
      rows: 2,
      tabLabels: ["Tab 1", "Tab 2"],
      gap: 16,
<<<<<<< HEAD
      zones: {},
=======
>>>>>>> 367a6030
    },
    supportsBinding: false,
    supportsFormula: false,
    supportsReadOnly: false,
<<<<<<< HEAD
    supportsAlignment: true,
    textControls: true,
    colorControls: ["foreground", "background", "border"],
=======
    supportsAlignment: false,
>>>>>>> 367a6030
  },
  "linear-track": {
    label: "Linear Track",
    defaults: {
      name: "Linear Track",
      segments: 6,
      activeSegments: [true, true, false, false, false, false],
    },
    supportsBinding: true,
    supportsFormula: false,
    supportsReadOnly: false,
<<<<<<< HEAD
    supportsAlignment: true,
    textControls: true,
    colorControls: ["foreground", "background", "border"],
=======
    supportsAlignment: false,
>>>>>>> 367a6030
  },
  "circular-track": {
    label: "Circular Track",
    defaults: {
      name: "Circular Track",
      segments: 8,
      activeSegments: [true, true, true, false, false, false, false, false],
    },
    supportsBinding: true,
    supportsFormula: false,
    supportsReadOnly: false,
<<<<<<< HEAD
    supportsAlignment: true,
    textControls: true,
    colorControls: ["foreground", "background", "border"],
=======
    supportsAlignment: false,
>>>>>>> 367a6030
  },
  "select-group": {
    label: "Select Group",
    defaults: {
      name: "Select Group",
      variant: "pills",
<<<<<<< HEAD
      multiple: false,
=======
      options: ["Option A", "Option B", "Option C"],
>>>>>>> 367a6030
    },
    supportsBinding: true,
    supportsFormula: false,
    supportsReadOnly: true,
    supportsAlignment: true,
<<<<<<< HEAD
    textControls: true,
    colorControls: ["foreground", "background", "border"],
=======
>>>>>>> 367a6030
  },
  toggle: {
    label: "Toggle",
    defaults: {
      name: "Toggle",
      states: ["Novice", "Skilled", "Expert"],
      activeIndex: 1,
<<<<<<< HEAD
      shape: "circle",
=======
>>>>>>> 367a6030
    },
    supportsBinding: true,
    supportsFormula: false,
    supportsReadOnly: true,
<<<<<<< HEAD
    supportsAlignment: true,
    textControls: true,
    colorControls: ["foreground", "background", "border"],
=======
    supportsAlignment: false,
>>>>>>> 367a6030
  },
};

let componentCounter = 0;

const state = {
  template: null,
  components: [],
  selectedId: null,
};

<<<<<<< HEAD
const dropzones = new Map();

const COLOR_FIELD_MAP = {
  foreground: { label: "Foreground/Text", prop: "textColor" },
  background: { label: "Background", prop: "backgroundColor" },
  border: { label: "Border", prop: "borderColor" },
};

function getDefinition(component) {
  if (!component) return {};
  return COMPONENT_DEFINITIONS[component.type] || {};
}

function getColorControls(component) {
  const definition = getDefinition(component);
  if (Array.isArray(definition.colorControls)) {
    return definition.colorControls.filter((key) => COLOR_FIELD_MAP[key]);
  }
  return Object.keys(COLOR_FIELD_MAP);
}

function hasTextControls(component) {
  const definition = getDefinition(component);
  if (definition.textControls === false) {
    return false;
  }
  return true;
}
=======
let canvasSortable = null;
>>>>>>> 367a6030

if (elements.palette) {
  createSortable(elements.palette, {
    group: { name: "template-canvas", pull: "clone", put: false },
    sort: false,
    fallbackOnBody: true,
  });
}

if (elements.canvasRoot) {
  elements.canvasRoot.addEventListener("click", (event) => {
    const deleteButton = event.target.closest('[data-action="remove-component"]');
    if (deleteButton) {
      event.preventDefault();
      event.stopPropagation();
      removeComponent(deleteButton.dataset.componentId);
      return;
    }
    const target = event.target.closest("[data-component-id]");
    if (!target) return;
    selectComponent(target.dataset.componentId);
  });
}

if (elements.saveButton) {
  elements.saveButton.addEventListener("click", () => {
    undoStack.push({ type: "save", count: state.components.length });
    const label = state.template?.title || state.template?.id || "Template";
    status.show(`${label} draft saved (${state.components.length} components)`, {
      type: "success",
      timeout: 2000,
    });
  });
}

if (elements.undoButton) {
  elements.undoButton.addEventListener("click", () => {
    status.show("Undo coming soon", { type: "info", timeout: 1800 });
  });
}

if (elements.redoButton) {
  elements.redoButton.addEventListener("click", () => {
    status.show("Redo coming soon", { type: "info", timeout: 1800 });
  });
}

if (elements.clearButton) {
  elements.clearButton.addEventListener("click", () => {
    clearCanvas();
  });
<<<<<<< HEAD
}

if (elements.importButton) {
  elements.importButton.addEventListener("click", () => {
    status.show("Import coming soon", { type: "info", timeout: 2000 });
  });
}

if (elements.exportButton) {
  elements.exportButton.addEventListener("click", () => {
    status.show("Export coming soon", { type: "info", timeout: 2000 });
  });
}

if (elements.newTemplateButton) {
  elements.newTemplateButton.addEventListener("click", () => {
    if (newTemplateModalInstance && elements.newTemplateForm) {
      elements.newTemplateForm.reset();
      if (elements.newTemplateVersion) {
        const defaultVersion = elements.newTemplateVersion.getAttribute("value") || "0.1";
        elements.newTemplateVersion.value = defaultVersion;
      }
      newTemplateModalInstance.show();
      return;
    }
    const id = window.prompt("Enter a template ID", state.template?.id || "");
    if (id === null) return;
    const title = window.prompt("Enter a template title", state.template?.title || "");
    if (title === null) return;
    const version = window.prompt("Enter a version", state.template?.version || "0.1") || "0.1";
    startNewTemplate({ id: id.trim(), title: title.trim(), version: version.trim() });
  });
}

if (elements.newTemplateForm) {
  elements.newTemplateForm.addEventListener("submit", (event) => {
    event.preventDefault();
    const form = elements.newTemplateForm;
    if (typeof form.reportValidity === "function" && !form.reportValidity()) {
      form.classList.add("was-validated");
      return;
    }
    const id = (elements.newTemplateId?.value || "").trim();
    const title = (elements.newTemplateTitle?.value || "").trim();
    const version = ((elements.newTemplateVersion?.value || "0.1").trim() || "0.1");
    if (!id || !title) {
      form.classList.add("was-validated");
      return;
    }
    startNewTemplate({ id, title, version });
    if (newTemplateModalInstance) {
      newTemplateModalInstance.hide();
    }
    form.reset();
    form.classList.remove("was-validated");
  });
}

renderCanvas();
renderInspector();
ensureTemplateSelectValue();

function renderCanvas() {
  if (!elements.canvasRoot) return;
  dropzones.forEach((sortable) => sortable.destroy());
  dropzones.clear();
  elements.canvasRoot.innerHTML = "";
  elements.canvasRoot.dataset.dropzone = "root";
  elements.canvasRoot.dataset.dropzoneParent = "";
  elements.canvasRoot.dataset.dropzoneKey = "root";
  if (!state.components.length) {
    const placeholder = createDropPlaceholder("Drag components from the palette to design your template.");
    placeholder.classList.add("template-drop-placeholder--root");
    elements.canvasRoot.appendChild(placeholder);
  } else {
    const fragment = document.createDocumentFragment();
    state.components.forEach((component) => {
      fragment.appendChild(createComponentElement(component));
    });
    elements.canvasRoot.appendChild(fragment);
  }
  registerDropzones();
}

function createDropPlaceholder(text) {
  const placeholder = document.createElement("div");
  placeholder.className = "template-drop-placeholder";
  placeholder.textContent = text;
  placeholder.setAttribute("aria-hidden", "true");
  return placeholder;
}

function registerDropzones() {
  if (!elements.canvasRoot) return;
  const zones = [elements.canvasRoot, ...elements.canvasRoot.querySelectorAll("[data-dropzone]")];
  zones.forEach((zone) => {
    const sortable = createSortable(zone, {
      group: { name: "template-canvas", pull: true, put: true },
      fallbackOnBody: true,
      swapThreshold: 0.65,
      onAdd(event) {
        handleDrop(event);
      },
      onUpdate(event) {
        handleReorder(event);
      },
    });
    dropzones.set(zone, sortable);
  });
}

function handleDrop(event) {
  const parentId = event.to.dataset.dropzoneParent || "";
  const zoneKey = event.to.dataset.dropzoneKey || "root";
  const index = typeof event.newIndex === "number" ? event.newIndex : 0;
  const type = event.item.dataset.componentType;
  const componentId = event.item.dataset.componentId;

  if (type && COMPONENT_DEFINITIONS[type]) {
    const component = createComponent(type);
    insertComponent(parentId, zoneKey, index, component);
    state.selectedId = component.uid;
    undoStack.push({ type: "add", component: { ...component }, parentId, zoneKey, index });
    status.show(`${COMPONENT_DEFINITIONS[type].label} added to canvas`, { type: "success", timeout: 1800 });
    event.item.remove();
    renderCanvas();
    renderInspector();
    expandInspectorPane();
    return;
  }

  if (componentId) {
    if (parentId && (parentId === componentId || isDescendantOf(parentId, componentId))) {
      status.show("Cannot move a component into itself", { type: "error", timeout: 2000 });
      event.item.remove();
      renderCanvas();
      return;
    }
    const moved = moveComponent(componentId, parentId, zoneKey, index);
    if (moved) {
      undoStack.push({ type: "move", componentId, parentId, zoneKey, index });
      status.show("Moved component", { timeout: 1500 });
    }
  }

  event.item.remove();
  renderCanvas();
  renderInspector();
}

function handleReorder(event) {
  const parentId = event.to.dataset.dropzoneParent || "";
  const zoneKey = event.to.dataset.dropzoneKey || "root";
  const componentId = event.item.dataset.componentId;
  if (!componentId) {
    renderCanvas();
    return;
  }
  const collection = getCollection(parentId, zoneKey);
  if (!collection) {
    renderCanvas();
    return;
  }
  const oldIndex = typeof event.oldIndex === "number" ? event.oldIndex : collection.length - 1;
  const newIndex = typeof event.newIndex === "number" ? event.newIndex : oldIndex;
  if (oldIndex === newIndex) {
    return;
  }
  const found = findComponent(componentId);
  if (!found || found.collection !== collection) {
    renderCanvas();
    return;
  }
  const [item] = collection.splice(oldIndex, 1);
  collection.splice(newIndex, 0, item);
  undoStack.push({ type: "reorder", componentId, parentId, zoneKey, oldIndex, newIndex });
  renderCanvas();
  renderInspector();
}

function insertComponent(parentId, zoneKey, index, component) {
  const collection = getCollection(parentId, zoneKey);
  if (!collection) return;
  const safeIndex = Math.min(Math.max(index, 0), collection.length);
  collection.splice(safeIndex, 0, component);
}

function moveComponent(componentId, targetParentId, zoneKey, index) {
  const found = findComponent(componentId);
  if (!found) return false;
  const targetCollection = getCollection(targetParentId, zoneKey);
  if (!targetCollection) return false;
  const [item] = found.collection.splice(found.index, 1);
  const safeIndex = Math.min(Math.max(index, 0), targetCollection.length);
  targetCollection.splice(safeIndex, 0, item);
  return true;
}

function getCollection(parentId, zoneKey) {
  if (!parentId) {
    return state.components;
  }
  const parent = findComponent(parentId);
  if (!parent) {
    return null;
  }
  const component = parent.component;
  if (component.type !== "container") {
    return parent.collection;
  }
  ensureContainerZones(component);
  if (!component.zones) {
    component.zones = {};
  }
  if (!component.zones[zoneKey]) {
    component.zones[zoneKey] = [];
  }
  return component.zones[zoneKey];
}

function findComponent(uid, components = state.components, parent = null, zoneKey = "root") {
  if (!uid) return null;
  for (let index = 0; index < components.length; index += 1) {
    const component = components[index];
    if (component.uid === uid) {
      return { component, collection: components, index, parent, zoneKey };
    }
    if (component.type === "container") {
      const zones = ensureContainerZones(component);
      for (const zone of zones) {
        const found = findComponent(uid, zone.components, component, zone.key);
        if (found) return found;
      }
    }
  }
  return null;
}

function isDescendantOf(targetId, ancestorId) {
  if (!targetId || !ancestorId || targetId === ancestorId) {
    return false;
  }
  const ancestor = findComponent(ancestorId);
  if (!ancestor) return false;
  return containsComponent(ancestor.component, targetId);
}

function containsComponent(component, targetId) {
  if (!component || component.type !== "container") return false;
  const zones = ensureContainerZones(component);
  for (const zone of zones) {
    for (const child of zone.components) {
      if (child.uid === targetId) {
        return true;
      }
      if (child.type === "container" && containsComponent(child, targetId)) {
        return true;
      }
    }
  }
  return false;
}

function createComponent(type) {
  const definition = COMPONENT_DEFINITIONS[type];
  if (!definition) {
    throw new Error(`Unknown component type: ${type}`);
  }
  componentCounter += 1;
  const defaults = cloneDefaults(definition.defaults || {});
  const component = {
    uid: `cmp-${componentCounter}`,
    type,
    id: `cmp-${componentCounter}`,
    label: (defaults.label || defaults.name || definition.label || type).trim(),
    name: undefined,
    textColor: "",
    backgroundColor: "",
    borderColor: "",
    textSize: "md",
    textStyles: { bold: false, italic: false, underline: false },
    align: "start",
    binding: "",
    readOnly: false,
    ...defaults,
  };
  if (component.label && typeof component.label === "string") {
    component.label = component.label.trim();
  }
  if (!component.label) {
    component.label = definition.label || type;
  }
  if (component.name === undefined) {
    component.name = component.label;
  }
  if (component.activeSegments && Array.isArray(component.activeSegments)) {
    component.activeSegments = component.activeSegments.slice();
  }
  if (component.options && Array.isArray(component.options)) {
    component.options = component.options.slice();
  }
  if (component.tabLabels && Array.isArray(component.tabLabels)) {
    component.tabLabels = component.tabLabels.slice();
  }
  if (component.states && Array.isArray(component.states)) {
    component.states = component.states.slice();
  }
  if (component.zones && typeof component.zones === "object") {
    component.zones = { ...component.zones };
  }
  if (component.type === "container") {
    ensureContainerZones(component);
  }
  return component;
}

function createComponentElement(component) {
  const wrapper = document.createElement("div");
  wrapper.className = "template-component border rounded-3 p-3 bg-body shadow-sm d-flex flex-column gap-3";
  wrapper.dataset.componentId = component.uid;
  wrapper.dataset.componentType = component.type;
  if (state.selectedId === component.uid) {
    wrapper.classList.add("template-component-selected");
  }

  const definition = COMPONENT_DEFINITIONS[component.type] || {};
  const iconName = COMPONENT_ICONS[component.type] || "tabler:app-window";
  const typeLabel = definition.label || component.type;

  const header = document.createElement("div");
  header.className = "template-component-header";
  header.dataset.sortableHandle = "true";

  const meta = document.createElement("div");
  meta.className = "template-component-meta";

=======
}

if (elements.importButton) {
  elements.importButton.addEventListener("click", () => {
    status.show("Import coming soon", { type: "info", timeout: 2000 });
  });
}

if (elements.exportButton) {
  elements.exportButton.addEventListener("click", () => {
    status.show("Export coming soon", { type: "info", timeout: 2000 });
  });
}

if (elements.newTemplateButton) {
  elements.newTemplateButton.addEventListener("click", () => {
    if (newTemplateModalInstance && elements.newTemplateForm) {
      elements.newTemplateForm.reset();
      if (elements.newTemplateVersion) {
        const defaultVersion = elements.newTemplateVersion.getAttribute("value") || "0.1";
        elements.newTemplateVersion.value = defaultVersion;
      }
      newTemplateModalInstance.show();
      return;
    }
    const id = window.prompt("Enter a template ID", state.template?.id || "");
    if (id === null) return;
    const title = window.prompt("Enter a template title", state.template?.title || "");
    if (title === null) return;
    const version = window.prompt("Enter a version", state.template?.version || "0.1") || "0.1";
    startNewTemplate({ id: id.trim(), title: title.trim(), version: version.trim() });
  });
}

if (elements.newTemplateForm) {
  elements.newTemplateForm.addEventListener("submit", (event) => {
    event.preventDefault();
    const form = elements.newTemplateForm;
    if (typeof form.reportValidity === "function" && !form.reportValidity()) {
      form.classList.add("was-validated");
      return;
    }
    const id = (elements.newTemplateId?.value || "").trim();
    const title = (elements.newTemplateTitle?.value || "").trim();
    const version = ((elements.newTemplateVersion?.value || "0.1").trim() || "0.1");
    if (!id || !title) {
      form.classList.add("was-validated");
      return;
    }
    startNewTemplate({ id, title, version });
    if (newTemplateModalInstance) {
      newTemplateModalInstance.hide();
    }
    form.reset();
    form.classList.remove("was-validated");
  });
}

renderCanvas();
renderInspector();
ensureTemplateSelectValue();

function renderCanvas() {
  if (!elements.canvasRoot) return;
  if (canvasSortable) {
    canvasSortable.destroy();
    canvasSortable = null;
  }
  elements.canvasRoot.innerHTML = "";
  if (!state.components.length) {
    const placeholder = document.createElement("div");
    placeholder.className = "border border-dashed rounded-3 p-4 text-center fs-6 text-body-secondary";
    placeholder.setAttribute("data-canvas-placeholder", "true");
    placeholder.textContent = "Drag components from the palette to design your template.";
    elements.canvasRoot.appendChild(placeholder);
  } else {
    const fragment = document.createDocumentFragment();
    state.components.forEach((component) => {
      fragment.appendChild(createComponentElement(component));
    });
    elements.canvasRoot.appendChild(fragment);
  }
  ensureCanvasSortable();
}

function ensureCanvasSortable() {
  if (!elements.canvasRoot) return;
  canvasSortable = createSortable(elements.canvasRoot, {
    group: { name: "template-canvas", pull: true, put: true },
    fallbackOnBody: true,
    onAdd(event) {
      const type = event.item.getAttribute("data-component-type");
      if (type && COMPONENT_DEFINITIONS[type]) {
        const component = createComponent(type);
        const newIndex = typeof event.newIndex === "number" ? event.newIndex : state.components.length;
        state.components.splice(newIndex, 0, component);
        state.selectedId = component.uid;
        undoStack.push({ type: "add", component: { ...component } });
        status.show(`${COMPONENT_DEFINITIONS[type].label} added to canvas`, {
          type: "success",
          timeout: 1800,
        });
        renderCanvas();
        renderInspector();
        expandInspectorPane();
      }
      event.item.remove();
    },
    onUpdate(event) {
      if (event.oldIndex === event.newIndex) return;
      const [moved] = state.components.splice(event.oldIndex, 1);
      state.components.splice(event.newIndex, 0, moved);
      undoStack.push({
        type: "reorder",
        componentId: moved.uid,
        from: event.oldIndex,
        to: event.newIndex,
      });
      status.show("Reordered component", { timeout: 1500 });
      renderCanvas();
    },
  });
}

function createComponent(type) {
  const definition = COMPONENT_DEFINITIONS[type];
  if (!definition) {
    throw new Error(`Unknown component type: ${type}`);
  }
  componentCounter += 1;
  const defaults = cloneDefaults(definition.defaults || {});
  const component = {
    uid: `cmp-${componentCounter}`,
    type,
    id: `cmp-${componentCounter}`,
    name: defaults.name || definition.label,
    textColor: "",
    backgroundColor: "",
    borderColor: "",
    textSize: "md",
    textStyles: { bold: false, italic: false, underline: false },
    align: "start",
    binding: "",
    readOnly: false,
    ...defaults,
  };
  if (component.activeSegments && Array.isArray(component.activeSegments)) {
    component.activeSegments = component.activeSegments.slice();
  }
  if (component.options && Array.isArray(component.options)) {
    component.options = component.options.slice();
  }
  if (component.tabLabels && Array.isArray(component.tabLabels)) {
    component.tabLabels = component.tabLabels.slice();
  }
  if (component.states && Array.isArray(component.states)) {
    component.states = component.states.slice();
  }
  return component;
}

function createComponentElement(component) {
  const wrapper = document.createElement("div");
  wrapper.className = "template-component border rounded-3 p-3 bg-body shadow-sm d-flex flex-column gap-3";
  wrapper.dataset.componentId = component.uid;
  wrapper.dataset.componentType = component.type;
  if (state.selectedId === component.uid) {
    wrapper.classList.add("template-component-selected");
  }

  const definition = COMPONENT_DEFINITIONS[component.type] || {};
  const iconName = COMPONENT_ICONS[component.type] || "tabler:app-window";
  const typeLabel = definition.label || component.type;

  const header = document.createElement("div");
  header.className = "template-component-header";
  header.dataset.sortableHandle = "true";

  const meta = document.createElement("div");
  meta.className = "template-component-meta";

>>>>>>> 367a6030
  const icon = document.createElement("span");
  icon.className = "iconify text-primary fs-4";
  icon.setAttribute("data-icon", iconName);
  icon.setAttribute("aria-hidden", "true");
  meta.appendChild(icon);

  const heading = document.createElement("div");
  heading.className = "template-component-heading";
  const title = document.createElement("div");
  title.className = "fw-semibold";
<<<<<<< HEAD
  title.textContent = getComponentLabel(component, typeLabel);
=======
  title.textContent = component.name || typeLabel;
>>>>>>> 367a6030
  heading.appendChild(title);
  const subtitle = document.createElement("div");
  subtitle.className = "text-body-secondary small text-uppercase";
  subtitle.textContent = typeLabel;
  heading.appendChild(subtitle);
  meta.appendChild(heading);

  header.appendChild(meta);

  const actions = document.createElement("div");
  actions.className = "template-component-actions";

  const badge = document.createElement("span");
  badge.className = "badge text-bg-secondary text-uppercase";
  badge.textContent = typeLabel;
  actions.appendChild(badge);

  const bindingLabel = component.binding || component.formula || "";
  if (bindingLabel) {
    const pill = document.createElement("span");
    pill.className = "template-binding-pill badge text-bg-secondary";
    pill.textContent = bindingLabel;
    actions.appendChild(pill);
  }

  const removeButton = document.createElement("button");
  removeButton.type = "button";
  removeButton.className = "btn btn-outline-danger btn-sm";
  removeButton.dataset.action = "remove-component";
  removeButton.dataset.componentId = component.uid;
  removeButton.setAttribute("aria-label", "Remove component");
  removeButton.innerHTML =
    '<span class="iconify" data-icon="tabler:trash" aria-hidden="true"></span><span class="visually-hidden">Remove component</span>';
  actions.appendChild(removeButton);

  header.appendChild(actions);
  wrapper.appendChild(header);

  const preview = renderComponentPreview(component);
  wrapper.appendChild(preview);

  applyComponentStyles(wrapper, component);
  return wrapper;
}

function applyComponentStyles(element, component) {
  element.style.color = component.textColor || "";
  element.style.backgroundColor = component.backgroundColor || "";
  if (component.borderColor) {
    element.style.borderColor = component.borderColor;
  } else {
    element.style.removeProperty("border-color");
  }
}

function renderComponentPreview(component) {
  switch (component.type) {
    case "input":
      return renderInputPreview(component);
    case "array":
      return renderArrayPreview(component);
    case "divider":
      return renderDividerPreview(component);
    case "image":
      return renderImagePreview(component);
    case "label":
      return renderLabelPreview(component);
    case "container":
      return renderContainerPreview(component);
    case "linear-track":
      return renderLinearTrackPreview(component);
    case "circular-track":
      return renderCircularTrackPreview(component);
    case "select-group":
      return renderSelectGroupPreview(component);
    case "toggle":
      return renderTogglePreview(component);
    default:
      return document.createTextNode("Unsupported component");
  }
}

<<<<<<< HEAD
function ensureContainerZones(component) {
  if (!component || component.type !== "container") return [];
  if (!component.zones || typeof component.zones !== "object") {
    component.zones = {};
  }
  const zones = [];
  const validKeys = new Set();

  const registerZone = (key, label) => {
    if (!Array.isArray(component.zones[key])) {
      component.zones[key] = [];
    }
    validKeys.add(key);
    zones.push({ key, label, components: component.zones[key] });
  };

  const type = component.containerType || "columns";
  if (type === "tabs") {
    const labels = Array.isArray(component.tabLabels) && component.tabLabels.length
      ? component.tabLabels
      : ["Tab 1", "Tab 2"];
    labels.forEach((labelText, index) => {
      registerZone(`tab-${index}`, (labelText || `Tab ${index + 1}`).trim() || `Tab ${index + 1}`);
    });
  } else if (type === "rows") {
    const rows = clampInteger(component.rows || 2, 1, 6);
    for (let index = 0; index < rows; index += 1) {
      registerZone(`row-${index}`, `Row ${index + 1}`);
    }
  } else if (type === "grid") {
    const columns = clampInteger(component.columns || 2, 1, 4);
    const rows = clampInteger(component.rows || 2, 1, 6);
    for (let row = 0; row < rows; row += 1) {
      for (let col = 0; col < columns; col += 1) {
        registerZone(`grid-${row}-${col}`, `Row ${row + 1}, Column ${col + 1}`);
      }
    }
  } else {
    const columns = clampInteger(component.columns || 2, 1, 4);
    for (let index = 0; index < columns; index += 1) {
      registerZone(`col-${index}`, `Column ${index + 1}`);
    }
  }

  Object.keys(component.zones).forEach((key) => {
    if (!validKeys.has(key)) {
      const items = component.zones[key];
      if (Array.isArray(items) && items.length && zones.length) {
        zones[0].components.push(...items);
      }
      delete component.zones[key];
    }
  });

  return zones;
}

function createContainerDropzone(component, zone, { label, hint } = {}) {
  const wrapper = document.createElement("div");
  wrapper.className = "template-container-zone d-flex flex-column gap-2";
  if (label) {
    const badge = document.createElement("div");
    badge.className = "template-dropzone-label text-body-secondary text-uppercase extra-small";
    badge.textContent = label;
    wrapper.appendChild(badge);
  }
  const drop = document.createElement("div");
  drop.className = "template-dropzone";
  drop.dataset.dropzone = "true";
  drop.dataset.dropzoneParent = component.uid;
  drop.dataset.dropzoneKey = zone.key;
  if (Array.isArray(zone.components) && zone.components.length) {
    zone.components.forEach((child) => {
      drop.appendChild(createComponentElement(child));
    });
  } else {
    const placeholder = createDropPlaceholder(hint || "Drag components here");
    placeholder.classList.add("template-drop-placeholder--compact");
    drop.appendChild(placeholder);
  }
  wrapper.appendChild(drop);
  return wrapper;
}

function renderInputPreview(component) {
  const container = document.createElement("div");
  container.className = "d-flex flex-column gap-2";
  const labelText = getComponentLabel(component, "Input");
  if (labelText) {
    const label = document.createElement("label");
    label.className = "form-label mb-1";
    label.textContent = labelText;
    applyTextFormatting(label, component);
    container.appendChild(label);
  }
=======
function renderInputPreview(component) {
  const container = document.createElement("div");
  container.className = "d-flex flex-column gap-2";
  const label = document.createElement("label");
  label.className = "form-label mb-1";
  label.textContent = component.name || "Input";
  applyTextFormatting(label, component);
  container.appendChild(label);
>>>>>>> 367a6030

  let control;
  switch (component.variant) {
    case "number": {
      control = document.createElement("input");
      control.type = "number";
      control.className = "form-control";
      control.placeholder = component.placeholder || "";
      break;
    }
    case "select": {
      control = document.createElement("select");
      control.className = "form-select";
      const options = Array.isArray(component.options) && component.options.length
        ? component.options
        : ["Option A", "Option B"];
      options.forEach((option) => {
        const opt = document.createElement("option");
        opt.textContent = option;
        control.appendChild(opt);
      });
      break;
    }
    case "radio": {
      control = renderChoiceGroup(component, "radio");
      break;
    }
    case "checkbox": {
      control = renderChoiceGroup(component, "checkbox");
      break;
    }
    default: {
      control = document.createElement("input");
      control.type = "text";
      control.className = "form-control";
      control.placeholder = component.placeholder || "";
      break;
    }
  }
  if (control instanceof HTMLInputElement || control instanceof HTMLSelectElement) {
    control.disabled = !!component.readOnly;
  }
  container.appendChild(control);
  return container;
}

function renderChoiceGroup(component, type) {
  const wrapper = document.createElement("div");
  wrapper.className = "d-flex flex-wrap gap-2";
  const options = Array.isArray(component.options) && component.options.length
    ? component.options
    : ["Option A", "Option B", "Option C"];
  options.forEach((option, index) => {
    const id = toId([component.uid, type, option, index]);
    const formCheck = document.createElement("div");
    formCheck.className = "form-check form-check-inline";
    const input = document.createElement("input");
    input.className = "form-check-input";
    input.type = type;
    input.name = `${component.uid}-${type}`;
    input.id = id;
    input.disabled = !!component.readOnly;
    const label = document.createElement("label");
    label.className = "form-check-label";
    label.setAttribute("for", id);
    label.textContent = option;
    formCheck.append(input, label);
    wrapper.appendChild(formCheck);
  });
  return wrapper;
}

function renderArrayPreview(component) {
  const container = document.createElement("div");
  container.className = "d-flex flex-column gap-2";
<<<<<<< HEAD
  const headingText = getComponentLabel(component, "Array");
  if (headingText) {
    const heading = document.createElement("div");
    heading.className = "fw-semibold";
    heading.textContent = headingText;
    applyTextFormatting(heading, component);
    container.appendChild(heading);
  }
=======
  const heading = document.createElement("div");
  heading.className = "fw-semibold";
  heading.textContent = component.name || "Array";
  applyTextFormatting(heading, component);
  container.appendChild(heading);
>>>>>>> 367a6030

  if (component.variant === "cards") {
    const grid = document.createElement("div");
    grid.className = "row g-2";
    for (let index = 0; index < 2; index += 1) {
      const col = document.createElement("div");
      col.className = "col-12 col-md-6";
      const card = document.createElement("div");
      card.className = "border rounded-3 p-3 bg-body";
<<<<<<< HEAD
      const itemLabel = (component.itemLabel || "Item").trim() || "Item";
      const description = component.emptyText || "Repeatable entry";
      card.innerHTML = `<div class=\"fw-semibold\">${itemLabel} ${index + 1}</div><div class=\"text-body-secondary small\">${description}</div>`;
=======
      card.innerHTML = `<div class=\"fw-semibold\">${component.itemLabel || "Item"} ${index + 1}</div><div class=\"text-body-secondary small\">${component.emptyText || "Repeatable entry"}</div>`;
>>>>>>> 367a6030
      col.appendChild(card);
      grid.appendChild(col);
    }
    container.appendChild(grid);
  } else {
    const list = document.createElement("ul");
    list.className = "list-group";
    for (let index = 0; index < 3; index += 1) {
      const item = document.createElement("li");
      item.className = "list-group-item d-flex justify-content-between align-items-center";
<<<<<<< HEAD
      const itemLabel = (component.itemLabel || "Item").trim() || "Item";
      item.textContent = `${itemLabel} ${index + 1}`;
=======
      item.textContent = `${component.itemLabel || "Item"} ${index + 1}`;
>>>>>>> 367a6030
      const badge = document.createElement("span");
      badge.className = "badge text-bg-secondary";
      badge.textContent = "Value";
      item.appendChild(badge);
      list.appendChild(item);
    }
    container.appendChild(list);
  }

  if (component.emptyText) {
    const empty = document.createElement("div");
    empty.className = "text-body-secondary small";
    empty.textContent = component.emptyText;
    container.appendChild(empty);
  }
  return container;
}

function renderDividerPreview(component) {
  const hr = document.createElement("hr");
  hr.className = "my-2";
  hr.style.borderStyle = component.style || "solid";
  hr.style.borderWidth = `${component.thickness || 2}px`;
<<<<<<< HEAD
  const color = component.textColor || component.borderColor || "";
  if (color) {
    hr.style.borderColor = color;
  }
  return hr;
}

function renderImagePreview(component) {
  const wrapper = document.createElement("div");
  wrapper.className = "text-center";
  const img = document.createElement("img");
  img.className = "img-fluid rounded";
  img.src = component.src || "https://placekitten.com/320/180";
  img.alt = component.alt || "Image";
  img.style.objectFit = component.fit === "cover" ? "cover" : "contain";
  img.style.width = "100%";
  if (component.height) {
    img.style.maxHeight = `${component.height}px`;
  }
  wrapper.appendChild(img);
  return wrapper;
}

function renderLabelPreview(component) {
  const text = document.createElement("div");
  text.className = "fw-semibold";
  const value = (component.text || "").trim() || getComponentLabel(component, "") || "Label";
  text.textContent = value;
  applyTextFormatting(text, component);
  return text;
}

function renderContainerPreview(component) {
  const wrapper = document.createElement("div");
  wrapper.className = "d-flex flex-column gap-3";
  const labelText = getComponentLabel(component, "Container");
  if (labelText) {
    const heading = document.createElement("div");
    heading.className = "fw-semibold";
    heading.textContent = labelText;
    applyTextFormatting(heading, component);
    wrapper.appendChild(heading);
  }

  const zones = ensureContainerZones(component);
  const gap = clampInteger(component.gap ?? 16, 0, 64);

  switch (component.containerType) {
    case "tabs": {
      const labels = zones.map((zone) => zone.label);
      const nav = document.createElement("div");
      nav.className = "d-flex flex-wrap gap-2";
      labels.forEach((label, index) => {
        const button = document.createElement("button");
        button.type = "button";
        button.className = `btn btn-outline-secondary btn-sm${index === 0 ? " active" : ""}`;
        button.textContent = label;
        nav.appendChild(button);
      });
      wrapper.appendChild(nav);

      const panels = document.createElement("div");
      panels.className = "d-flex flex-column gap-3";
      zones.forEach((zone, index) => {
        const dropzone = createContainerDropzone(component, zone, {
          label: labels[index],
          hint: `Drop components for ${labels[index]}`,
        });
        panels.appendChild(dropzone);
      });
      wrapper.appendChild(panels);
      break;
    }
    case "grid": {
      const grid = document.createElement("div");
      grid.className = "template-container-grid";
      const columns = clampInteger(component.columns || 2, 1, 4);
      grid.style.gridTemplateColumns = `repeat(${columns}, minmax(0, 1fr))`;
      grid.style.gap = `${gap}px`;
      zones.forEach((zone) => {
        grid.appendChild(
          createContainerDropzone(component, zone, {
            label: zone.label,
            hint: `Drop components into ${zone.label}`,
          })
        );
      });
      wrapper.appendChild(grid);
      break;
    }
    case "rows": {
      const list = document.createElement("div");
      list.className = "d-flex flex-column";
      list.style.gap = `${gap}px`;
      zones.forEach((zone) => {
        list.appendChild(
          createContainerDropzone(component, zone, {
            label: zone.label,
            hint: `Drop components into ${zone.label}`,
          })
        );
      });
      wrapper.appendChild(list);
      break;
    }
    default: {
      const grid = document.createElement("div");
      grid.className = "template-container-grid";
      grid.style.gridTemplateColumns = `repeat(${zones.length || 1}, minmax(0, 1fr))`;
      grid.style.gap = `${gap}px`;
      zones.forEach((zone) => {
        grid.appendChild(
          createContainerDropzone(component, zone, {
            label: zone.label,
            hint: `Drop components into ${zone.label}`,
          })
        );
      });
      wrapper.appendChild(grid);
      break;
    }
  }
  return wrapper;
}

function renderLinearTrackPreview(component) {
  const wrapper = document.createElement("div");
  wrapper.className = "d-flex flex-column gap-2";
  const headingText = getComponentLabel(component, "Track");
  if (headingText) {
    const heading = document.createElement("div");
    heading.className = "fw-semibold";
    heading.textContent = headingText;
    applyTextFormatting(heading, component);
    wrapper.appendChild(heading);
  }

  const track = document.createElement("div");
  track.className = "template-linear-track";
  const activeSegments = ensureSegmentArray(component);
  activeSegments.forEach((isActive, index) => {
    const segment = document.createElement("div");
    segment.className = "template-linear-track__segment";
    if (isActive) {
      segment.classList.add("is-active");
    }
    segment.title = `Segment ${index + 1}`;
    track.appendChild(segment);
  });
  wrapper.appendChild(track);
  return wrapper;
}

function renderCircularTrackPreview(component) {
  const wrapper = document.createElement("div");
  wrapper.className = "d-flex flex-column gap-2";
  const headingText = getComponentLabel(component, "Clock");
  if (headingText) {
    const heading = document.createElement("div");
    heading.className = "fw-semibold";
    heading.textContent = headingText;
    applyTextFormatting(heading, component);
    wrapper.appendChild(heading);
  }

  const circle = document.createElement("div");
  circle.className = "template-circular-track";
  const activeSegments = ensureSegmentArray(component);
  const segments = activeSegments.length || 1;
  const step = 360 / segments;
  const gradientStops = [];
  activeSegments.forEach((isActive, index) => {
    const start = index * step;
    const end = start + step;
    const color = isActive ? "var(--bs-primary)" : "var(--bs-border-color)";
    gradientStops.push(`${color} ${start}deg ${end}deg`);
  });
  circle.style.background = `conic-gradient(${gradientStops.join(", ")})`;
  const mask = document.createElement("div");
  mask.className = "template-circular-track__mask";
  circle.appendChild(mask);
  const value = document.createElement("div");
  value.className = "template-circular-track__value";
  value.textContent = `${activeSegments.filter(Boolean).length}/${segments}`;
  circle.appendChild(value);
  wrapper.appendChild(circle);
  return wrapper;
}

function renderSelectGroupPreview(component) {
  const wrapper = document.createElement("div");
  wrapper.className = "d-flex flex-column gap-2";
  const headingText = getComponentLabel(component, "Select");
  if (headingText) {
    const heading = document.createElement("div");
    heading.className = "fw-semibold";
    heading.textContent = headingText;
    applyTextFormatting(heading, component);
    wrapper.appendChild(heading);
  }

  const sampleOptions = ["Option A", "Option B", "Option C"];
  let control;
  if (component.variant === "tags") {
    control = document.createElement("div");
    control.className = "template-select-tags d-flex flex-wrap gap-2";
    sampleOptions.forEach((option, index) => {
      const tag = document.createElement("span");
      tag.className = "template-select-tag";
      const slug = option.trim().toLowerCase().replace(/\s+/g, "-");
      tag.textContent = `#${slug || "tag"}`;
      if (component.multiple !== false && index < 2) {
        tag.classList.add("is-active");
      } else if (!component.multiple && index === 0) {
        tag.classList.add("is-active");
      }
      control.appendChild(tag);
    });
  } else if (component.variant === "buttons") {
    control = document.createElement("div");
    control.className = "btn-group";
    sampleOptions.forEach((option, index) => {
      const button = document.createElement("button");
      button.type = "button";
      const isActive = component.multiple ? index < 2 : index === 0;
      button.className = `btn btn-outline-secondary${isActive ? " active" : ""}`;
      if (component.readOnly) {
        button.classList.add("disabled");
      }
      button.textContent = option;
      control.appendChild(button);
    });
  } else {
    control = document.createElement("div");
    control.className = "d-flex flex-wrap gap-2";
    sampleOptions.forEach((option, index) => {
      const button = document.createElement("button");
      button.type = "button";
      const isActive = component.multiple ? index < 2 : index === 0;
      button.className = `btn btn-outline-secondary btn-sm rounded-pill${isActive ? " active" : ""}`;
      if (component.readOnly) {
        button.classList.add("disabled");
      }
      button.textContent = option;
      control.appendChild(button);
    });
  }
  wrapper.appendChild(control);
  return wrapper;
}

function renderTogglePreview(component) {
  const wrapper = document.createElement("div");
  wrapper.className = "d-flex flex-column gap-2";
  const headingText = getComponentLabel(component, "Toggle");
  if (headingText) {
    const heading = document.createElement("div");
    heading.className = "fw-semibold";
    heading.textContent = headingText;
    applyTextFormatting(heading, component);
    wrapper.appendChild(heading);
  }

  const states = Array.isArray(component.states) && component.states.length
    ? component.states
    : ["State 1", "State 2"];
  const shape = component.shape || "circle";
  const activeIndex = Math.max(0, Math.min(component.activeIndex ?? 0, states.length - 1));
  const group = document.createElement("div");
  group.className = "template-toggle-group";
  states.forEach((state, index) => {
    const item = document.createElement("div");
    item.className = `template-toggle-shape template-toggle-shape--${shape}`;
    if (index <= activeIndex) {
      item.classList.add("is-active");
    }
    item.setAttribute("title", state);
    group.appendChild(item);
  });
  wrapper.appendChild(group);
  return wrapper;
}

function applyTextFormatting(element, component) {
  if (!element) return;
  const classes = [];
  switch (component.textSize) {
    case "sm":
      classes.push("fs-6");
      break;
    case "lg":
      classes.push("fs-5");
      break;
    case "xl":
      classes.push("fs-4");
      break;
    default:
      classes.push("fs-6");
      break;
  }
  if (component.textStyles?.bold) {
    classes.push("fw-semibold");
  }
  if (component.textStyles?.italic) {
    classes.push("fst-italic");
  }
  if (component.textStyles?.underline) {
    classes.push("text-decoration-underline");
  }
  element.classList.add(...classes);
  if (component.align === "center") {
    element.classList.add("text-center");
  } else if (component.align === "end") {
    element.classList.add("text-end");
  } else if (component.align === "justify") {
    element.style.textAlign = "justify";
  } else {
    element.classList.add("text-start");
  }
}

function selectComponent(uid) {
  if (state.selectedId === uid) {
    expandInspectorPane();
    return;
  }
  state.selectedId = uid;
  renderCanvas();
  renderInspector();
  expandInspectorPane();
}

function expandInspectorPane() {
  if (!elements.rightPane) return;
  const collapsedClass = elements.rightPane.getAttribute("data-pane-collapsed-class") || "hidden";
  const expandedClass = elements.rightPane.getAttribute("data-pane-expanded-class") || "flex";
  elements.rightPane.dataset.state = "expanded";
  elements.rightPane.classList.remove(collapsedClass);
  elements.rightPane.classList.add(expandedClass);
  if (elements.rightPaneToggle) {
    elements.rightPaneToggle.setAttribute("aria-expanded", "true");
    elements.rightPaneToggle.dataset.active = "true";
  }
}

function clearCanvas() {
  if (!state.components.length) {
    status.show("Canvas is already empty", { timeout: 1200 });
    return;
  }
  state.components = [];
  state.selectedId = null;
  undoStack.push({ type: "clear" });
  status.show("Cleared template canvas", { type: "info", timeout: 1500 });
  renderCanvas();
  renderInspector();
}

function removeComponent(uid) {
  const found = findComponent(uid);
  if (!found) return;
  const [removed] = found.collection.splice(found.index, 1);
  undoStack.push({ type: "remove", componentId: removed.uid, parentId: found.parent?.uid || "", zoneKey: found.zoneKey });
  status.show("Removed component", { type: "info", timeout: 1500 });
  if (state.selectedId === uid) {
    state.selectedId = found.parent?.uid || null;
  }
  renderCanvas();
  renderInspector();
}

function startNewTemplate({ id = "", title = "", version = "0.1" } = {}) {
  const template = createBlankTemplate({ id, title, version });
  if (!template.id || !template.title) {
    status.show("Provide both an ID and title for the template.", { type: "warning", timeout: 2000 });
    return;
  }
  state.template = template;
  state.components = [];
  state.selectedId = null;
  componentCounter = 0;
  ensureTemplateOption(template.id, template.title || template.id);
  ensureTemplateSelectValue();
  renderCanvas();
  renderInspector();
  const label = template.title || template.id || "template";
  status.show(`Started ${label}`, { type: "success", timeout: 1800 });
}

function renderInspector() {
  if (!elements.inspector) return;
  elements.inspector.innerHTML = "";
  const selection = findComponent(state.selectedId);
  const component = selection?.component;
  if (!component) {
    const placeholder = document.createElement("p");
    placeholder.className = "border border-dashed rounded-3 p-4 text-body-secondary";
    placeholder.textContent = "Select a component on the canvas to edit its settings.";
    elements.inspector.appendChild(placeholder);
    return;
  }
  const definition = COMPONENT_DEFINITIONS[component.type] || {};
  if (component.type === "container") {
    ensureContainerZones(component);
  }
  const form = document.createElement("form");
  form.className = "d-flex flex-column gap-4";
  form.addEventListener("submit", (event) => event.preventDefault());

  const basicsSection = createSection("Basics", [
    createTextInput(component, "Component ID", component.id || "", (value) => {
      updateComponent(component.uid, (draft) => {
        draft.id = value.trim();
      }, { rerenderCanvas: true });
    }, { placeholder: "Unique identifier" }),
    createTextInput(component, "Label", getComponentLabel(component), (value) => {
      updateComponent(component.uid, (draft) => {
        const next = value.trim();
        draft.label = next;
        draft.name = next;
        if (draft.text !== undefined && draft.type === "label") {
          draft.text = next;
        }
      }, { rerenderCanvas: true });
    }, { placeholder: "Displayed label" }),
  ]);
  if (basicsSection) {
    form.appendChild(basicsSection);
  }

  const appearanceControls = [];
  const colorControls = getColorControls(component);
  if (colorControls.length) {
    appearanceControls.push(createColorRow(component, colorControls));
  }
  if (hasTextControls(component)) {
    appearanceControls.push(createTextSizeControls(component));
    appearanceControls.push(createTextStyleControls(component));
  }
  if (definition.supportsAlignment !== false && hasTextControls(component)) {
    appearanceControls.push(createAlignmentControls(component));
  }
  const appearanceSection = createSection("Appearance", appearanceControls);
  if (appearanceSection) {
    form.appendChild(appearanceSection);
  }

  const dataControls = [];
  if (definition.supportsBinding !== false || definition.supportsFormula !== false) {
    dataControls.push(
      createTextInput(
        component,
        "Binding / Formula",
        component.binding || component.formula || "",
        (value) => {
          updateComponent(
            component.uid,
            (draft) => {
              draft.binding = value.trim();
              if (Object.prototype.hasOwnProperty.call(draft, "formula")) {
                draft.formula = "";
              }
            },
            { rerenderCanvas: true, rerenderInspector: true }
          );
        },
        { placeholder: "@attributes.score or =SUM(values)" }
      )
    );
  }
  const dataSection = createSection("Data", dataControls);
  if (dataSection) {
    form.appendChild(dataSection);
  }

  if (definition.supportsReadOnly) {
    const behaviorSection = createSection("Behavior", [createReadOnlyToggle(component)]);
    if (behaviorSection) {
      form.appendChild(behaviorSection);
    }
  }

  const componentSpecific = createSection(
    "Component Settings",
    renderComponentSpecificInspector(component)
  );
  if (componentSpecific) {
    form.appendChild(componentSpecific);
  }

  elements.inspector.appendChild(form);
}

function createSection(title, controls = []) {
  const filtered = controls.filter(Boolean);
  if (!filtered.length) return null;
  const section = document.createElement("section");
  section.className = "d-flex flex-column gap-3";
  if (title) {
    const heading = document.createElement("div");
    heading.className = "text-uppercase fs-6 fw-semibold text-body-secondary";
    heading.textContent = title;
    section.appendChild(heading);
  }
  filtered.forEach((control) => section.appendChild(control));
  return section;
}

function createColorRow(component, keys = []) {
  const controls = keys.filter((key) => COLOR_FIELD_MAP[key]);
  if (!controls.length) return null;
  const wrapper = document.createElement("div");
  wrapper.className = "d-flex flex-column gap-2";
  const label = document.createElement("div");
  label.className = "fw-semibold text-body-secondary";
  label.textContent = "Colors";
  wrapper.appendChild(label);
  const grid = document.createElement("div");
  grid.className = "template-color-grid";
  controls.forEach((key) => {
    const config = COLOR_FIELD_MAP[key];
    grid.appendChild(
      createColorInput(component, config.label, component[config.prop], (value) => {
        updateComponent(component.uid, (draft) => {
          draft[config.prop] = value;
        }, { rerenderCanvas: true, rerenderInspector: true });
      })
    );
  });
  wrapper.appendChild(grid);
  return wrapper;
}

function createColorInput(component, labelText, value, onChange) {
  const container = document.createElement("div");
  container.className = "template-color-control";
  const id = toId([component.uid, labelText, "color"]);
  const label = document.createElement("label");
  label.className = "form-label small text-body-secondary mb-0";
  label.setAttribute("for", id);
  label.textContent = labelText;
  const input = document.createElement("input");
  input.type = "color";
  input.className = "form-control form-control-color";
  input.id = id;
  input.value = value || "#000000";
  input.addEventListener("input", () => {
    onChange(input.value);
  });
  const controls = document.createElement("div");
  controls.className = "d-flex align-items-center gap-2";
  controls.appendChild(input);
  const clear = document.createElement("button");
  clear.type = "button";
  clear.className = "btn btn-outline-secondary btn-sm";
  clear.innerHTML = '<span class="iconify" data-icon="tabler:circle-off" aria-hidden="true"></span>';
  clear.setAttribute("aria-label", `Clear ${labelText.toLowerCase()} color`);
  clear.setAttribute("data-bs-toggle", "tooltip");
  clear.setAttribute("data-bs-placement", "top");
  clear.setAttribute("data-bs-title", "Reset to default");
  clear.addEventListener("click", () => {
    input.value = "#000000";
    onChange("");
  });
  controls.appendChild(clear);
  container.append(label, controls);
  if (window.bootstrap && typeof window.bootstrap.Tooltip === "function") {
    // eslint-disable-next-line no-new
    new window.bootstrap.Tooltip(clear);
  }
  return container;
}

function createTextSizeControls(component) {
  const options = [
    { value: "sm", label: "Sm" },
    { value: "md", label: "Md" },
    { value: "lg", label: "Lg" },
    { value: "xl", label: "Xl" },
  ];
  return createRadioButtonGroup(component, "Text size", options, component.textSize || "md", (value) => {
    updateComponent(component.uid, (draft) => {
      draft.textSize = value;
    }, { rerenderCanvas: true });
  });
}

function createTextStyleControls(component) {
  const options = [
    { value: "bold", icon: "tabler:bold" },
    { value: "italic", icon: "tabler:italic" },
    { value: "underline", icon: "tabler:underline" },
  ];
  return createToggleButtonGroup(component, "Text style", options, component.textStyles || {}, (key, checked) => {
    updateComponent(component.uid, (draft) => {
      draft.textStyles = { ...(draft.textStyles || {}) };
      draft.textStyles[key] = checked;
    }, { rerenderCanvas: true });
  });
}

function createAlignmentControls(component) {
  const options = [
    { value: "start", icon: "tabler:align-left", label: "Left" },
    { value: "center", icon: "tabler:align-center", label: "Center" },
    { value: "end", icon: "tabler:align-right", label: "Right" },
    { value: "justify", icon: "tabler:align-justified", label: "Justify" },
  ];
  return createRadioButtonGroup(component, "Alignment", options, component.align || "start", (value) => {
    updateComponent(component.uid, (draft) => {
      draft.align = value;
    }, { rerenderCanvas: true });
=======
  if (component.borderColor) {
    hr.style.borderColor = component.borderColor;
  }
  return hr;
}

function renderImagePreview(component) {
  const wrapper = document.createElement("div");
  wrapper.className = "text-center";
  const img = document.createElement("img");
  img.className = "img-fluid rounded";
  img.src = component.src || "https://placekitten.com/320/180";
  img.alt = component.alt || "Image";
  img.style.objectFit = component.fit === "cover" ? "cover" : "contain";
  img.style.width = "100%";
  if (component.height) {
    img.style.maxHeight = `${component.height}px`;
  }
  wrapper.appendChild(img);
  return wrapper;
}

function renderLabelPreview(component) {
  const text = document.createElement("div");
  text.className = "fw-semibold";
  text.textContent = component.text || component.name || "Label";
  applyTextFormatting(text, component);
  return text;
}

function renderContainerPreview(component) {
  const wrapper = document.createElement("div");
  wrapper.className = "d-flex flex-column gap-2";
  const heading = document.createElement("div");
  heading.className = "fw-semibold";
  heading.textContent = component.name || "Container";
  applyTextFormatting(heading, component);
  wrapper.appendChild(heading);

  const body = document.createElement("div");
  body.className = "border rounded-3 bg-body-tertiary p-3 text-body-secondary small";
  switch (component.containerType) {
    case "tabs": {
      const tabs = document.createElement("div");
      tabs.className = "d-flex flex-wrap gap-2 mb-3";
      const labels = Array.isArray(component.tabLabels) && component.tabLabels.length
        ? component.tabLabels
        : ["Tab 1", "Tab 2"];
      labels.forEach((labelText, index) => {
        const button = document.createElement("button");
        button.type = "button";
        button.className = `btn btn-outline-secondary btn-sm${index === 0 ? " active" : ""}`;
        button.textContent = labelText;
        tabs.appendChild(button);
      });
      body.appendChild(tabs);
      const content = document.createElement("div");
      content.className = "border rounded-3 bg-body p-3";
      content.textContent = "Tab content area";
      body.appendChild(content);
      break;
    }
    case "grid": {
      const grid = document.createElement("div");
      grid.className = "d-grid";
      const columns = clampInteger(component.columns || 2, 1, 4);
      const rows = clampInteger(component.rows || 2, 1, 4);
      grid.style.gridTemplateColumns = `repeat(${columns}, minmax(0, 1fr))`;
      grid.style.gap = `${component.gap ?? 12}px`;
      for (let row = 0; row < rows; row += 1) {
        for (let col = 0; col < columns; col += 1) {
          const slot = document.createElement("div");
          slot.className = "border border-dashed rounded-2 p-3 text-center";
          slot.textContent = "Slot";
          grid.appendChild(slot);
        }
      }
      body.appendChild(grid);
      break;
    }
    case "rows": {
      const list = document.createElement("div");
      list.className = "d-flex flex-column";
      list.style.gap = `${component.gap ?? 12}px`;
      const rows = clampInteger(component.rows || 3, 1, 6);
      for (let index = 0; index < rows; index += 1) {
        const row = document.createElement("div");
        row.className = "border border-dashed rounded-2 p-3 text-center";
        row.textContent = `Row ${index + 1}`;
        list.appendChild(row);
      }
      body.appendChild(list);
      break;
    }
    default: {
      const columns = clampInteger(component.columns || 2, 1, 4);
      const row = document.createElement("div");
      row.className = "row g-2";
      for (let index = 0; index < columns; index += 1) {
        const col = document.createElement("div");
        col.className = "col";
        const slot = document.createElement("div");
        slot.className = "border border-dashed rounded-2 p-3 text-center";
        slot.textContent = `Column ${index + 1}`;
        col.appendChild(slot);
        row.appendChild(col);
      }
      body.appendChild(row);
      break;
    }
  }
  wrapper.appendChild(body);
  return wrapper;
}

function renderLinearTrackPreview(component) {
  const wrapper = document.createElement("div");
  wrapper.className = "d-flex flex-column gap-2";
  const heading = document.createElement("div");
  heading.className = "fw-semibold";
  heading.textContent = component.name || "Track";
  applyTextFormatting(heading, component);
  wrapper.appendChild(heading);

  const track = document.createElement("div");
  track.className = "template-linear-track";
  const activeSegments = ensureSegmentArray(component);
  activeSegments.forEach((isActive, index) => {
    const segment = document.createElement("div");
    segment.className = "template-linear-track__segment";
    if (isActive) {
      segment.classList.add("is-active");
    }
    segment.title = `Segment ${index + 1}`;
    track.appendChild(segment);
>>>>>>> 367a6030
  });
  wrapper.appendChild(track);
  return wrapper;
}

<<<<<<< HEAD
function createReadOnlyToggle(component) {
  const wrapper = document.createElement("div");
  wrapper.className = "form-check form-switch";
  const id = toId([component.uid, "read-only"]);
  const input = document.createElement("input");
  input.className = "form-check-input";
  input.type = "checkbox";
  input.id = id;
  input.checked = !!component.readOnly;
  input.addEventListener("change", () => {
    updateComponent(component.uid, (draft) => {
      draft.readOnly = input.checked;
    }, { rerenderCanvas: true });
  });
  const label = document.createElement("label");
  label.className = "form-check-label";
  label.setAttribute("for", id);
  label.textContent = "Read only";
  wrapper.append(input, label);
  return wrapper;
}

function createTextInput(component, labelText, value, onInput, { placeholder = "", type = "text" } = {}) {
  const wrapper = document.createElement("div");
  wrapper.className = "d-flex flex-column";
  const id = toId([component.uid, labelText, "input"]);
  const label = document.createElement("label");
  label.className = "form-label fw-semibold text-body-secondary";
  label.setAttribute("for", id);
  label.textContent = labelText;
  const input = document.createElement("input");
  input.className = "form-control";
  input.type = type;
  input.id = id;
  if (placeholder) input.placeholder = placeholder;
  input.value = value ?? "";
  input.addEventListener("input", () => {
    onInput(input.value);
  });
  wrapper.append(label, input);
  return wrapper;
}

function createTextarea(component, labelText, value, onInput, { rows = 3, placeholder = "" } = {}) {
  const wrapper = document.createElement("div");
  wrapper.className = "d-flex flex-column";
  const id = toId([component.uid, labelText, "textarea"]);
  const label = document.createElement("label");
  label.className = "form-label fw-semibold text-body-secondary";
  label.setAttribute("for", id);
  label.textContent = labelText;
  const textarea = document.createElement("textarea");
  textarea.className = "form-control";
  textarea.id = id;
  textarea.rows = rows;
  if (placeholder) textarea.placeholder = placeholder;
  textarea.value = value ?? "";
  textarea.addEventListener("input", () => {
    onInput(textarea.value);
  });
  wrapper.append(label, textarea);
  return wrapper;
}

=======
function renderCircularTrackPreview(component) {
  const wrapper = document.createElement("div");
  wrapper.className = "d-flex flex-column gap-2";
  const heading = document.createElement("div");
  heading.className = "fw-semibold";
  heading.textContent = component.name || "Clock";
  applyTextFormatting(heading, component);
  wrapper.appendChild(heading);

  const circle = document.createElement("div");
  circle.className = "template-circular-track";
  const activeSegments = ensureSegmentArray(component);
  const segments = activeSegments.length || 1;
  const step = 360 / segments;
  const gradientStops = [];
  activeSegments.forEach((isActive, index) => {
    const start = index * step;
    const end = start + step;
    const color = isActive ? "var(--bs-primary)" : "var(--bs-border-color)";
    gradientStops.push(`${color} ${start}deg ${end}deg`);
  });
  circle.style.background = `conic-gradient(${gradientStops.join(", ")})`;
  const mask = document.createElement("div");
  mask.className = "template-circular-track__mask";
  circle.appendChild(mask);
  const value = document.createElement("div");
  value.className = "template-circular-track__value";
  value.textContent = `${activeSegments.filter(Boolean).length}/${segments}`;
  circle.appendChild(value);
  wrapper.appendChild(circle);
  return wrapper;
}

function renderSelectGroupPreview(component) {
  const wrapper = document.createElement("div");
  wrapper.className = "d-flex flex-column gap-2";
  const heading = document.createElement("div");
  heading.className = "fw-semibold";
  heading.textContent = component.name || "Select";
  applyTextFormatting(heading, component);
  wrapper.appendChild(heading);

  const options = Array.isArray(component.options) && component.options.length
    ? component.options
    : ["Option A", "Option B", "Option C"];
  let control;
  if (component.variant === "tags") {
    control = document.createElement("div");
    control.className = "d-flex flex-wrap gap-2";
    options.forEach((option) => {
      const badge = document.createElement("span");
      badge.className = "badge rounded-pill text-bg-secondary";
      badge.textContent = option;
      control.appendChild(badge);
    });
  } else if (component.variant === "buttons") {
    control = document.createElement("div");
    control.className = "btn-group";
    options.forEach((option, index) => {
      const button = document.createElement("button");
      button.type = "button";
      button.className = `btn btn-outline-secondary${index === 0 ? " active" : ""}`;
      if (component.readOnly) {
        button.classList.add("disabled");
      }
      button.textContent = option;
      control.appendChild(button);
    });
  } else {
    control = document.createElement("div");
    control.className = "d-flex flex-wrap gap-2";
    options.forEach((option) => {
      const button = document.createElement("button");
      button.type = "button";
      button.className = "btn btn-outline-secondary btn-sm rounded-pill";
      if (component.readOnly) {
        button.classList.add("disabled");
      }
      button.textContent = option;
      control.appendChild(button);
    });
  }
  wrapper.appendChild(control);
  return wrapper;
}

function renderTogglePreview(component) {
  const wrapper = document.createElement("div");
  wrapper.className = "d-flex flex-column gap-2";
  const heading = document.createElement("div");
  heading.className = "fw-semibold";
  heading.textContent = component.name || "Toggle";
  applyTextFormatting(heading, component);
  wrapper.appendChild(heading);

  const group = document.createElement("div");
  group.className = "btn-group w-100";
  const states = Array.isArray(component.states) && component.states.length
    ? component.states
    : ["State 1", "State 2"];
  states.forEach((state, index) => {
    const button = document.createElement("button");
    button.type = "button";
    button.className = `btn btn-outline-secondary${index === component.activeIndex ? " active" : ""}`;
    if (component.readOnly) {
      button.classList.add("disabled");
    }
    button.textContent = state;
    group.appendChild(button);
  });
  wrapper.appendChild(group);
  return wrapper;
}

function applyTextFormatting(element, component) {
  if (!element) return;
  const classes = [];
  switch (component.textSize) {
    case "sm":
      classes.push("fs-6");
      break;
    case "lg":
      classes.push("fs-5");
      break;
    case "xl":
      classes.push("fs-4");
      break;
    default:
      classes.push("fs-6");
      break;
  }
  if (component.textStyles?.bold) {
    classes.push("fw-semibold");
  }
  if (component.textStyles?.italic) {
    classes.push("fst-italic");
  }
  if (component.textStyles?.underline) {
    classes.push("text-decoration-underline");
  }
  element.classList.add(...classes);
  if (component.align === "center") {
    element.classList.add("text-center");
  } else if (component.align === "end") {
    element.classList.add("text-end");
  } else if (component.align === "justify") {
    element.style.textAlign = "justify";
  } else {
    element.classList.add("text-start");
  }
}

function selectComponent(uid) {
  if (state.selectedId === uid) {
    expandInspectorPane();
    return;
  }
  state.selectedId = uid;
  renderCanvas();
  renderInspector();
  expandInspectorPane();
}

function expandInspectorPane() {
  if (!elements.rightPane) return;
  const collapsedClass = elements.rightPane.getAttribute("data-pane-collapsed-class") || "hidden";
  const expandedClass = elements.rightPane.getAttribute("data-pane-expanded-class") || "flex";
  elements.rightPane.dataset.state = "expanded";
  elements.rightPane.classList.remove(collapsedClass);
  elements.rightPane.classList.add(expandedClass);
  if (elements.rightPaneToggle) {
    elements.rightPaneToggle.setAttribute("aria-expanded", "true");
    elements.rightPaneToggle.dataset.active = "true";
  }
}

function clearCanvas() {
  if (!state.components.length) {
    status.show("Canvas is already empty", { timeout: 1200 });
    return;
  }
  state.components = [];
  state.selectedId = null;
  undoStack.push({ type: "clear" });
  status.show("Cleared template canvas", { type: "info", timeout: 1500 });
  renderCanvas();
  renderInspector();
}

function removeComponent(uid) {
  const index = state.components.findIndex((component) => component.uid === uid);
  if (index === -1) return;
  const [removed] = state.components.splice(index, 1);
  undoStack.push({ type: "remove", componentId: removed.uid });
  status.show("Removed component", { type: "info", timeout: 1500 });
  if (state.selectedId === uid) {
    state.selectedId = null;
  }
  renderCanvas();
  renderInspector();
}

function startNewTemplate({ id = "", title = "", version = "0.1" } = {}) {
  const template = createBlankTemplate({ id, title, version });
  if (!template.id || !template.title) {
    status.show("Provide both an ID and title for the template.", { type: "warning", timeout: 2000 });
    return;
  }
  state.template = template;
  state.components = [];
  state.selectedId = null;
  componentCounter = 0;
  ensureTemplateOption(template.id, template.title || template.id);
  ensureTemplateSelectValue();
  renderCanvas();
  renderInspector();
  const label = template.title || template.id || "template";
  status.show(`Started ${label}`, { type: "success", timeout: 1800 });
}

function renderInspector() {
  if (!elements.inspector) return;
  elements.inspector.innerHTML = "";
  const component = state.components.find((item) => item.uid === state.selectedId);
  if (!component) {
    const placeholder = document.createElement("p");
    placeholder.className = "border border-dashed rounded-3 p-4 text-body-secondary";
    placeholder.textContent = "Select a component on the canvas to edit its settings.";
    elements.inspector.appendChild(placeholder);
    return;
  }
  const definition = COMPONENT_DEFINITIONS[component.type] || {};
  const form = document.createElement("form");
  form.className = "d-flex flex-column gap-4";
  form.addEventListener("submit", (event) => event.preventDefault());

  const basicsSection = createSection("Basics", [
    createTextInput(component, "Component ID", component.id || "", (value) => {
      updateComponent(component.uid, (draft) => {
        draft.id = value.trim();
      }, { rerenderCanvas: true });
    }, { placeholder: "Unique identifier" }),
    createTextInput(component, "Name", component.name || "", (value) => {
      updateComponent(component.uid, (draft) => {
        draft.name = value;
        if (draft.text !== undefined && draft.type === "label") {
          draft.text = value;
        }
      }, { rerenderCanvas: true });
    }, { placeholder: "Displayed label" }),
  ]);
  if (basicsSection) {
    form.appendChild(basicsSection);
  }

  const appearanceControls = [
    createColorRow(component),
    createTextSizeControls(component),
    createTextStyleControls(component),
  ];
  if (definition.supportsAlignment !== false) {
    appearanceControls.push(createAlignmentControls(component));
  }
  const appearanceSection = createSection("Appearance", appearanceControls);
  if (appearanceSection) {
    form.appendChild(appearanceSection);
  }

  const dataControls = [];
  if (definition.supportsBinding !== false || definition.supportsFormula !== false) {
    dataControls.push(
      createTextInput(
        component,
        "Binding / Formula",
        component.binding || component.formula || "",
        (value) => {
          updateComponent(
            component.uid,
            (draft) => {
              draft.binding = value.trim();
              if (Object.prototype.hasOwnProperty.call(draft, "formula")) {
                draft.formula = "";
              }
            },
            { rerenderCanvas: true, rerenderInspector: true }
          );
        },
        { placeholder: "@attributes.score or =SUM(values)" }
      )
    );
  }
  const dataSection = createSection("Data", dataControls);
  if (dataSection) {
    form.appendChild(dataSection);
  }

  if (definition.supportsReadOnly) {
    const behaviorSection = createSection("Behavior", [createReadOnlyToggle(component)]);
    if (behaviorSection) {
      form.appendChild(behaviorSection);
    }
  }

  const componentSpecific = createSection(
    "Component Settings",
    renderComponentSpecificInspector(component)
  );
  if (componentSpecific) {
    form.appendChild(componentSpecific);
  }

  elements.inspector.appendChild(form);
}

function createSection(title, controls = []) {
  const filtered = controls.filter(Boolean);
  if (!filtered.length) return null;
  const section = document.createElement("section");
  section.className = "d-flex flex-column gap-3";
  if (title) {
    const heading = document.createElement("div");
    heading.className = "text-uppercase fs-6 fw-semibold text-body-secondary";
    heading.textContent = title;
    section.appendChild(heading);
  }
  filtered.forEach((control) => section.appendChild(control));
  return section;
}

function createColorRow(component) {
  const wrapper = document.createElement("div");
  wrapper.className = "d-flex flex-column gap-2";
  const label = document.createElement("div");
  label.className = "fw-semibold text-body-secondary";
  label.textContent = "Colors";
  wrapper.appendChild(label);
  const grid = document.createElement("div");
  grid.className = "template-color-grid";
  grid.appendChild(
    createColorInput(component, "Text", component.textColor, (value) => {
      updateComponent(component.uid, (draft) => {
        draft.textColor = value;
      }, { rerenderCanvas: true, rerenderInspector: true });
    })
  );
  grid.appendChild(
    createColorInput(component, "Background", component.backgroundColor, (value) => {
      updateComponent(component.uid, (draft) => {
        draft.backgroundColor = value;
      }, { rerenderCanvas: true, rerenderInspector: true });
    })
  );
  grid.appendChild(
    createColorInput(component, "Border", component.borderColor, (value) => {
      updateComponent(component.uid, (draft) => {
        draft.borderColor = value;
      }, { rerenderCanvas: true, rerenderInspector: true });
    })
  );
  wrapper.appendChild(grid);
  return wrapper;
}

function createColorInput(component, labelText, value, onChange) {
  const container = document.createElement("div");
  container.className = "template-color-control";
  const id = toId([component.uid, labelText, "color"]);
  const label = document.createElement("label");
  label.className = "form-label small text-body-secondary mb-0";
  label.setAttribute("for", id);
  label.textContent = labelText;
  const input = document.createElement("input");
  input.type = "color";
  input.className = "form-control form-control-color";
  input.id = id;
  input.value = value || "#000000";
  input.addEventListener("input", () => {
    onChange(input.value);
  });
  const controls = document.createElement("div");
  controls.className = "d-flex align-items-center gap-2";
  controls.appendChild(input);
  const clear = document.createElement("button");
  clear.type = "button";
  clear.className = "btn btn-outline-secondary btn-sm";
  clear.innerHTML = '<span class="iconify" data-icon="tabler:circle-off" aria-hidden="true"></span>';
  clear.setAttribute("aria-label", `Clear ${labelText.toLowerCase()} color`);
  clear.setAttribute("data-bs-toggle", "tooltip");
  clear.setAttribute("data-bs-placement", "top");
  clear.setAttribute("data-bs-title", "Reset to default");
  clear.addEventListener("click", () => {
    input.value = "#000000";
    onChange("");
  });
  controls.appendChild(clear);
  container.append(label, controls);
  if (window.bootstrap && typeof window.bootstrap.Tooltip === "function") {
    // eslint-disable-next-line no-new
    new window.bootstrap.Tooltip(clear);
  }
  return container;
}

function createTextSizeControls(component) {
  const options = [
    { value: "sm", label: "Sm" },
    { value: "md", label: "Md" },
    { value: "lg", label: "Lg" },
    { value: "xl", label: "Xl" },
  ];
  return createRadioButtonGroup(component, "Text size", options, component.textSize || "md", (value) => {
    updateComponent(component.uid, (draft) => {
      draft.textSize = value;
    }, { rerenderCanvas: true });
  });
}

function createTextStyleControls(component) {
  const options = [
    { value: "bold", icon: "tabler:bold" },
    { value: "italic", icon: "tabler:italic" },
    { value: "underline", icon: "tabler:underline" },
  ];
  return createToggleButtonGroup(component, "Text style", options, component.textStyles || {}, (key, checked) => {
    updateComponent(component.uid, (draft) => {
      draft.textStyles = { ...(draft.textStyles || {}) };
      draft.textStyles[key] = checked;
    }, { rerenderCanvas: true });
  });
}

function createAlignmentControls(component) {
  const options = [
    { value: "start", icon: "tabler:align-left", label: "Left" },
    { value: "center", icon: "tabler:align-center", label: "Center" },
    { value: "end", icon: "tabler:align-right", label: "Right" },
    { value: "justify", icon: "tabler:align-justified", label: "Justify" },
  ];
  return createRadioButtonGroup(component, "Alignment", options, component.align || "start", (value) => {
    updateComponent(component.uid, (draft) => {
      draft.align = value;
    }, { rerenderCanvas: true });
  });
}

function createReadOnlyToggle(component) {
  const wrapper = document.createElement("div");
  wrapper.className = "form-check form-switch";
  const id = toId([component.uid, "read-only"]);
  const input = document.createElement("input");
  input.className = "form-check-input";
  input.type = "checkbox";
  input.id = id;
  input.checked = !!component.readOnly;
  input.addEventListener("change", () => {
    updateComponent(component.uid, (draft) => {
      draft.readOnly = input.checked;
    }, { rerenderCanvas: true });
  });
  const label = document.createElement("label");
  label.className = "form-check-label";
  label.setAttribute("for", id);
  label.textContent = "Read only";
  wrapper.append(input, label);
  return wrapper;
}

function createTextInput(component, labelText, value, onInput, { placeholder = "", type = "text" } = {}) {
  const wrapper = document.createElement("div");
  wrapper.className = "d-flex flex-column";
  const id = toId([component.uid, labelText, "input"]);
  const label = document.createElement("label");
  label.className = "form-label fw-semibold text-body-secondary";
  label.setAttribute("for", id);
  label.textContent = labelText;
  const input = document.createElement("input");
  input.className = "form-control";
  input.type = type;
  input.id = id;
  if (placeholder) input.placeholder = placeholder;
  input.value = value ?? "";
  input.addEventListener("input", () => {
    onInput(input.value);
  });
  wrapper.append(label, input);
  return wrapper;
}

function createTextarea(component, labelText, value, onInput, { rows = 3, placeholder = "" } = {}) {
  const wrapper = document.createElement("div");
  wrapper.className = "d-flex flex-column";
  const id = toId([component.uid, labelText, "textarea"]);
  const label = document.createElement("label");
  label.className = "form-label fw-semibold text-body-secondary";
  label.setAttribute("for", id);
  label.textContent = labelText;
  const textarea = document.createElement("textarea");
  textarea.className = "form-control";
  textarea.id = id;
  textarea.rows = rows;
  if (placeholder) textarea.placeholder = placeholder;
  textarea.value = value ?? "";
  textarea.addEventListener("input", () => {
    onInput(textarea.value);
  });
  wrapper.append(label, textarea);
  return wrapper;
}

>>>>>>> 367a6030
function createNumberInput(component, labelText, value, onChange, { min, max, step = 1 } = {}) {
  const wrapper = document.createElement("div");
  wrapper.className = "d-flex flex-column";
  const id = toId([component.uid, labelText, "number"]);
  const label = document.createElement("label");
  label.className = "form-label fw-semibold text-body-secondary";
  label.setAttribute("for", id);
  label.textContent = labelText;
  const input = document.createElement("input");
  input.className = "form-control";
  input.type = "number";
  input.id = id;
  if (min !== undefined) input.min = String(min);
  if (max !== undefined) input.max = String(max);
  input.step = String(step);
  if (value !== undefined && value !== null) {
    input.value = value;
  }
  input.addEventListener("input", () => {
    const next = input.value === "" ? null : Number(input.value);
    if (next !== null && Number.isNaN(next)) {
      return;
    }
    onChange(next);
  });
  wrapper.append(label, input);
  return wrapper;
}

function createSelect(component, labelText, options, currentIndex, onChange) {
  const wrapper = document.createElement("div");
  wrapper.className = "d-flex flex-column";
  const id = toId([component.uid, labelText, "select"]);
  const label = document.createElement("label");
  label.className = "form-label fw-semibold text-body-secondary";
  label.setAttribute("for", id);
  label.textContent = labelText;
  const select = document.createElement("select");
  select.className = "form-select";
  select.id = id;
  options.forEach((option, index) => {
    const opt = document.createElement("option");
    opt.value = String(index);
    opt.textContent = option;
    if (index === currentIndex) {
      opt.selected = true;
    }
    select.appendChild(opt);
  });
  select.addEventListener("change", () => {
    onChange(Number(select.value));
  });
  wrapper.append(label, select);
  return wrapper;
}

function createRadioButtonGroup(component, labelText, options, currentValue, onChange) {
  const wrapper = document.createElement("div");
  wrapper.className = "d-flex flex-column gap-2";
  const heading = document.createElement("div");
  heading.className = "fw-semibold text-body-secondary";
  heading.textContent = labelText;
  wrapper.appendChild(heading);
  const group = document.createElement("div");
  group.className = "btn-group";
  const name = toId([component.uid, labelText, "radio"]);
  options.forEach((option, index) => {
    const id = toId([component.uid, labelText, option.value, index]);
    const input = document.createElement("input");
    input.type = "radio";
    input.className = "btn-check";
    input.name = name;
    input.id = id;
    input.value = option.value;
    input.checked = option.value === currentValue;
    input.addEventListener("change", () => {
      if (input.checked) {
        onChange(option.value);
      }
    });
    const label = document.createElement("label");
    label.className = "btn btn-outline-secondary btn-sm";
    label.setAttribute("for", id);
    if (option.icon) {
      label.innerHTML = `<span class="iconify" data-icon="${option.icon}" aria-hidden="true"></span>`;
      if (option.label) {
        label.innerHTML += `<span class="ms-1">${option.label}</span>`;
      }
    } else {
      label.textContent = option.label;
    }
    group.append(input, label);
  });
  wrapper.appendChild(group);
  return wrapper;
}

function createToggleButtonGroup(component, labelText, options, values, onToggle) {
  const wrapper = document.createElement("div");
  wrapper.className = "d-flex flex-column gap-2";
  const heading = document.createElement("div");
  heading.className = "fw-semibold text-body-secondary";
  heading.textContent = labelText;
  wrapper.appendChild(heading);
  const group = document.createElement("div");
  group.className = "btn-group";
  options.forEach((option, index) => {
    const id = toId([component.uid, labelText, option.value, index]);
    const input = document.createElement("input");
    input.type = "checkbox";
    input.className = "btn-check";
    input.id = id;
    input.autocomplete = "off";
    input.checked = !!values[option.value];
    input.addEventListener("change", () => {
      onToggle(option.value, input.checked);
    });
    const label = document.createElement("label");
    label.className = "btn btn-outline-secondary btn-sm";
    label.setAttribute("for", id);
    if (option.icon) {
      label.innerHTML = `<span class="iconify" data-icon="${option.icon}" aria-hidden="true"></span>`;
    }
    if (option.label) {
      label.innerHTML += `<span class="ms-1">${option.label}</span>`;
    }
    group.append(input, label);
  });
  wrapper.appendChild(group);
  return wrapper;
}

function renderComponentSpecificInspector(component) {
  switch (component.type) {
    case "input":
      return renderInputInspector(component);
    case "array":
      return renderArrayInspector(component);
    case "divider":
      return renderDividerInspector(component);
    case "image":
      return renderImageInspector(component);
    case "label":
      return renderLabelInspector(component);
    case "container":
      return renderContainerInspector(component);
    case "linear-track":
    case "circular-track":
      return renderTrackInspector(component);
    case "select-group":
      return renderSelectGroupInspector(component);
    case "toggle":
      return renderToggleInspector(component);
    default:
      return [];
  }
}

function renderInputInspector(component) {
  const controls = [];
  const options = [
    { value: "text", icon: "tabler:letter-case", label: "Text" },
    { value: "number", icon: "tabler:123", label: "Number" },
    { value: "select", icon: "tabler:list-details", label: "Select" },
    { value: "radio", icon: "tabler:circle-dot", label: "Radio" },
    { value: "checkbox", icon: "tabler:checkbox", label: "Checkbox" },
  ];
  controls.push(
    createRadioButtonGroup(component, "Input type", options, component.variant || "text", (value) => {
      updateComponent(component.uid, (draft) => {
        draft.variant = value;
        if ((value === "select" || value === "radio" || value === "checkbox") && (!Array.isArray(draft.options) || !draft.options.length)) {
          draft.options = ["Option A", "Option B"];
        }
      }, { rerenderCanvas: true, rerenderInspector: true });
    })
  );
  controls.push(
    createTextInput(component, "Placeholder", component.placeholder || "", (value) => {
      updateComponent(component.uid, (draft) => {
        draft.placeholder = value;
      }, { rerenderCanvas: true });
    }, { placeholder: "Shown inside the field" })
  );
  if (["select", "radio", "checkbox"].includes(component.variant)) {
    controls.push(
      createTextarea(component, "Options (one per line)", (component.options || []).join("\n"), (value) => {
        updateComponent(component.uid, (draft) => {
          draft.options = parseLines(value);
        }, { rerenderCanvas: true });
      }, { rows: 3, placeholder: "Choice A\nChoice B" })
    );
  }
  return controls;
}

function renderArrayInspector(component) {
  const controls = [];
  controls.push(
    createRadioButtonGroup(
      component,
      "Layout",
      [
        { value: "list", icon: "tabler:list", label: "List" },
        { value: "cards", icon: "tabler:layout-cards", label: "Cards" },
      ],
      component.variant || "list",
      (value) => {
        updateComponent(component.uid, (draft) => {
          draft.variant = value;
        }, { rerenderCanvas: true });
      }
    )
  );
  controls.push(
    createTextInput(component, "Item label", component.itemLabel || "", (value) => {
      updateComponent(component.uid, (draft) => {
        draft.itemLabel = value;
      }, { rerenderCanvas: true });
    })
  );
  controls.push(
    createTextInput(component, "Empty text", component.emptyText || "", (value) => {
      updateComponent(component.uid, (draft) => {
        draft.emptyText = value;
      }, { rerenderCanvas: true });
    }, { placeholder: "Shown when no items" })
  );
  return controls;
}

function renderDividerInspector(component) {
  const controls = [];
  controls.push(
    createRadioButtonGroup(
      component,
      "Style",
      [
        { value: "solid", label: "Solid" },
        { value: "dashed", label: "Dashed" },
        { value: "dotted", label: "Dotted" },
      ],
      component.style || "solid",
      (value) => {
        updateComponent(component.uid, (draft) => {
          draft.style = value;
        }, { rerenderCanvas: true });
      }
    )
  );
  controls.push(
    createNumberInput(component, "Thickness", component.thickness || 2, (value) => {
      const next = clampInteger(value ?? 1, 1, 6);
      updateComponent(component.uid, (draft) => {
        draft.thickness = next;
      }, { rerenderCanvas: true, rerenderInspector: true });
    }, { min: 1, max: 6 })
  );
  return controls;
}

function renderImageInspector(component) {
  const controls = [];
  controls.push(
    createTextInput(component, "Image URL", component.src || "", (value) => {
      updateComponent(component.uid, (draft) => {
        draft.src = value;
      }, { rerenderCanvas: true });
    }, { placeholder: "https://" })
  );
  controls.push(
    createTextInput(component, "Alt text", component.alt || "", (value) => {
      updateComponent(component.uid, (draft) => {
        draft.alt = value;
      }, { rerenderCanvas: true });
    }, { placeholder: "Describe the image" })
  );
  controls.push(
    createRadioButtonGroup(
      component,
      "Fit",
      [
        { value: "contain", label: "Contain" },
        { value: "cover", label: "Cover" },
      ],
      component.fit || "contain",
      (value) => {
        updateComponent(component.uid, (draft) => {
          draft.fit = value;
        }, { rerenderCanvas: true });
      }
    )
  );
  controls.push(
    createNumberInput(component, "Max height (px)", component.height || 180, (value) => {
      const next = clampInteger(value ?? 180, 80, 600);
      updateComponent(component.uid, (draft) => {
        draft.height = next;
      }, { rerenderCanvas: true });
    }, { min: 80, max: 600, step: 10 })
  );
  return controls;
}

function renderLabelInspector(component) {
  const controls = [];
  controls.push(
<<<<<<< HEAD
    createTextarea(component, "Text", component.text || getComponentLabel(component, ""), (value) => {
      updateComponent(component.uid, (draft) => {
        draft.text = value;
        draft.name = value;
        draft.label = value;
=======
    createTextarea(component, "Text", component.text || component.name || "", (value) => {
      updateComponent(component.uid, (draft) => {
        draft.text = value;
        draft.name = value;
>>>>>>> 367a6030
      }, { rerenderCanvas: true });
    }, { rows: 3, placeholder: "Label text" })
  );
  return controls;
}

function renderContainerInspector(component) {
  const controls = [];
  controls.push(
    createRadioButtonGroup(
      component,
      "Layout type",
      [
        { value: "columns", icon: "tabler:columns-3", label: "Columns" },
        { value: "rows", icon: "tabler:layout-rows", label: "Rows" },
        { value: "tabs", icon: "tabler:layout-navbar", label: "Tabs" },
        { value: "grid", icon: "tabler:layout-grid", label: "Grid" },
      ],
      component.containerType || "columns",
      (value) => {
        updateComponent(component.uid, (draft) => {
          draft.containerType = value;
<<<<<<< HEAD
          ensureContainerZones(draft);
=======
>>>>>>> 367a6030
        }, { rerenderCanvas: true, rerenderInspector: true });
      }
    )
  );
  if (component.containerType === "tabs") {
    controls.push(
<<<<<<< HEAD
    createTextarea(component, "Tab labels (one per line)", (component.tabLabels || []).join("\n"), (value) => {
      updateComponent(component.uid, (draft) => {
        draft.tabLabels = parseLines(value);
        ensureContainerZones(draft);
      }, { rerenderCanvas: true });
    }, { rows: 3, placeholder: "Details\nInventory" })
  );
=======
      createTextarea(component, "Tab labels (one per line)", (component.tabLabels || []).join("\n"), (value) => {
        updateComponent(component.uid, (draft) => {
          draft.tabLabels = parseLines(value);
        }, { rerenderCanvas: true });
      }, { rows: 3, placeholder: "Details\nInventory" })
    );
>>>>>>> 367a6030
  }
  if (component.containerType === "columns" || component.containerType === "grid") {
    controls.push(
      createNumberInput(component, "Columns", component.columns || 2, (value) => {
        const next = clampInteger(value ?? 2, 1, 4);
        updateComponent(component.uid, (draft) => {
          draft.columns = next;
<<<<<<< HEAD
          ensureContainerZones(draft);
=======
>>>>>>> 367a6030
        }, { rerenderCanvas: true, rerenderInspector: true });
      }, { min: 1, max: 4 })
    );
  }
  if (component.containerType === "rows" || component.containerType === "grid") {
    controls.push(
      createNumberInput(component, "Rows", component.rows || 2, (value) => {
        const next = clampInteger(value ?? 2, 1, 6);
        updateComponent(component.uid, (draft) => {
          draft.rows = next;
<<<<<<< HEAD
          ensureContainerZones(draft);
=======
>>>>>>> 367a6030
        }, { rerenderCanvas: true, rerenderInspector: true });
      }, { min: 1, max: 6 })
    );
  }
  controls.push(
    createNumberInput(component, "Gap (px)", component.gap ?? 16, (value) => {
      const next = clampInteger(value ?? 16, 0, 64);
      updateComponent(component.uid, (draft) => {
        draft.gap = next;
      }, { rerenderCanvas: true });
    }, { min: 0, max: 64, step: 4 })
  );
  return controls;
}

function renderTrackInspector(component) {
  const controls = [];
  controls.push(
    createNumberInput(component, "Segments", component.segments || 1, (value) => {
      const next = clampInteger(value ?? 1, 1, 12);
      updateComponent(component.uid, (draft) => {
        setSegmentCount(draft, next);
      }, { rerenderCanvas: true, rerenderInspector: true });
    }, { min: 1, max: 12 })
  );
  controls.push(createSegmentControls(component));
  return controls;
}

function createSegmentControls(component) {
  const wrapper = document.createElement("div");
  wrapper.className = "d-flex flex-column gap-2";
  const heading = document.createElement("div");
  heading.className = "fw-semibold text-body-secondary";
  heading.textContent = "Active segments";
  wrapper.appendChild(heading);
  const grid = document.createElement("div");
  grid.className = "d-flex flex-wrap gap-2";
  const segments = ensureSegmentArray(component);
  segments.forEach((isActive, index) => {
    const id = toId([component.uid, "segment", index]);
    const input = document.createElement("input");
    input.type = "checkbox";
    input.className = "btn-check";
    input.id = id;
    input.checked = isActive;
    input.addEventListener("change", () => {
      updateComponent(component.uid, (draft) => {
        const target = ensureSegmentArray(draft);
        target[index] = input.checked;
      }, { rerenderCanvas: true });
    });
    const label = document.createElement("label");
    label.className = "btn btn-outline-secondary btn-sm";
    label.setAttribute("for", id);
    label.textContent = index + 1;
    grid.append(input, label);
  });
  wrapper.appendChild(grid);
  return wrapper;
}

function renderSelectGroupInspector(component) {
  const controls = [];
  controls.push(
    createRadioButtonGroup(
      component,
<<<<<<< HEAD
      "Type",
=======
      "Display",
>>>>>>> 367a6030
      [
        { value: "pills", icon: "tabler:toggle-right", label: "Pills" },
        { value: "tags", icon: "tabler:tags", label: "Tags" },
        { value: "buttons", icon: "tabler:switch-3", label: "Buttons" },
      ],
      component.variant || "pills",
      (value) => {
        updateComponent(component.uid, (draft) => {
          draft.variant = value;
        }, { rerenderCanvas: true });
      }
    )
  );
  controls.push(
<<<<<<< HEAD
    createRadioButtonGroup(
      component,
      "Selection",
      [
        { value: "single", label: "Single" },
        { value: "multi", label: "Multi" },
      ],
      component.multiple ? "multi" : "single",
      (value) => {
        updateComponent(component.uid, (draft) => {
          draft.multiple = value === "multi";
        }, { rerenderCanvas: true });
      }
    )
=======
    createTextarea(component, "Options (one per line)", (component.options || []).join("\n"), (value) => {
      updateComponent(component.uid, (draft) => {
        draft.options = parseLines(value);
      }, { rerenderCanvas: true });
    }, { rows: 3, placeholder: "Option A\nOption B" })
>>>>>>> 367a6030
  );
  return controls;
}

function renderToggleInspector(component) {
  const controls = [];
  controls.push(
<<<<<<< HEAD
    createRadioButtonGroup(
      component,
      "Shape",
      [
        { value: "circle", icon: "tabler:circle", label: "Circle" },
        { value: "square", icon: "tabler:square", label: "Square" },
        { value: "diamond", icon: "tabler:diamond", label: "Diamond" },
        { value: "star", icon: "tabler:star", label: "Star" },
      ],
      component.shape || "circle",
      (value) => {
        updateComponent(component.uid, (draft) => {
          draft.shape = value;
        }, { rerenderCanvas: true });
      }
    )
  );
  controls.push(
=======
>>>>>>> 367a6030
    createTextarea(component, "States (one per line)", (component.states || []).join("\n"), (value) => {
      updateComponent(component.uid, (draft) => {
        draft.states = parseLines(value);
        if (!Array.isArray(draft.states) || !draft.states.length) {
          draft.states = ["State 1", "State 2"];
        }
        if (draft.activeIndex >= draft.states.length) {
          draft.activeIndex = draft.states.length - 1;
        }
      }, { rerenderCanvas: true, rerenderInspector: true });
    }, { rows: 3, placeholder: "Novice\nSkilled\nExpert" })
  );
  const states = Array.isArray(component.states) && component.states.length
    ? component.states
    : ["State 1", "State 2"];
  controls.push(
    createSelect(component, "Active state", states, Math.min(component.activeIndex ?? 0, states.length - 1), (index) => {
      updateComponent(component.uid, (draft) => {
        draft.activeIndex = clampInteger(index, 0, states.length - 1);
      }, { rerenderCanvas: true });
    })
  );
  return controls;
}

function updateComponent(uid, mutate, { rerenderCanvas = false, rerenderInspector = false } = {}) {
<<<<<<< HEAD
  const found = findComponent(uid);
  if (!found) return;
  mutate(found.component);
=======
  const component = state.components.find((item) => item.uid === uid);
  if (!component) return;
  mutate(component);
>>>>>>> 367a6030
  if (rerenderCanvas) {
    renderCanvas();
  }
  if (rerenderInspector) {
    renderInspector();
  }
}

function ensureSegmentArray(component) {
  const count = clampInteger(component.segments || (component.activeSegments ? component.activeSegments.length : 1), 1, 12);
  if (!Array.isArray(component.activeSegments)) {
    component.activeSegments = Array.from({ length: count }, (_, index) => index === 0);
  }
  if (component.activeSegments.length < count) {
    const needed = count - component.activeSegments.length;
    component.activeSegments.push(...Array.from({ length: needed }, () => false));
  } else if (component.activeSegments.length > count) {
    component.activeSegments = component.activeSegments.slice(0, count);
  }
  return component.activeSegments;
}

function setSegmentCount(component, next) {
  component.segments = next;
  ensureSegmentArray(component);
}

function parseLines(value) {
  return value
    .split(/\r?\n/)
    .map((line) => line.trim())
    .filter(Boolean);
}

function clampInteger(value, min, max) {
  const numeric = Number(value);
  if (Number.isNaN(numeric)) {
    return min;
  }
  return Math.min(Math.max(Math.round(numeric), min), max);
}

function cloneDefaults(defaults = {}) {
  return JSON.parse(JSON.stringify(defaults));
}

function toId(parts = []) {
  return parts
    .filter(Boolean)
    .join("-")
    .toLowerCase()
    .replace(/[^a-z0-9_-]/g, "-");
}

function createBlankTemplate({ id = "", title = "", version = "0.1" } = {}) {
  return {
    id: id || "",
    title: title || "",
    version: version || "0.1",
  };
}

function ensureTemplateOption(id, label) {
  if (!elements.templateSelect || !id) {
    return;
  }
  const escaped = escapeCss(id);
  let option = escaped ? elements.templateSelect.querySelector(`option[value="${escaped}"]`) : null;
  if (!option) {
    option = document.createElement("option");
    option.value = id;
    elements.templateSelect.appendChild(option);
  }
  option.textContent = label || id;
}

function ensureTemplateSelectValue() {
  if (!elements.templateSelect) return;
  const id = state.template?.id || "";
  if (!id) {
    elements.templateSelect.value = "";
    return;
  }
  const escaped = escapeCss(id);
  const option = escaped ? elements.templateSelect.querySelector(`option[value="${escaped}"]`) : null;
  if (option) {
    elements.templateSelect.value = id;
  } else {
    elements.templateSelect.value = "";
  }
}

function escapeCss(value) {
  if (typeof value !== "string" || !value) {
    return value;
  }
  if (window.CSS && typeof window.CSS.escape === "function") {
    return window.CSS.escape(value);
  }
  return value.replace(/[^a-zA-Z0-9_-]/g, (char) => `\\${char}`);
}<|MERGE_RESOLUTION|>--- conflicted
+++ resolved
@@ -108,11 +108,8 @@
     supportsFormula: true,
     supportsReadOnly: true,
     supportsAlignment: true,
-<<<<<<< HEAD
     textControls: true,
     colorControls: ["foreground", "background", "border"],
-=======
->>>>>>> 367a6030
   },
   array: {
     label: "Array",
@@ -125,13 +122,9 @@
     supportsBinding: true,
     supportsFormula: false,
     supportsReadOnly: false,
-<<<<<<< HEAD
     supportsAlignment: true,
     textControls: true,
     colorControls: ["foreground", "background", "border"],
-=======
-    supportsAlignment: false,
->>>>>>> 367a6030
   },
   divider: {
     label: "Divider",
@@ -144,11 +137,8 @@
     supportsFormula: false,
     supportsReadOnly: false,
     supportsAlignment: false,
-<<<<<<< HEAD
     textControls: false,
     colorControls: ["foreground"],
-=======
->>>>>>> 367a6030
   },
   image: {
     label: "Image",
@@ -163,11 +153,8 @@
     supportsFormula: false,
     supportsReadOnly: false,
     supportsAlignment: false,
-<<<<<<< HEAD
     textControls: false,
     colorControls: [],
-=======
->>>>>>> 367a6030
   },
   label: {
     label: "Label",
@@ -179,11 +166,8 @@
     supportsFormula: false,
     supportsReadOnly: false,
     supportsAlignment: true,
-<<<<<<< HEAD
     textControls: true,
     colorControls: ["foreground", "background", "border"],
-=======
->>>>>>> 367a6030
   },
   container: {
     label: "Container",
@@ -194,21 +178,14 @@
       rows: 2,
       tabLabels: ["Tab 1", "Tab 2"],
       gap: 16,
-<<<<<<< HEAD
       zones: {},
-=======
->>>>>>> 367a6030
     },
     supportsBinding: false,
     supportsFormula: false,
     supportsReadOnly: false,
-<<<<<<< HEAD
     supportsAlignment: true,
     textControls: true,
     colorControls: ["foreground", "background", "border"],
-=======
-    supportsAlignment: false,
->>>>>>> 367a6030
   },
   "linear-track": {
     label: "Linear Track",
@@ -220,13 +197,9 @@
     supportsBinding: true,
     supportsFormula: false,
     supportsReadOnly: false,
-<<<<<<< HEAD
     supportsAlignment: true,
     textControls: true,
     colorControls: ["foreground", "background", "border"],
-=======
-    supportsAlignment: false,
->>>>>>> 367a6030
   },
   "circular-track": {
     label: "Circular Track",
@@ -238,34 +211,23 @@
     supportsBinding: true,
     supportsFormula: false,
     supportsReadOnly: false,
-<<<<<<< HEAD
     supportsAlignment: true,
     textControls: true,
     colorControls: ["foreground", "background", "border"],
-=======
-    supportsAlignment: false,
->>>>>>> 367a6030
   },
   "select-group": {
     label: "Select Group",
     defaults: {
       name: "Select Group",
       variant: "pills",
-<<<<<<< HEAD
       multiple: false,
-=======
-      options: ["Option A", "Option B", "Option C"],
->>>>>>> 367a6030
     },
     supportsBinding: true,
     supportsFormula: false,
     supportsReadOnly: true,
     supportsAlignment: true,
-<<<<<<< HEAD
     textControls: true,
     colorControls: ["foreground", "background", "border"],
-=======
->>>>>>> 367a6030
   },
   toggle: {
     label: "Toggle",
@@ -273,21 +235,14 @@
       name: "Toggle",
       states: ["Novice", "Skilled", "Expert"],
       activeIndex: 1,
-<<<<<<< HEAD
       shape: "circle",
-=======
->>>>>>> 367a6030
     },
     supportsBinding: true,
     supportsFormula: false,
     supportsReadOnly: true,
-<<<<<<< HEAD
     supportsAlignment: true,
     textControls: true,
     colorControls: ["foreground", "background", "border"],
-=======
-    supportsAlignment: false,
->>>>>>> 367a6030
   },
 };
 
@@ -299,7 +254,6 @@
   selectedId: null,
 };
 
-<<<<<<< HEAD
 const dropzones = new Map();
 
 const COLOR_FIELD_MAP = {
@@ -328,9 +282,6 @@
   }
   return true;
 }
-=======
-let canvasSortable = null;
->>>>>>> 367a6030
 
 if (elements.palette) {
   createSortable(elements.palette, {
@@ -382,7 +333,6 @@
   elements.clearButton.addEventListener("click", () => {
     clearCanvas();
   });
-<<<<<<< HEAD
 }
 
 if (elements.importButton) {
@@ -719,189 +669,6 @@
   const meta = document.createElement("div");
   meta.className = "template-component-meta";
 
-=======
-}
-
-if (elements.importButton) {
-  elements.importButton.addEventListener("click", () => {
-    status.show("Import coming soon", { type: "info", timeout: 2000 });
-  });
-}
-
-if (elements.exportButton) {
-  elements.exportButton.addEventListener("click", () => {
-    status.show("Export coming soon", { type: "info", timeout: 2000 });
-  });
-}
-
-if (elements.newTemplateButton) {
-  elements.newTemplateButton.addEventListener("click", () => {
-    if (newTemplateModalInstance && elements.newTemplateForm) {
-      elements.newTemplateForm.reset();
-      if (elements.newTemplateVersion) {
-        const defaultVersion = elements.newTemplateVersion.getAttribute("value") || "0.1";
-        elements.newTemplateVersion.value = defaultVersion;
-      }
-      newTemplateModalInstance.show();
-      return;
-    }
-    const id = window.prompt("Enter a template ID", state.template?.id || "");
-    if (id === null) return;
-    const title = window.prompt("Enter a template title", state.template?.title || "");
-    if (title === null) return;
-    const version = window.prompt("Enter a version", state.template?.version || "0.1") || "0.1";
-    startNewTemplate({ id: id.trim(), title: title.trim(), version: version.trim() });
-  });
-}
-
-if (elements.newTemplateForm) {
-  elements.newTemplateForm.addEventListener("submit", (event) => {
-    event.preventDefault();
-    const form = elements.newTemplateForm;
-    if (typeof form.reportValidity === "function" && !form.reportValidity()) {
-      form.classList.add("was-validated");
-      return;
-    }
-    const id = (elements.newTemplateId?.value || "").trim();
-    const title = (elements.newTemplateTitle?.value || "").trim();
-    const version = ((elements.newTemplateVersion?.value || "0.1").trim() || "0.1");
-    if (!id || !title) {
-      form.classList.add("was-validated");
-      return;
-    }
-    startNewTemplate({ id, title, version });
-    if (newTemplateModalInstance) {
-      newTemplateModalInstance.hide();
-    }
-    form.reset();
-    form.classList.remove("was-validated");
-  });
-}
-
-renderCanvas();
-renderInspector();
-ensureTemplateSelectValue();
-
-function renderCanvas() {
-  if (!elements.canvasRoot) return;
-  if (canvasSortable) {
-    canvasSortable.destroy();
-    canvasSortable = null;
-  }
-  elements.canvasRoot.innerHTML = "";
-  if (!state.components.length) {
-    const placeholder = document.createElement("div");
-    placeholder.className = "border border-dashed rounded-3 p-4 text-center fs-6 text-body-secondary";
-    placeholder.setAttribute("data-canvas-placeholder", "true");
-    placeholder.textContent = "Drag components from the palette to design your template.";
-    elements.canvasRoot.appendChild(placeholder);
-  } else {
-    const fragment = document.createDocumentFragment();
-    state.components.forEach((component) => {
-      fragment.appendChild(createComponentElement(component));
-    });
-    elements.canvasRoot.appendChild(fragment);
-  }
-  ensureCanvasSortable();
-}
-
-function ensureCanvasSortable() {
-  if (!elements.canvasRoot) return;
-  canvasSortable = createSortable(elements.canvasRoot, {
-    group: { name: "template-canvas", pull: true, put: true },
-    fallbackOnBody: true,
-    onAdd(event) {
-      const type = event.item.getAttribute("data-component-type");
-      if (type && COMPONENT_DEFINITIONS[type]) {
-        const component = createComponent(type);
-        const newIndex = typeof event.newIndex === "number" ? event.newIndex : state.components.length;
-        state.components.splice(newIndex, 0, component);
-        state.selectedId = component.uid;
-        undoStack.push({ type: "add", component: { ...component } });
-        status.show(`${COMPONENT_DEFINITIONS[type].label} added to canvas`, {
-          type: "success",
-          timeout: 1800,
-        });
-        renderCanvas();
-        renderInspector();
-        expandInspectorPane();
-      }
-      event.item.remove();
-    },
-    onUpdate(event) {
-      if (event.oldIndex === event.newIndex) return;
-      const [moved] = state.components.splice(event.oldIndex, 1);
-      state.components.splice(event.newIndex, 0, moved);
-      undoStack.push({
-        type: "reorder",
-        componentId: moved.uid,
-        from: event.oldIndex,
-        to: event.newIndex,
-      });
-      status.show("Reordered component", { timeout: 1500 });
-      renderCanvas();
-    },
-  });
-}
-
-function createComponent(type) {
-  const definition = COMPONENT_DEFINITIONS[type];
-  if (!definition) {
-    throw new Error(`Unknown component type: ${type}`);
-  }
-  componentCounter += 1;
-  const defaults = cloneDefaults(definition.defaults || {});
-  const component = {
-    uid: `cmp-${componentCounter}`,
-    type,
-    id: `cmp-${componentCounter}`,
-    name: defaults.name || definition.label,
-    textColor: "",
-    backgroundColor: "",
-    borderColor: "",
-    textSize: "md",
-    textStyles: { bold: false, italic: false, underline: false },
-    align: "start",
-    binding: "",
-    readOnly: false,
-    ...defaults,
-  };
-  if (component.activeSegments && Array.isArray(component.activeSegments)) {
-    component.activeSegments = component.activeSegments.slice();
-  }
-  if (component.options && Array.isArray(component.options)) {
-    component.options = component.options.slice();
-  }
-  if (component.tabLabels && Array.isArray(component.tabLabels)) {
-    component.tabLabels = component.tabLabels.slice();
-  }
-  if (component.states && Array.isArray(component.states)) {
-    component.states = component.states.slice();
-  }
-  return component;
-}
-
-function createComponentElement(component) {
-  const wrapper = document.createElement("div");
-  wrapper.className = "template-component border rounded-3 p-3 bg-body shadow-sm d-flex flex-column gap-3";
-  wrapper.dataset.componentId = component.uid;
-  wrapper.dataset.componentType = component.type;
-  if (state.selectedId === component.uid) {
-    wrapper.classList.add("template-component-selected");
-  }
-
-  const definition = COMPONENT_DEFINITIONS[component.type] || {};
-  const iconName = COMPONENT_ICONS[component.type] || "tabler:app-window";
-  const typeLabel = definition.label || component.type;
-
-  const header = document.createElement("div");
-  header.className = "template-component-header";
-  header.dataset.sortableHandle = "true";
-
-  const meta = document.createElement("div");
-  meta.className = "template-component-meta";
-
->>>>>>> 367a6030
   const icon = document.createElement("span");
   icon.className = "iconify text-primary fs-4";
   icon.setAttribute("data-icon", iconName);
@@ -912,11 +679,7 @@
   heading.className = "template-component-heading";
   const title = document.createElement("div");
   title.className = "fw-semibold";
-<<<<<<< HEAD
   title.textContent = getComponentLabel(component, typeLabel);
-=======
-  title.textContent = component.name || typeLabel;
->>>>>>> 367a6030
   heading.appendChild(title);
   const subtitle = document.createElement("div");
   subtitle.className = "text-body-secondary small text-uppercase";
@@ -999,7 +762,6 @@
   }
 }
 
-<<<<<<< HEAD
 function ensureContainerZones(component) {
   if (!component || component.type !== "container") return [];
   if (!component.zones || typeof component.zones !== "object") {
@@ -1095,16 +857,6 @@
     applyTextFormatting(label, component);
     container.appendChild(label);
   }
-=======
-function renderInputPreview(component) {
-  const container = document.createElement("div");
-  container.className = "d-flex flex-column gap-2";
-  const label = document.createElement("label");
-  label.className = "form-label mb-1";
-  label.textContent = component.name || "Input";
-  applyTextFormatting(label, component);
-  container.appendChild(label);
->>>>>>> 367a6030
 
   let control;
   switch (component.variant) {
@@ -1180,7 +932,6 @@
 function renderArrayPreview(component) {
   const container = document.createElement("div");
   container.className = "d-flex flex-column gap-2";
-<<<<<<< HEAD
   const headingText = getComponentLabel(component, "Array");
   if (headingText) {
     const heading = document.createElement("div");
@@ -1189,13 +940,6 @@
     applyTextFormatting(heading, component);
     container.appendChild(heading);
   }
-=======
-  const heading = document.createElement("div");
-  heading.className = "fw-semibold";
-  heading.textContent = component.name || "Array";
-  applyTextFormatting(heading, component);
-  container.appendChild(heading);
->>>>>>> 367a6030
 
   if (component.variant === "cards") {
     const grid = document.createElement("div");
@@ -1205,13 +949,9 @@
       col.className = "col-12 col-md-6";
       const card = document.createElement("div");
       card.className = "border rounded-3 p-3 bg-body";
-<<<<<<< HEAD
       const itemLabel = (component.itemLabel || "Item").trim() || "Item";
       const description = component.emptyText || "Repeatable entry";
       card.innerHTML = `<div class=\"fw-semibold\">${itemLabel} ${index + 1}</div><div class=\"text-body-secondary small\">${description}</div>`;
-=======
-      card.innerHTML = `<div class=\"fw-semibold\">${component.itemLabel || "Item"} ${index + 1}</div><div class=\"text-body-secondary small\">${component.emptyText || "Repeatable entry"}</div>`;
->>>>>>> 367a6030
       col.appendChild(card);
       grid.appendChild(col);
     }
@@ -1222,12 +962,8 @@
     for (let index = 0; index < 3; index += 1) {
       const item = document.createElement("li");
       item.className = "list-group-item d-flex justify-content-between align-items-center";
-<<<<<<< HEAD
       const itemLabel = (component.itemLabel || "Item").trim() || "Item";
       item.textContent = `${itemLabel} ${index + 1}`;
-=======
-      item.textContent = `${component.itemLabel || "Item"} ${index + 1}`;
->>>>>>> 367a6030
       const badge = document.createElement("span");
       badge.className = "badge text-bg-secondary";
       badge.textContent = "Value";
@@ -1251,7 +987,6 @@
   hr.className = "my-2";
   hr.style.borderStyle = component.style || "solid";
   hr.style.borderWidth = `${component.thickness || 2}px`;
-<<<<<<< HEAD
   const color = component.textColor || component.borderColor || "";
   if (color) {
     hr.style.borderColor = color;
@@ -1837,6 +1572,8 @@
       draft.textSize = value;
     }, { rerenderCanvas: true });
   });
+  wrapper.append(label, input);
+  return wrapper;
 }
 
 function createTextStyleControls(component) {
@@ -1851,6 +1588,8 @@
       draft.textStyles[key] = checked;
     }, { rerenderCanvas: true });
   });
+  wrapper.append(label, textarea);
+  return wrapper;
 }
 
 function createAlignmentControls(component) {
@@ -1864,149 +1603,11 @@
     updateComponent(component.uid, (draft) => {
       draft.align = value;
     }, { rerenderCanvas: true });
-=======
-  if (component.borderColor) {
-    hr.style.borderColor = component.borderColor;
-  }
-  return hr;
-}
-
-function renderImagePreview(component) {
-  const wrapper = document.createElement("div");
-  wrapper.className = "text-center";
-  const img = document.createElement("img");
-  img.className = "img-fluid rounded";
-  img.src = component.src || "https://placekitten.com/320/180";
-  img.alt = component.alt || "Image";
-  img.style.objectFit = component.fit === "cover" ? "cover" : "contain";
-  img.style.width = "100%";
-  if (component.height) {
-    img.style.maxHeight = `${component.height}px`;
-  }
-  wrapper.appendChild(img);
+  });
+  wrapper.append(label, select);
   return wrapper;
 }
 
-function renderLabelPreview(component) {
-  const text = document.createElement("div");
-  text.className = "fw-semibold";
-  text.textContent = component.text || component.name || "Label";
-  applyTextFormatting(text, component);
-  return text;
-}
-
-function renderContainerPreview(component) {
-  const wrapper = document.createElement("div");
-  wrapper.className = "d-flex flex-column gap-2";
-  const heading = document.createElement("div");
-  heading.className = "fw-semibold";
-  heading.textContent = component.name || "Container";
-  applyTextFormatting(heading, component);
-  wrapper.appendChild(heading);
-
-  const body = document.createElement("div");
-  body.className = "border rounded-3 bg-body-tertiary p-3 text-body-secondary small";
-  switch (component.containerType) {
-    case "tabs": {
-      const tabs = document.createElement("div");
-      tabs.className = "d-flex flex-wrap gap-2 mb-3";
-      const labels = Array.isArray(component.tabLabels) && component.tabLabels.length
-        ? component.tabLabels
-        : ["Tab 1", "Tab 2"];
-      labels.forEach((labelText, index) => {
-        const button = document.createElement("button");
-        button.type = "button";
-        button.className = `btn btn-outline-secondary btn-sm${index === 0 ? " active" : ""}`;
-        button.textContent = labelText;
-        tabs.appendChild(button);
-      });
-      body.appendChild(tabs);
-      const content = document.createElement("div");
-      content.className = "border rounded-3 bg-body p-3";
-      content.textContent = "Tab content area";
-      body.appendChild(content);
-      break;
-    }
-    case "grid": {
-      const grid = document.createElement("div");
-      grid.className = "d-grid";
-      const columns = clampInteger(component.columns || 2, 1, 4);
-      const rows = clampInteger(component.rows || 2, 1, 4);
-      grid.style.gridTemplateColumns = `repeat(${columns}, minmax(0, 1fr))`;
-      grid.style.gap = `${component.gap ?? 12}px`;
-      for (let row = 0; row < rows; row += 1) {
-        for (let col = 0; col < columns; col += 1) {
-          const slot = document.createElement("div");
-          slot.className = "border border-dashed rounded-2 p-3 text-center";
-          slot.textContent = "Slot";
-          grid.appendChild(slot);
-        }
-      }
-      body.appendChild(grid);
-      break;
-    }
-    case "rows": {
-      const list = document.createElement("div");
-      list.className = "d-flex flex-column";
-      list.style.gap = `${component.gap ?? 12}px`;
-      const rows = clampInteger(component.rows || 3, 1, 6);
-      for (let index = 0; index < rows; index += 1) {
-        const row = document.createElement("div");
-        row.className = "border border-dashed rounded-2 p-3 text-center";
-        row.textContent = `Row ${index + 1}`;
-        list.appendChild(row);
-      }
-      body.appendChild(list);
-      break;
-    }
-    default: {
-      const columns = clampInteger(component.columns || 2, 1, 4);
-      const row = document.createElement("div");
-      row.className = "row g-2";
-      for (let index = 0; index < columns; index += 1) {
-        const col = document.createElement("div");
-        col.className = "col";
-        const slot = document.createElement("div");
-        slot.className = "border border-dashed rounded-2 p-3 text-center";
-        slot.textContent = `Column ${index + 1}`;
-        col.appendChild(slot);
-        row.appendChild(col);
-      }
-      body.appendChild(row);
-      break;
-    }
-  }
-  wrapper.appendChild(body);
-  return wrapper;
-}
-
-function renderLinearTrackPreview(component) {
-  const wrapper = document.createElement("div");
-  wrapper.className = "d-flex flex-column gap-2";
-  const heading = document.createElement("div");
-  heading.className = "fw-semibold";
-  heading.textContent = component.name || "Track";
-  applyTextFormatting(heading, component);
-  wrapper.appendChild(heading);
-
-  const track = document.createElement("div");
-  track.className = "template-linear-track";
-  const activeSegments = ensureSegmentArray(component);
-  activeSegments.forEach((isActive, index) => {
-    const segment = document.createElement("div");
-    segment.className = "template-linear-track__segment";
-    if (isActive) {
-      segment.classList.add("is-active");
-    }
-    segment.title = `Segment ${index + 1}`;
-    track.appendChild(segment);
->>>>>>> 367a6030
-  });
-  wrapper.appendChild(track);
-  return wrapper;
-}
-
-<<<<<<< HEAD
 function createReadOnlyToggle(component) {
   const wrapper = document.createElement("div");
   wrapper.className = "form-check form-switch";
@@ -2071,517 +1672,6 @@
   return wrapper;
 }
 
-=======
-function renderCircularTrackPreview(component) {
-  const wrapper = document.createElement("div");
-  wrapper.className = "d-flex flex-column gap-2";
-  const heading = document.createElement("div");
-  heading.className = "fw-semibold";
-  heading.textContent = component.name || "Clock";
-  applyTextFormatting(heading, component);
-  wrapper.appendChild(heading);
-
-  const circle = document.createElement("div");
-  circle.className = "template-circular-track";
-  const activeSegments = ensureSegmentArray(component);
-  const segments = activeSegments.length || 1;
-  const step = 360 / segments;
-  const gradientStops = [];
-  activeSegments.forEach((isActive, index) => {
-    const start = index * step;
-    const end = start + step;
-    const color = isActive ? "var(--bs-primary)" : "var(--bs-border-color)";
-    gradientStops.push(`${color} ${start}deg ${end}deg`);
-  });
-  circle.style.background = `conic-gradient(${gradientStops.join(", ")})`;
-  const mask = document.createElement("div");
-  mask.className = "template-circular-track__mask";
-  circle.appendChild(mask);
-  const value = document.createElement("div");
-  value.className = "template-circular-track__value";
-  value.textContent = `${activeSegments.filter(Boolean).length}/${segments}`;
-  circle.appendChild(value);
-  wrapper.appendChild(circle);
-  return wrapper;
-}
-
-function renderSelectGroupPreview(component) {
-  const wrapper = document.createElement("div");
-  wrapper.className = "d-flex flex-column gap-2";
-  const heading = document.createElement("div");
-  heading.className = "fw-semibold";
-  heading.textContent = component.name || "Select";
-  applyTextFormatting(heading, component);
-  wrapper.appendChild(heading);
-
-  const options = Array.isArray(component.options) && component.options.length
-    ? component.options
-    : ["Option A", "Option B", "Option C"];
-  let control;
-  if (component.variant === "tags") {
-    control = document.createElement("div");
-    control.className = "d-flex flex-wrap gap-2";
-    options.forEach((option) => {
-      const badge = document.createElement("span");
-      badge.className = "badge rounded-pill text-bg-secondary";
-      badge.textContent = option;
-      control.appendChild(badge);
-    });
-  } else if (component.variant === "buttons") {
-    control = document.createElement("div");
-    control.className = "btn-group";
-    options.forEach((option, index) => {
-      const button = document.createElement("button");
-      button.type = "button";
-      button.className = `btn btn-outline-secondary${index === 0 ? " active" : ""}`;
-      if (component.readOnly) {
-        button.classList.add("disabled");
-      }
-      button.textContent = option;
-      control.appendChild(button);
-    });
-  } else {
-    control = document.createElement("div");
-    control.className = "d-flex flex-wrap gap-2";
-    options.forEach((option) => {
-      const button = document.createElement("button");
-      button.type = "button";
-      button.className = "btn btn-outline-secondary btn-sm rounded-pill";
-      if (component.readOnly) {
-        button.classList.add("disabled");
-      }
-      button.textContent = option;
-      control.appendChild(button);
-    });
-  }
-  wrapper.appendChild(control);
-  return wrapper;
-}
-
-function renderTogglePreview(component) {
-  const wrapper = document.createElement("div");
-  wrapper.className = "d-flex flex-column gap-2";
-  const heading = document.createElement("div");
-  heading.className = "fw-semibold";
-  heading.textContent = component.name || "Toggle";
-  applyTextFormatting(heading, component);
-  wrapper.appendChild(heading);
-
-  const group = document.createElement("div");
-  group.className = "btn-group w-100";
-  const states = Array.isArray(component.states) && component.states.length
-    ? component.states
-    : ["State 1", "State 2"];
-  states.forEach((state, index) => {
-    const button = document.createElement("button");
-    button.type = "button";
-    button.className = `btn btn-outline-secondary${index === component.activeIndex ? " active" : ""}`;
-    if (component.readOnly) {
-      button.classList.add("disabled");
-    }
-    button.textContent = state;
-    group.appendChild(button);
-  });
-  wrapper.appendChild(group);
-  return wrapper;
-}
-
-function applyTextFormatting(element, component) {
-  if (!element) return;
-  const classes = [];
-  switch (component.textSize) {
-    case "sm":
-      classes.push("fs-6");
-      break;
-    case "lg":
-      classes.push("fs-5");
-      break;
-    case "xl":
-      classes.push("fs-4");
-      break;
-    default:
-      classes.push("fs-6");
-      break;
-  }
-  if (component.textStyles?.bold) {
-    classes.push("fw-semibold");
-  }
-  if (component.textStyles?.italic) {
-    classes.push("fst-italic");
-  }
-  if (component.textStyles?.underline) {
-    classes.push("text-decoration-underline");
-  }
-  element.classList.add(...classes);
-  if (component.align === "center") {
-    element.classList.add("text-center");
-  } else if (component.align === "end") {
-    element.classList.add("text-end");
-  } else if (component.align === "justify") {
-    element.style.textAlign = "justify";
-  } else {
-    element.classList.add("text-start");
-  }
-}
-
-function selectComponent(uid) {
-  if (state.selectedId === uid) {
-    expandInspectorPane();
-    return;
-  }
-  state.selectedId = uid;
-  renderCanvas();
-  renderInspector();
-  expandInspectorPane();
-}
-
-function expandInspectorPane() {
-  if (!elements.rightPane) return;
-  const collapsedClass = elements.rightPane.getAttribute("data-pane-collapsed-class") || "hidden";
-  const expandedClass = elements.rightPane.getAttribute("data-pane-expanded-class") || "flex";
-  elements.rightPane.dataset.state = "expanded";
-  elements.rightPane.classList.remove(collapsedClass);
-  elements.rightPane.classList.add(expandedClass);
-  if (elements.rightPaneToggle) {
-    elements.rightPaneToggle.setAttribute("aria-expanded", "true");
-    elements.rightPaneToggle.dataset.active = "true";
-  }
-}
-
-function clearCanvas() {
-  if (!state.components.length) {
-    status.show("Canvas is already empty", { timeout: 1200 });
-    return;
-  }
-  state.components = [];
-  state.selectedId = null;
-  undoStack.push({ type: "clear" });
-  status.show("Cleared template canvas", { type: "info", timeout: 1500 });
-  renderCanvas();
-  renderInspector();
-}
-
-function removeComponent(uid) {
-  const index = state.components.findIndex((component) => component.uid === uid);
-  if (index === -1) return;
-  const [removed] = state.components.splice(index, 1);
-  undoStack.push({ type: "remove", componentId: removed.uid });
-  status.show("Removed component", { type: "info", timeout: 1500 });
-  if (state.selectedId === uid) {
-    state.selectedId = null;
-  }
-  renderCanvas();
-  renderInspector();
-}
-
-function startNewTemplate({ id = "", title = "", version = "0.1" } = {}) {
-  const template = createBlankTemplate({ id, title, version });
-  if (!template.id || !template.title) {
-    status.show("Provide both an ID and title for the template.", { type: "warning", timeout: 2000 });
-    return;
-  }
-  state.template = template;
-  state.components = [];
-  state.selectedId = null;
-  componentCounter = 0;
-  ensureTemplateOption(template.id, template.title || template.id);
-  ensureTemplateSelectValue();
-  renderCanvas();
-  renderInspector();
-  const label = template.title || template.id || "template";
-  status.show(`Started ${label}`, { type: "success", timeout: 1800 });
-}
-
-function renderInspector() {
-  if (!elements.inspector) return;
-  elements.inspector.innerHTML = "";
-  const component = state.components.find((item) => item.uid === state.selectedId);
-  if (!component) {
-    const placeholder = document.createElement("p");
-    placeholder.className = "border border-dashed rounded-3 p-4 text-body-secondary";
-    placeholder.textContent = "Select a component on the canvas to edit its settings.";
-    elements.inspector.appendChild(placeholder);
-    return;
-  }
-  const definition = COMPONENT_DEFINITIONS[component.type] || {};
-  const form = document.createElement("form");
-  form.className = "d-flex flex-column gap-4";
-  form.addEventListener("submit", (event) => event.preventDefault());
-
-  const basicsSection = createSection("Basics", [
-    createTextInput(component, "Component ID", component.id || "", (value) => {
-      updateComponent(component.uid, (draft) => {
-        draft.id = value.trim();
-      }, { rerenderCanvas: true });
-    }, { placeholder: "Unique identifier" }),
-    createTextInput(component, "Name", component.name || "", (value) => {
-      updateComponent(component.uid, (draft) => {
-        draft.name = value;
-        if (draft.text !== undefined && draft.type === "label") {
-          draft.text = value;
-        }
-      }, { rerenderCanvas: true });
-    }, { placeholder: "Displayed label" }),
-  ]);
-  if (basicsSection) {
-    form.appendChild(basicsSection);
-  }
-
-  const appearanceControls = [
-    createColorRow(component),
-    createTextSizeControls(component),
-    createTextStyleControls(component),
-  ];
-  if (definition.supportsAlignment !== false) {
-    appearanceControls.push(createAlignmentControls(component));
-  }
-  const appearanceSection = createSection("Appearance", appearanceControls);
-  if (appearanceSection) {
-    form.appendChild(appearanceSection);
-  }
-
-  const dataControls = [];
-  if (definition.supportsBinding !== false || definition.supportsFormula !== false) {
-    dataControls.push(
-      createTextInput(
-        component,
-        "Binding / Formula",
-        component.binding || component.formula || "",
-        (value) => {
-          updateComponent(
-            component.uid,
-            (draft) => {
-              draft.binding = value.trim();
-              if (Object.prototype.hasOwnProperty.call(draft, "formula")) {
-                draft.formula = "";
-              }
-            },
-            { rerenderCanvas: true, rerenderInspector: true }
-          );
-        },
-        { placeholder: "@attributes.score or =SUM(values)" }
-      )
-    );
-  }
-  const dataSection = createSection("Data", dataControls);
-  if (dataSection) {
-    form.appendChild(dataSection);
-  }
-
-  if (definition.supportsReadOnly) {
-    const behaviorSection = createSection("Behavior", [createReadOnlyToggle(component)]);
-    if (behaviorSection) {
-      form.appendChild(behaviorSection);
-    }
-  }
-
-  const componentSpecific = createSection(
-    "Component Settings",
-    renderComponentSpecificInspector(component)
-  );
-  if (componentSpecific) {
-    form.appendChild(componentSpecific);
-  }
-
-  elements.inspector.appendChild(form);
-}
-
-function createSection(title, controls = []) {
-  const filtered = controls.filter(Boolean);
-  if (!filtered.length) return null;
-  const section = document.createElement("section");
-  section.className = "d-flex flex-column gap-3";
-  if (title) {
-    const heading = document.createElement("div");
-    heading.className = "text-uppercase fs-6 fw-semibold text-body-secondary";
-    heading.textContent = title;
-    section.appendChild(heading);
-  }
-  filtered.forEach((control) => section.appendChild(control));
-  return section;
-}
-
-function createColorRow(component) {
-  const wrapper = document.createElement("div");
-  wrapper.className = "d-flex flex-column gap-2";
-  const label = document.createElement("div");
-  label.className = "fw-semibold text-body-secondary";
-  label.textContent = "Colors";
-  wrapper.appendChild(label);
-  const grid = document.createElement("div");
-  grid.className = "template-color-grid";
-  grid.appendChild(
-    createColorInput(component, "Text", component.textColor, (value) => {
-      updateComponent(component.uid, (draft) => {
-        draft.textColor = value;
-      }, { rerenderCanvas: true, rerenderInspector: true });
-    })
-  );
-  grid.appendChild(
-    createColorInput(component, "Background", component.backgroundColor, (value) => {
-      updateComponent(component.uid, (draft) => {
-        draft.backgroundColor = value;
-      }, { rerenderCanvas: true, rerenderInspector: true });
-    })
-  );
-  grid.appendChild(
-    createColorInput(component, "Border", component.borderColor, (value) => {
-      updateComponent(component.uid, (draft) => {
-        draft.borderColor = value;
-      }, { rerenderCanvas: true, rerenderInspector: true });
-    })
-  );
-  wrapper.appendChild(grid);
-  return wrapper;
-}
-
-function createColorInput(component, labelText, value, onChange) {
-  const container = document.createElement("div");
-  container.className = "template-color-control";
-  const id = toId([component.uid, labelText, "color"]);
-  const label = document.createElement("label");
-  label.className = "form-label small text-body-secondary mb-0";
-  label.setAttribute("for", id);
-  label.textContent = labelText;
-  const input = document.createElement("input");
-  input.type = "color";
-  input.className = "form-control form-control-color";
-  input.id = id;
-  input.value = value || "#000000";
-  input.addEventListener("input", () => {
-    onChange(input.value);
-  });
-  const controls = document.createElement("div");
-  controls.className = "d-flex align-items-center gap-2";
-  controls.appendChild(input);
-  const clear = document.createElement("button");
-  clear.type = "button";
-  clear.className = "btn btn-outline-secondary btn-sm";
-  clear.innerHTML = '<span class="iconify" data-icon="tabler:circle-off" aria-hidden="true"></span>';
-  clear.setAttribute("aria-label", `Clear ${labelText.toLowerCase()} color`);
-  clear.setAttribute("data-bs-toggle", "tooltip");
-  clear.setAttribute("data-bs-placement", "top");
-  clear.setAttribute("data-bs-title", "Reset to default");
-  clear.addEventListener("click", () => {
-    input.value = "#000000";
-    onChange("");
-  });
-  controls.appendChild(clear);
-  container.append(label, controls);
-  if (window.bootstrap && typeof window.bootstrap.Tooltip === "function") {
-    // eslint-disable-next-line no-new
-    new window.bootstrap.Tooltip(clear);
-  }
-  return container;
-}
-
-function createTextSizeControls(component) {
-  const options = [
-    { value: "sm", label: "Sm" },
-    { value: "md", label: "Md" },
-    { value: "lg", label: "Lg" },
-    { value: "xl", label: "Xl" },
-  ];
-  return createRadioButtonGroup(component, "Text size", options, component.textSize || "md", (value) => {
-    updateComponent(component.uid, (draft) => {
-      draft.textSize = value;
-    }, { rerenderCanvas: true });
-  });
-}
-
-function createTextStyleControls(component) {
-  const options = [
-    { value: "bold", icon: "tabler:bold" },
-    { value: "italic", icon: "tabler:italic" },
-    { value: "underline", icon: "tabler:underline" },
-  ];
-  return createToggleButtonGroup(component, "Text style", options, component.textStyles || {}, (key, checked) => {
-    updateComponent(component.uid, (draft) => {
-      draft.textStyles = { ...(draft.textStyles || {}) };
-      draft.textStyles[key] = checked;
-    }, { rerenderCanvas: true });
-  });
-}
-
-function createAlignmentControls(component) {
-  const options = [
-    { value: "start", icon: "tabler:align-left", label: "Left" },
-    { value: "center", icon: "tabler:align-center", label: "Center" },
-    { value: "end", icon: "tabler:align-right", label: "Right" },
-    { value: "justify", icon: "tabler:align-justified", label: "Justify" },
-  ];
-  return createRadioButtonGroup(component, "Alignment", options, component.align || "start", (value) => {
-    updateComponent(component.uid, (draft) => {
-      draft.align = value;
-    }, { rerenderCanvas: true });
-  });
-}
-
-function createReadOnlyToggle(component) {
-  const wrapper = document.createElement("div");
-  wrapper.className = "form-check form-switch";
-  const id = toId([component.uid, "read-only"]);
-  const input = document.createElement("input");
-  input.className = "form-check-input";
-  input.type = "checkbox";
-  input.id = id;
-  input.checked = !!component.readOnly;
-  input.addEventListener("change", () => {
-    updateComponent(component.uid, (draft) => {
-      draft.readOnly = input.checked;
-    }, { rerenderCanvas: true });
-  });
-  const label = document.createElement("label");
-  label.className = "form-check-label";
-  label.setAttribute("for", id);
-  label.textContent = "Read only";
-  wrapper.append(input, label);
-  return wrapper;
-}
-
-function createTextInput(component, labelText, value, onInput, { placeholder = "", type = "text" } = {}) {
-  const wrapper = document.createElement("div");
-  wrapper.className = "d-flex flex-column";
-  const id = toId([component.uid, labelText, "input"]);
-  const label = document.createElement("label");
-  label.className = "form-label fw-semibold text-body-secondary";
-  label.setAttribute("for", id);
-  label.textContent = labelText;
-  const input = document.createElement("input");
-  input.className = "form-control";
-  input.type = type;
-  input.id = id;
-  if (placeholder) input.placeholder = placeholder;
-  input.value = value ?? "";
-  input.addEventListener("input", () => {
-    onInput(input.value);
-  });
-  wrapper.append(label, input);
-  return wrapper;
-}
-
-function createTextarea(component, labelText, value, onInput, { rows = 3, placeholder = "" } = {}) {
-  const wrapper = document.createElement("div");
-  wrapper.className = "d-flex flex-column";
-  const id = toId([component.uid, labelText, "textarea"]);
-  const label = document.createElement("label");
-  label.className = "form-label fw-semibold text-body-secondary";
-  label.setAttribute("for", id);
-  label.textContent = labelText;
-  const textarea = document.createElement("textarea");
-  textarea.className = "form-control";
-  textarea.id = id;
-  textarea.rows = rows;
-  if (placeholder) textarea.placeholder = placeholder;
-  textarea.value = value ?? "";
-  textarea.addEventListener("input", () => {
-    onInput(textarea.value);
-  });
-  wrapper.append(label, textarea);
-  return wrapper;
-}
-
->>>>>>> 367a6030
 function createNumberInput(component, labelText, value, onChange, { min, max, step = 1 } = {}) {
   const wrapper = document.createElement("div");
   wrapper.className = "d-flex flex-column";
@@ -2889,18 +1979,11 @@
 function renderLabelInspector(component) {
   const controls = [];
   controls.push(
-<<<<<<< HEAD
     createTextarea(component, "Text", component.text || getComponentLabel(component, ""), (value) => {
       updateComponent(component.uid, (draft) => {
         draft.text = value;
         draft.name = value;
         draft.label = value;
-=======
-    createTextarea(component, "Text", component.text || component.name || "", (value) => {
-      updateComponent(component.uid, (draft) => {
-        draft.text = value;
-        draft.name = value;
->>>>>>> 367a6030
       }, { rerenderCanvas: true });
     }, { rows: 3, placeholder: "Label text" })
   );
@@ -2923,17 +2006,13 @@
       (value) => {
         updateComponent(component.uid, (draft) => {
           draft.containerType = value;
-<<<<<<< HEAD
           ensureContainerZones(draft);
-=======
->>>>>>> 367a6030
         }, { rerenderCanvas: true, rerenderInspector: true });
       }
     )
   );
   if (component.containerType === "tabs") {
     controls.push(
-<<<<<<< HEAD
     createTextarea(component, "Tab labels (one per line)", (component.tabLabels || []).join("\n"), (value) => {
       updateComponent(component.uid, (draft) => {
         draft.tabLabels = parseLines(value);
@@ -2941,14 +2020,6 @@
       }, { rerenderCanvas: true });
     }, { rows: 3, placeholder: "Details\nInventory" })
   );
-=======
-      createTextarea(component, "Tab labels (one per line)", (component.tabLabels || []).join("\n"), (value) => {
-        updateComponent(component.uid, (draft) => {
-          draft.tabLabels = parseLines(value);
-        }, { rerenderCanvas: true });
-      }, { rows: 3, placeholder: "Details\nInventory" })
-    );
->>>>>>> 367a6030
   }
   if (component.containerType === "columns" || component.containerType === "grid") {
     controls.push(
@@ -2956,10 +2027,7 @@
         const next = clampInteger(value ?? 2, 1, 4);
         updateComponent(component.uid, (draft) => {
           draft.columns = next;
-<<<<<<< HEAD
           ensureContainerZones(draft);
-=======
->>>>>>> 367a6030
         }, { rerenderCanvas: true, rerenderInspector: true });
       }, { min: 1, max: 4 })
     );
@@ -2970,10 +2038,7 @@
         const next = clampInteger(value ?? 2, 1, 6);
         updateComponent(component.uid, (draft) => {
           draft.rows = next;
-<<<<<<< HEAD
           ensureContainerZones(draft);
-=======
->>>>>>> 367a6030
         }, { rerenderCanvas: true, rerenderInspector: true });
       }, { min: 1, max: 6 })
     );
@@ -3041,11 +2106,7 @@
   controls.push(
     createRadioButtonGroup(
       component,
-<<<<<<< HEAD
       "Type",
-=======
-      "Display",
->>>>>>> 367a6030
       [
         { value: "pills", icon: "tabler:toggle-right", label: "Pills" },
         { value: "tags", icon: "tabler:tags", label: "Tags" },
@@ -3060,7 +2121,6 @@
     )
   );
   controls.push(
-<<<<<<< HEAD
     createRadioButtonGroup(
       component,
       "Selection",
@@ -3075,13 +2135,6 @@
         }, { rerenderCanvas: true });
       }
     )
-=======
-    createTextarea(component, "Options (one per line)", (component.options || []).join("\n"), (value) => {
-      updateComponent(component.uid, (draft) => {
-        draft.options = parseLines(value);
-      }, { rerenderCanvas: true });
-    }, { rows: 3, placeholder: "Option A\nOption B" })
->>>>>>> 367a6030
   );
   return controls;
 }
@@ -3089,7 +2142,6 @@
 function renderToggleInspector(component) {
   const controls = [];
   controls.push(
-<<<<<<< HEAD
     createRadioButtonGroup(
       component,
       "Shape",
@@ -3108,8 +2160,6 @@
     )
   );
   controls.push(
-=======
->>>>>>> 367a6030
     createTextarea(component, "States (one per line)", (component.states || []).join("\n"), (value) => {
       updateComponent(component.uid, (draft) => {
         draft.states = parseLines(value);
@@ -3136,15 +2186,9 @@
 }
 
 function updateComponent(uid, mutate, { rerenderCanvas = false, rerenderInspector = false } = {}) {
-<<<<<<< HEAD
   const found = findComponent(uid);
   if (!found) return;
   mutate(found.component);
-=======
-  const component = state.components.find((item) => item.uid === uid);
-  if (!component) return;
-  mutate(component);
->>>>>>> 367a6030
   if (rerenderCanvas) {
     renderCanvas();
   }
