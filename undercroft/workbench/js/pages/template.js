import { initAppShell } from "../lib/app-shell.js";
import { populateSelect } from "../lib/dropdown.js";
import {
  createCanvasPlaceholder,
  initPaletteInteractions,
  setupDropzones,
} from "../lib/editor-canvas.js";
import { createCanvasCardElement, createStandardCardChrome } from "../lib/canvas-card.js";
import { createJsonPreviewRenderer } from "../lib/json-preview.js";
import { createRootInsertionHandler } from "../lib/root-inserter.js";
import { expandPane } from "../lib/panes.js";
import { refreshTooltips } from "../lib/tooltips.js";
const { status, undoStack } = initAppShell({ namespace: "template" });

const TEMPLATES = [
  {
    id: "tpl.5e.flex-basic",
    title: "5e — Flex Basic",
    path: "data/templates/tpl.5e.flex-basic.json",
  },
];

const COMPONENT_ICONS = {
  input: "tabler:forms",
  array: "tabler:list-details",
  divider: "tabler:separator-horizontal",
  image: "tabler:photo",
  label: "tabler:typography",
  container: "tabler:layout-grid-add",
  "linear-track": "tabler:timeline",
  "circular-track": "tabler:gauge",
  "select-group": "tabler:toggle-right",
  toggle: "tabler:adjustments",
};

const elements = {
  templateSelect: document.querySelector("[data-template-select]"),
  palette: document.querySelector("[data-palette]"),
  canvasRoot: document.querySelector("[data-canvas-root]"),
  inspector: document.querySelector("[data-inspector]"),
  saveButton: document.querySelector('[data-action="save-template"]'),
  undoButton: document.querySelector('[data-action="undo-template"]'),
  redoButton: document.querySelector('[data-action="redo-template"]'),
  clearButton: document.querySelector('[data-action="clear-canvas"]'),
  importButton: document.querySelector('[data-action="import-template"]'),
  exportButton: document.querySelector('[data-action="export-template"]'),
  newTemplateButton: document.querySelector('[data-action="new-template"]'),
  newTemplateForm: document.querySelector("[data-new-template-form]"),
  newTemplateId: document.querySelector("[data-new-template-id]"),
  newTemplateTitle: document.querySelector("[data-new-template-title]"),
  newTemplateVersion: document.querySelector("[data-new-template-version]"),
  rightPane: document.querySelector('[data-pane="right"]'),
  rightPaneToggle: document.querySelector('[data-pane-toggle="right"]'),
  jsonPreview: document.querySelector("[data-json-preview]"),
  jsonPreviewBytes: document.querySelector("[data-preview-bytes]"),
};

<<<<<<< HEAD
const insertComponentAtCanvasRoot = createRootInsertionHandler({
=======
const addComponentToCanvasRoot = createRootInsertionHandler({
>>>>>>> a9721cb1
  createItem: (type) => {
    if (!COMPONENT_DEFINITIONS[type]) {
      return null;
    }
    return createComponent(type);
  },
  beforeInsert: (type, component) => {
    state.selectedId = component.uid;
    return {
      parentId: "",
      zoneKey: "root",
      index: state.components.length,
      definition: COMPONENT_DEFINITIONS[type],
    };
  },
  insertItem: (type, component, context) => {
    insertComponent(context.parentId, context.zoneKey, context.index, component);
  },
  createUndoEntry: (type, component, context) => ({
    type: "add",
    component: { ...component },
    parentId: context.parentId,
    zoneKey: context.zoneKey,
    index: context.index,
  }),
  afterInsert: () => {
    renderCanvas();
    renderInspector();
    expandInspectorPane();
  },
  undoStack,
  status,
  getStatusMessage: (type, component, context) => ({
    message: `${context.definition?.label || type} added to canvas`,
    options: { type: "success", timeout: 1800 },
  }),
});

let newTemplateModalInstance = null;
if (window.bootstrap && typeof window.bootstrap.Modal === "function") {
  const modalElement = document.getElementById("new-template-modal");
  if (modalElement) {
    newTemplateModalInstance = window.bootstrap.Modal.getOrCreateInstance(modalElement);
  }
}

refreshTooltips(document);

if (elements.templateSelect) {
  populateSelect(
    elements.templateSelect,
    TEMPLATES.map((tpl) => ({ value: tpl.id, label: tpl.title })),
    { placeholder: "Select template" }
  );
  elements.templateSelect.addEventListener("change", async () => {
    const selected = TEMPLATES.find((tpl) => tpl.id === elements.templateSelect.value);
    if (!selected) {
      state.template = null;
      state.components = [];
      state.selectedId = null;
      containerActiveTabs.clear();
      renderCanvas();
      renderInspector();
      ensureTemplateSelectValue();
      return;
    }
    try {
      const response = await fetch(selected.path);
      const data = await response.json();
      state.template = {
        id: data.id || selected.id,
        title: data.title || selected.title,
        version: data.version || data.metadata?.version || "",
      };
      containerActiveTabs.clear();
      ensureTemplateOption(state.template.id, state.template.title || selected.title);
      ensureTemplateSelectValue();
      status.show(`Loaded ${state.template.title || selected.title}`, { type: "success", timeout: 2000 });
    } catch (error) {
      console.error("Unable to load template", error);
      status.show("Failed to load template", { type: "error", timeout: 2500 });
    }
  });
}

const COMPONENT_DEFINITIONS = {
  input: {
    label: "Input",
    defaults: {
      name: "Input Field",
      variant: "text",
      placeholder: "",
      options: ["Option A", "Option B"],
    },
    supportsBinding: true,
    supportsFormula: true,
    supportsReadOnly: true,
    supportsAlignment: true,
    textControls: true,
    colorControls: ["foreground", "background", "border"],
  },
  array: {
    label: "Array",
    defaults: {
      name: "Array",
      variant: "list",
    },
    supportsBinding: true,
    supportsFormula: false,
    supportsReadOnly: false,
    supportsAlignment: true,
    textControls: true,
    colorControls: ["foreground", "background", "border"],
  },
  divider: {
    label: "Divider",
    defaults: {
      name: "Divider",
      style: "solid",
      thickness: 2,
    },
    supportsBinding: false,
    supportsFormula: false,
    supportsReadOnly: false,
    supportsAlignment: false,
    textControls: false,
    colorControls: ["foreground"],
  },
  image: {
    label: "Image",
    defaults: {
      name: "Image",
      src: "https://placekitten.com/320/180",
      alt: "Illustration",
      fit: "contain",
      height: 180,
    },
    supportsBinding: false,
    supportsFormula: false,
    supportsReadOnly: false,
    supportsAlignment: false,
    textControls: false,
    colorControls: [],
  },
  label: {
    label: "Label",
    defaults: {
      name: "Label",
      text: "Label text",
    },
    supportsBinding: false,
    supportsFormula: false,
    supportsReadOnly: false,
    supportsAlignment: true,
    textControls: true,
    colorControls: ["foreground", "background", "border"],
  },
  container: {
    label: "Container",
    defaults: {
      name: "Container",
      containerType: "columns",
      columns: 2,
      rows: 2,
      tabLabels: ["Tab 1", "Tab 2"],
      gap: 16,
      zones: {},
    },
    supportsBinding: false,
    supportsFormula: false,
    supportsReadOnly: false,
    supportsAlignment: true,
    textControls: true,
    colorControls: ["foreground", "background", "border"],
  },
  "linear-track": {
    label: "Linear Track",
    defaults: {
      name: "Linear Track",
      segments: 6,
      activeSegments: [true, true, false, false, false, false],
    },
    supportsBinding: true,
    supportsFormula: false,
    supportsReadOnly: false,
    supportsAlignment: true,
    textControls: true,
    colorControls: ["foreground", "background", "border"],
  },
  "circular-track": {
    label: "Circular Track",
    defaults: {
      name: "Circular Track",
      segments: 6,
      activeSegments: [true, true, true, false, false, false],
    },
    supportsBinding: true,
    supportsFormula: false,
    supportsReadOnly: false,
    supportsAlignment: true,
    textControls: true,
    colorControls: ["foreground", "background", "border"],
  },
  "select-group": {
    label: "Select Group",
    defaults: {
      name: "Select Group",
      variant: "pills",
      multiple: false,
    },
    supportsBinding: true,
    supportsFormula: false,
    supportsReadOnly: true,
    supportsAlignment: true,
    textControls: true,
    colorControls: ["foreground", "background", "border"],
  },
  toggle: {
    label: "Toggle",
    defaults: {
      name: "Toggle",
      states: ["Novice", "Skilled", "Expert"],
      activeIndex: 1,
      shape: "circle",
    },
    supportsBinding: true,
    supportsFormula: false,
    supportsReadOnly: true,
    supportsAlignment: true,
    textControls: true,
    colorControls: ["foreground", "background", "border"],
  },
};

let componentCounter = 0;

const state = {
  template: null,
  components: [],
  selectedId: null,
};

const dropzones = new Map();
const containerActiveTabs = new Map();

const renderPreview = createJsonPreviewRenderer({
  resolvePreviewElement: () => elements.jsonPreview,
  resolveBytesElement: () => elements.jsonPreviewBytes,
  serialize: serializeTemplateState,
});

function getActiveTabIndex(component, total = 0) {
  if (!component?.uid) return 0;
  const current = containerActiveTabs.get(component.uid) ?? 0;
  if (!Number.isFinite(total) || total <= 0) {
    return Math.max(0, current);
  }
  const maxIndex = Math.max(0, total - 1);
  return Math.min(Math.max(0, current), maxIndex);
}

function setActiveTabIndex(component, index) {
  if (!component?.uid) return;
  containerActiveTabs.set(component.uid, Math.max(0, index));
}

function clearActiveTab(component) {
  if (!component?.uid) return;
  containerActiveTabs.delete(component.uid);
}

const COLOR_FIELD_MAP = {
  foreground: { label: "Foreground", prop: "textColor" },
  background: { label: "Background", prop: "backgroundColor" },
  border: { label: "Border", prop: "borderColor" },
};

function getComponentLabel(component, fallback = "") {
  if (!component) return fallback || "";
  const { type } = component;

  if (Object.prototype.hasOwnProperty.call(component, "label")) {
    const value = typeof component.label === "string" ? component.label.trim() : "";
    if (value) return value;
    return "";
  }

  const candidates = [component.name, component.text];
  for (const candidate of candidates) {
    if (typeof candidate === "string") {
      const trimmed = candidate.trim();
      if (trimmed) {
        return trimmed;
      }
    }
  }

  const definition = type ? COMPONENT_DEFINITIONS[type] : null;
  if (definition?.label) {
    return definition.label;
  }

  return fallback || "";
}

function getDefinition(component) {
  if (!component) return {};
  return COMPONENT_DEFINITIONS[component.type] || {};
}

function getColorControls(component) {
  const definition = getDefinition(component);
  if (Array.isArray(definition.colorControls)) {
    return definition.colorControls.filter((key) => COLOR_FIELD_MAP[key]);
  }
  return Object.keys(COLOR_FIELD_MAP);
}

function componentHasTextControls(component) {
  const definition = getDefinition(component);
  if (definition.textControls === false) {
    return false;
  }
  return true;
}

if (elements.palette) {
  initPaletteInteractions(elements.palette, {
    groupName: "template-canvas",
    dataAttribute: "data-component-type",
    onActivate: ({ value }) => {
      if (!value || !COMPONENT_DEFINITIONS[value]) {
        return;
      }
<<<<<<< HEAD
      insertComponentAtCanvasRoot(value);
=======
      addComponentToCanvasRoot(value);
>>>>>>> a9721cb1
    },
  });
}

if (elements.canvasRoot) {
  elements.canvasRoot.addEventListener("click", (event) => {
    const deleteButton = event.target.closest('[data-action="remove-component"]');
    if (deleteButton) {
      event.preventDefault();
      event.stopPropagation();
      removeComponent(deleteButton.dataset.componentId);
      return;
    }
    const target = event.target.closest("[data-component-id]");
    if (!target) return;
    selectComponent(target.dataset.componentId);
  });
}

if (elements.saveButton) {
  elements.saveButton.addEventListener("click", () => {
    undoStack.push({ type: "save", count: state.components.length });
    const label = state.template?.title || state.template?.id || "Template";
    status.show(`${label} draft saved (${state.components.length} components)`, {
      type: "success",
      timeout: 2000,
    });
  });
}

if (elements.undoButton) {
  elements.undoButton.addEventListener("click", () => {
    status.show("Undo coming soon", { type: "info", timeout: 1800 });
  });
}

if (elements.redoButton) {
  elements.redoButton.addEventListener("click", () => {
    status.show("Redo coming soon", { type: "info", timeout: 1800 });
  });
}

if (elements.clearButton) {
  elements.clearButton.addEventListener("click", () => {
    clearCanvas();
  });
}

if (elements.importButton) {
  elements.importButton.addEventListener("click", () => {
    status.show("Import coming soon", { type: "info", timeout: 2000 });
  });
}

if (elements.exportButton) {
  elements.exportButton.addEventListener("click", () => {
    status.show("Export coming soon", { type: "info", timeout: 2000 });
  });
}

if (elements.newTemplateButton) {
  elements.newTemplateButton.addEventListener("click", (event) => {
    if (!elements.newTemplateButton.contains(event.target)) {
      return;
    }
    if (!elements.newTemplateForm) {
      status.show("New template dialog is unavailable right now.", { type: "warning", timeout: 2200 });
      return;
    }
    elements.newTemplateForm.reset();
    if (elements.newTemplateVersion) {
      const defaultVersion = elements.newTemplateVersion.getAttribute("value") || "0.1";
      elements.newTemplateVersion.value = defaultVersion;
    }
    if (newTemplateModalInstance) {
      newTemplateModalInstance.show();
      return;
    }
    status.show("New template dialog is unavailable right now.", { type: "warning", timeout: 2200 });
  });
}

if (elements.newTemplateForm) {
  elements.newTemplateForm.addEventListener("submit", (event) => {
    event.preventDefault();
    const form = elements.newTemplateForm;
    if (typeof form.reportValidity === "function" && !form.reportValidity()) {
      form.classList.add("was-validated");
      return;
    }
    const id = (elements.newTemplateId?.value || "").trim();
    const title = (elements.newTemplateTitle?.value || "").trim();
    const version = ((elements.newTemplateVersion?.value || "0.1").trim() || "0.1");
    if (!id || !title) {
      form.classList.add("was-validated");
      return;
    }
    startNewTemplate({ id, title, version });
    if (newTemplateModalInstance) {
      newTemplateModalInstance.hide();
    }
    form.reset();
    form.classList.remove("was-validated");
  });
}

renderCanvas();
renderInspector();
ensureTemplateSelectValue();

function renderCanvas() {
  if (!elements.canvasRoot) return;
  elements.canvasRoot.innerHTML = "";
  elements.canvasRoot.dataset.dropzone = "root";
  elements.canvasRoot.dataset.dropzoneParent = "";
  elements.canvasRoot.dataset.dropzoneKey = "root";
  if (!state.components.length) {
    const placeholder = createCanvasPlaceholder(
      "Drag components from the palette into the canvas below to design your template.",
      {
        variant: "root",
      }
    );
    elements.canvasRoot.appendChild(placeholder);
  } else {
    const fragment = document.createDocumentFragment();
    state.components.forEach((component) => {
      fragment.appendChild(createComponentElement(component));
    });
    elements.canvasRoot.appendChild(fragment);
  }
  setupDropzones(elements.canvasRoot, dropzones, {
    groupName: "template-canvas",
    sortableOptions: {
      onAdd(event) {
        handleDrop(event);
      },
      onUpdate(event) {
        handleReorder(event);
      },
    },
  });
  refreshTooltips(elements.canvasRoot);
  renderPreview();
}

function serializeTemplateState() {
  return {
    id: state.template?.id || "",
    title: state.template?.title || "",
    version: state.template?.version || "0.1",
    components: state.components.map(serializeComponentForPreview),
  };
}

function serializeComponentForPreview(component) {
  const clone = JSON.parse(JSON.stringify(component));
  stripComponentMetadata(clone);
  return clone;
}

function stripComponentMetadata(node) {
  if (!node || typeof node !== "object") {
    return;
  }
  if ("uid" in node) {
    delete node.uid;
  }
  Object.values(node).forEach((value) => {
    if (Array.isArray(value)) {
      value.forEach(stripComponentMetadata);
    } else if (value && typeof value === "object") {
      stripComponentMetadata(value);
    }
  });
}

function addComponentToRoot(type) {
  const definition = COMPONENT_DEFINITIONS[type];
  if (!definition) {
    return null;
  }
  const component = createComponent(type);
  const parentId = "";
  const zoneKey = "root";
  const index = state.components.length;
  insertComponent(parentId, zoneKey, index, component);
  state.selectedId = component.uid;
  undoStack.push({ type: "add", component: { ...component }, parentId, zoneKey, index });
  const label = typeof definition.label === "string" && definition.label ? definition.label : type;
  status.show(`${label} added to canvas`, { type: "success", timeout: 1800 });
  renderCanvas();
  renderInspector();
  expandInspectorPane();
  return component;
}

function addComponentToRoot(type) {
  const definition = COMPONENT_DEFINITIONS[type];
  if (!definition) {
    return null;
  }
  const component = createComponent(type);
  const parentId = "";
  const zoneKey = "root";
  const index = state.components.length;
  insertComponent(parentId, zoneKey, index, component);
  state.selectedId = component.uid;
  undoStack.push({ type: "add", component: { ...component }, parentId, zoneKey, index });
  const label = typeof definition.label === "string" && definition.label ? definition.label : type;
  status.show(`${label} added to canvas`, { type: "success", timeout: 1800 });
  renderCanvas();
  renderInspector();
  expandInspectorPane();
  return component;
}

function addComponentToRoot(type) {
  const definition = COMPONENT_DEFINITIONS[type];
  if (!definition) {
    return null;
  }
  const component = createComponent(type);
  const parentId = "";
  const zoneKey = "root";
  const index = state.components.length;
  insertComponent(parentId, zoneKey, index, component);
  state.selectedId = component.uid;
  undoStack.push({ type: "add", component: { ...component }, parentId, zoneKey, index });
  const label = typeof definition.label === "string" && definition.label ? definition.label : type;
  status.show(`${label} added to canvas`, { type: "success", timeout: 1800 });
  renderCanvas();
  renderInspector();
  expandInspectorPane();
  return component;
}

function handleDrop(event) {
  const parentId = event.to.dataset.dropzoneParent || "";
  const zoneKey = event.to.dataset.dropzoneKey || "root";
  const index = typeof event.newIndex === "number" ? event.newIndex : 0;
  const type = event.item.dataset.componentType;
  const componentId = event.item.dataset.componentId;

  if (type && COMPONENT_DEFINITIONS[type]) {
    const component = createComponent(type);
    insertComponent(parentId, zoneKey, index, component);
    state.selectedId = component.uid;
    undoStack.push({ type: "add", component: { ...component }, parentId, zoneKey, index });
    status.show(`${COMPONENT_DEFINITIONS[type].label} added to canvas`, { type: "success", timeout: 1800 });
    event.item.remove();
    renderCanvas();
    renderInspector();
    expandInspectorPane();
    return;
  }

  if (componentId) {
    if (parentId && (parentId === componentId || isDescendantOf(parentId, componentId))) {
      status.show("Cannot move a component into itself", { type: "error", timeout: 2000 });
      event.item.remove();
      renderCanvas();
      return;
    }
    const moved = moveComponent(componentId, parentId, zoneKey, index);
    if (moved) {
      undoStack.push({ type: "move", componentId, parentId, zoneKey, index });
      status.show("Moved component", { timeout: 1500 });
    }
  }

  event.item.remove();
  renderCanvas();
  renderInspector();
}

function handleReorder(event) {
  const parentId = event.to.dataset.dropzoneParent || "";
  const zoneKey = event.to.dataset.dropzoneKey || "root";
  const componentId = event.item.dataset.componentId;
  if (!componentId) {
    renderCanvas();
    return;
  }
  const collection = getCollection(parentId, zoneKey);
  if (!collection) {
    renderCanvas();
    return;
  }
  const oldIndex = typeof event.oldIndex === "number" ? event.oldIndex : collection.length - 1;
  const newIndex = typeof event.newIndex === "number" ? event.newIndex : oldIndex;
  if (oldIndex === newIndex) {
    return;
  }
  const found = findComponent(componentId);
  if (!found || found.collection !== collection) {
    renderCanvas();
    return;
  }
  const [item] = collection.splice(oldIndex, 1);
  collection.splice(newIndex, 0, item);
  undoStack.push({ type: "reorder", componentId, parentId, zoneKey, oldIndex, newIndex });
  renderCanvas();
  renderInspector();
}

function insertComponent(parentId, zoneKey, index, component) {
  const collection = getCollection(parentId, zoneKey);
  if (!collection) return;
  const safeIndex = Math.min(Math.max(index, 0), collection.length);
  collection.splice(safeIndex, 0, component);
}

function moveComponent(componentId, targetParentId, zoneKey, index) {
  const found = findComponent(componentId);
  if (!found) return false;
  const targetCollection = getCollection(targetParentId, zoneKey);
  if (!targetCollection) return false;
  const [item] = found.collection.splice(found.index, 1);
  const safeIndex = Math.min(Math.max(index, 0), targetCollection.length);
  targetCollection.splice(safeIndex, 0, item);
  return true;
}

function getCollection(parentId, zoneKey) {
  if (!parentId) {
    return state.components;
  }
  const parent = findComponent(parentId);
  if (!parent) {
    return null;
  }
  const component = parent.component;
  if (component.type !== "container") {
    return parent.collection;
  }
  ensureContainerZones(component);
  if (!component.zones) {
    component.zones = {};
  }
  if (!component.zones[zoneKey]) {
    component.zones[zoneKey] = [];
  }
  return component.zones[zoneKey];
}

function findComponent(uid, components = state.components, parent = null, zoneKey = "root") {
  if (!uid) return null;
  for (let index = 0; index < components.length; index += 1) {
    const component = components[index];
    if (component.uid === uid) {
      return { component, collection: components, index, parent, zoneKey };
    }
    if (component.type === "container") {
      const zones = ensureContainerZones(component);
      for (const zone of zones) {
        const found = findComponent(uid, zone.components, component, zone.key);
        if (found) return found;
      }
    }
  }
  return null;
}

function isDescendantOf(targetId, ancestorId) {
  if (!targetId || !ancestorId || targetId === ancestorId) {
    return false;
  }
  const ancestor = findComponent(ancestorId);
  if (!ancestor) return false;
  return containsComponent(ancestor.component, targetId);
}

function containsComponent(component, targetId) {
  if (!component || component.type !== "container") return false;
  const zones = ensureContainerZones(component);
  for (const zone of zones) {
    for (const child of zone.components) {
      if (child.uid === targetId) {
        return true;
      }
      if (child.type === "container" && containsComponent(child, targetId)) {
        return true;
      }
    }
  }
  return false;
}

function createComponent(type) {
  const definition = COMPONENT_DEFINITIONS[type];
  if (!definition) {
    throw new Error(`Unknown component type: ${type}`);
  }
  componentCounter += 1;
  const defaults = cloneDefaults(definition.defaults || {});
  const component = {
    uid: `cmp-${componentCounter}`,
    type,
    id: `cmp-${componentCounter}`,
    label: (defaults.label || defaults.name || definition.label || type).trim(),
    name: undefined,
    textColor: "",
    backgroundColor: "",
    borderColor: "",
    textSize: "md",
    textStyles: { bold: false, italic: false, underline: false },
    align: "start",
    binding: "",
    readOnly: false,
    ...defaults,
  };
  if (component.label && typeof component.label === "string") {
    component.label = component.label.trim();
  }
  if (!component.label) {
    component.label = definition.label || type;
  }
  if (component.name === undefined) {
    component.name = component.label;
  }
  if (component.activeSegments && Array.isArray(component.activeSegments)) {
    component.activeSegments = component.activeSegments.slice();
  }
  if (component.options && Array.isArray(component.options)) {
    component.options = component.options.slice();
  }
  if (component.tabLabels && Array.isArray(component.tabLabels)) {
    component.tabLabels = component.tabLabels.slice();
  }
  if (component.states && Array.isArray(component.states)) {
    component.states = component.states.slice();
  }
  if (component.zones && typeof component.zones === "object") {
    component.zones = { ...component.zones };
  }
  if (component.type === "container") {
    ensureContainerZones(component);
  }
  return component;
}

function createComponentElement(component) {
  const definition = COMPONENT_DEFINITIONS[component.type] || {};
  const iconName = COMPONENT_ICONS[component.type] || "tabler:app-window";
  const typeLabel = definition.label || component.type;

  const wrapper = createCanvasCardElement({
    classes: ["template-component"],
    dataset: { componentId: component.uid },
    gapClass: "gap-2",
    selected: state.selectedId === component.uid,
  });
  if (state.selectedId === component.uid) {
    wrapper.classList.add("template-component-selected");
  }

  const { header, actions, iconElement } = createStandardCardChrome({
    icon: iconName,
    iconLabel: typeLabel,
    headerOptions: { classes: ["template-component-header"] },
    actionsOptions: { classes: ["template-component-actions"] },
    iconOptions: {
      classes: ["template-component-icon"],
      attributes: { tabindex: "0" },
    },
    removeButtonOptions: {
      srLabel: "Remove component",
      dataset: { action: "remove-component", componentId: component.uid },
      attributes: { "aria-label": "Remove component" },
    },
  });

  const bindingLabel = (component.binding || component.formula || "").trim();
  if (bindingLabel) {
    const pill = document.createElement("span");
    pill.className = "template-binding-pill badge text-bg-secondary";
    pill.textContent = bindingLabel;
    if (iconElement && actions.contains(iconElement)) {
      actions.insertBefore(pill, iconElement);
    } else {
      actions.appendChild(pill);
    }
  }

  if (iconElement) {
    iconElement.tabIndex = 0;
  }

  wrapper.appendChild(header);

  const preview = renderComponentPreview(component);
  wrapper.appendChild(preview);

  applyComponentStyles(wrapper, component);
  return wrapper;
}

function applyComponentStyles(element, component) {
  element.style.color = component.textColor || "";
  element.style.backgroundColor = component.backgroundColor || "";
  if (component.borderColor) {
    element.style.borderColor = component.borderColor;
  } else {
    element.style.removeProperty("border-color");
  }
}

function renderComponentPreview(component) {
  switch (component.type) {
    case "input":
      return renderInputPreview(component);
    case "array":
      return renderArrayPreview(component);
    case "divider":
      return renderDividerPreview(component);
    case "image":
      return renderImagePreview(component);
    case "label":
      return renderLabelPreview(component);
    case "container":
      return renderContainerPreview(component);
    case "linear-track":
      return renderLinearTrackPreview(component);
    case "circular-track":
      return renderCircularTrackPreview(component);
    case "select-group":
      return renderSelectGroupComponentPreview(component);
    case "toggle":
      return renderTogglePreview(component);
    default:
      return document.createTextNode("Unsupported component");
  }
}

function ensureContainerZones(component) {
  if (!component || component.type !== "container") return [];
  if (!component.zones || typeof component.zones !== "object") {
    component.zones = {};
  }
  const zones = [];
  const validKeys = new Set();

  const registerZone = (key, label) => {
    if (!Array.isArray(component.zones[key])) {
      component.zones[key] = [];
    }
    validKeys.add(key);
    zones.push({ key, label, components: component.zones[key] });
  };

  const type = component.containerType || "columns";
  if (type === "tabs") {
    const labels = Array.isArray(component.tabLabels) && component.tabLabels.length
      ? component.tabLabels
      : ["Tab 1", "Tab 2"];
    labels.forEach((labelText, index) => {
      registerZone(`tab-${index}`, (labelText || `Tab ${index + 1}`).trim() || `Tab ${index + 1}`);
    });
    setActiveTabIndex(component, getActiveTabIndex(component, labels.length));
  } else if (type === "rows") {
    clearActiveTab(component);
    const rows = clampInteger(component.rows || 2, 1, 6);
    for (let index = 0; index < rows; index += 1) {
      registerZone(`row-${index}`, `Row ${index + 1}`);
    }
  } else if (type === "grid") {
    clearActiveTab(component);
    const columns = clampInteger(component.columns || 2, 1, 4);
    const rows = clampInteger(component.rows || 2, 1, 6);
    for (let row = 0; row < rows; row += 1) {
      for (let col = 0; col < columns; col += 1) {
        registerZone(`grid-${row}-${col}`, `Row ${row + 1}, Column ${col + 1}`);
      }
    }
  } else {
    clearActiveTab(component);
    const columns = clampInteger(component.columns || 2, 1, 4);
    for (let index = 0; index < columns; index += 1) {
      registerZone(`col-${index}`, `Column ${index + 1}`);
    }
  }

  Object.keys(component.zones).forEach((key) => {
    if (!validKeys.has(key)) {
      const items = component.zones[key];
      if (Array.isArray(items) && items.length && zones.length) {
        zones[0].components.push(...items);
      }
      delete component.zones[key];
    }
  });

  return zones;
}

function createContainerDropzone(component, zone, { label, hint } = {}) {
  const wrapper = document.createElement("div");
  wrapper.className = "template-container-zone d-flex flex-column gap-2";
  if (label) {
    const badge = document.createElement("div");
    badge.className = "template-dropzone-label workbench-dropzone-label text-body-secondary text-uppercase extra-small";
    badge.textContent = label;
    wrapper.appendChild(badge);
  }
  const drop = document.createElement("div");
  drop.className = "template-dropzone workbench-dropzone";
  drop.dataset.dropzone = "true";
  drop.dataset.dropzoneParent = component.uid;
  drop.dataset.dropzoneKey = zone.key;
  if (Array.isArray(zone.components) && zone.components.length) {
    zone.components.forEach((child) => {
      drop.appendChild(createComponentElement(child));
    });
  } else {
    const placeholder = createCanvasPlaceholder(hint || "Drag components here", {
      variant: "compact",
    });
    drop.appendChild(placeholder);
  }
  wrapper.appendChild(drop);
  return wrapper;
}

function pruneContainerState(component) {
  if (!component || component.type !== "container") {
    return;
  }
  clearActiveTab(component);
  const zoneEntries = component.zones && typeof component.zones === "object"
    ? Object.values(component.zones)
    : [];
  zoneEntries.forEach((items) => {
    if (!Array.isArray(items)) return;
    items.forEach((child) => {
      if (child && child.type === "container") {
        pruneContainerState(child);
      }
    });
  });
}

function renderInputPreview(component) {
  const container = document.createElement("div");
  container.className = "d-flex flex-column gap-2";
  const labelText = getComponentLabel(component, "Input");
  if (labelText) {
    const label = document.createElement("label");
    label.className = "form-label mb-1";
    label.textContent = labelText;
    applyTextFormatting(label, component);
    container.appendChild(label);
  }

  let control;
  switch (component.variant) {
    case "number": {
      control = document.createElement("input");
      control.type = "number";
      control.className = "form-control";
      control.placeholder = component.placeholder || "";
      break;
    }
    case "select": {
      control = document.createElement("select");
      control.className = "form-select";
      const options = Array.isArray(component.options) && component.options.length
        ? component.options
        : ["Option A", "Option B"];
      options.forEach((option) => {
        const opt = document.createElement("option");
        opt.textContent = option;
        control.appendChild(opt);
      });
      break;
    }
    case "radio": {
      control = renderChoiceGroup(component, "radio");
      break;
    }
    case "checkbox": {
      control = renderChoiceGroup(component, "checkbox");
      break;
    }
    default: {
      control = document.createElement("input");
      control.type = "text";
      control.className = "form-control";
      control.placeholder = component.placeholder || "";
      break;
    }
  }
  if (control instanceof HTMLInputElement || control instanceof HTMLSelectElement) {
    control.disabled = !!component.readOnly;
  }
  container.appendChild(control);
  return container;
}

function renderChoiceGroup(component, type) {
  const wrapper = document.createElement("div");
  wrapper.className = "d-flex flex-wrap gap-2";
  const options = Array.isArray(component.options) && component.options.length
    ? component.options
    : ["Option A", "Option B", "Option C"];
  options.forEach((option, index) => {
    const id = toId([component.uid, type, option, index]);
    const formCheck = document.createElement("div");
    formCheck.className = "form-check form-check-inline";
    const input = document.createElement("input");
    input.className = "form-check-input";
    input.type = type;
    input.name = `${component.uid}-${type}`;
    input.id = id;
    input.disabled = !!component.readOnly;
    const label = document.createElement("label");
    label.className = "form-check-label";
    label.setAttribute("for", id);
    label.textContent = option;
    formCheck.append(input, label);
    wrapper.appendChild(formCheck);
  });
  return wrapper;
}

function renderArrayPreview(component) {
  const container = document.createElement("div");
  container.className = "d-flex flex-column gap-2";
  const headingText = getComponentLabel(component, "Array");
  if (headingText) {
    const heading = document.createElement("div");
    heading.className = "fw-semibold";
    heading.textContent = headingText;
    applyTextFormatting(heading, component);
    container.appendChild(heading);
  }

  const labelFromBinding = (() => {
    const source = (component.binding || "").replace(/^[=@]/, "");
    if (!source) return "Item";
    const parts = source.split(/[.\[\]]/).filter(Boolean);
    if (!parts.length) return "Item";
    const raw = parts[parts.length - 1].replace(/[-_]+/g, " ").trim();
    if (!raw) return "Item";
    return raw.charAt(0).toUpperCase() + raw.slice(1);
  })();

  if (component.variant === "cards") {
    const grid = document.createElement("div");
    grid.className = "row g-2";
    for (let index = 0; index < 2; index += 1) {
      const col = document.createElement("div");
      col.className = "col-12 col-md-6";
      const card = document.createElement("div");
      card.className = "border rounded-3 p-3 bg-body";
      const itemLabel = `${labelFromBinding} ${index + 1}`;
      card.innerHTML = `<div class=\"fw-semibold\">${itemLabel}</div><div class=\"text-body-secondary small\">Repeatable entry</div>`;
      col.appendChild(card);
      grid.appendChild(col);
    }
    container.appendChild(grid);
  } else {
    const list = document.createElement("ul");
    list.className = "list-group";
    for (let index = 0; index < 3; index += 1) {
      const item = document.createElement("li");
      item.className = "list-group-item d-flex justify-content-between align-items-center";
      item.textContent = `${labelFromBinding} ${index + 1}`;
      const badge = document.createElement("span");
      badge.className = "badge text-bg-secondary";
      badge.textContent = "Value";
      item.appendChild(badge);
      list.appendChild(item);
    }
    container.appendChild(list);
  }
  return container;
}

function renderDividerPreview(component) {
  const hr = document.createElement("hr");
  hr.className = "my-2";
  hr.style.borderStyle = component.style || "solid";
  hr.style.borderWidth = `${component.thickness || 2}px`;
  const color = component.textColor || component.borderColor || "";
  if (color) {
    hr.style.borderColor = color;
  }
  return hr;
}

function renderImagePreview(component) {
  const wrapper = document.createElement("div");
  wrapper.className = "text-center";
  const img = document.createElement("img");
  img.className = "img-fluid rounded";
  img.src = component.src || "https://placekitten.com/320/180";
  img.alt = component.alt || "Image";
  img.style.objectFit = component.fit === "cover" ? "cover" : "contain";
  img.style.width = "100%";
  if (component.height) {
    img.style.maxHeight = `${component.height}px`;
  }
  wrapper.appendChild(img);
  return wrapper;
}

function renderLabelPreview(component) {
  const value = (component.text || "").trim() || getComponentLabel(component, "");
  if (!value) {
    return document.createDocumentFragment();
  }
  const text = document.createElement("div");
  text.className = "fw-semibold";
  text.textContent = value;
  applyTextFormatting(text, component);
  return text;
}

function renderContainerPreview(component) {
  const wrapper = document.createElement("div");
  wrapper.className = "d-flex flex-column gap-3";
  const labelText = getComponentLabel(component, "Container");
  if (labelText) {
    const heading = document.createElement("div");
    heading.className = "fw-semibold";
    heading.textContent = labelText;
    applyTextFormatting(heading, component);
    wrapper.appendChild(heading);
  }

  const zones = ensureContainerZones(component);
  const gap = clampInteger(component.gap ?? 16, 0, 64);

  switch (component.containerType) {
    case "tabs": {
      const labels = zones.map((zone) => zone.label);
      const activeIndex = getActiveTabIndex(component, labels.length);
      const nav = document.createElement("div");
      nav.className = "d-flex flex-wrap gap-2";
      labels.forEach((label, index) => {
        const button = document.createElement("button");
        button.type = "button";
        const isActive = index === activeIndex;
        button.className = `btn btn-outline-secondary btn-sm${isActive ? " active" : ""}`;
        button.textContent = label;
        button.addEventListener("click", (event) => {
          event.preventDefault();
          event.stopPropagation();
          if (isActive) return;
          setActiveTabIndex(component, index);
          renderCanvas();
        });
        nav.appendChild(button);
      });
      wrapper.appendChild(nav);

      const zone = zones[activeIndex] || zones[0];
      if (zone) {
        const dropzone = createContainerDropzone(component, zone, {
          label: labels[activeIndex] || zone.label,
          hint: `Drop components for ${labels[activeIndex] || zone.label || "this tab"}`,
        });
        wrapper.appendChild(dropzone);
      }
      break;
    }
    case "grid": {
      const grid = document.createElement("div");
      grid.className = "template-container-grid";
      const columns = clampInteger(component.columns || 2, 1, 4);
      grid.style.gridTemplateColumns = `repeat(${columns}, minmax(0, 1fr))`;
      grid.style.gap = `${gap}px`;
      zones.forEach((zone) => {
        grid.appendChild(
          createContainerDropzone(component, zone, {
            label: zone.label,
            hint: `Drop components into ${zone.label}`,
          })
        );
      });
      wrapper.appendChild(grid);
      break;
    }
    case "rows": {
      const list = document.createElement("div");
      list.className = "d-flex flex-column";
      list.style.gap = `${gap}px`;
      zones.forEach((zone) => {
        list.appendChild(
          createContainerDropzone(component, zone, {
            label: zone.label,
            hint: `Drop components into ${zone.label}`,
          })
        );
      });
      wrapper.appendChild(list);
      break;
    }
    default: {
      const grid = document.createElement("div");
      grid.className = "template-container-grid";
      grid.style.gridTemplateColumns = `repeat(${zones.length || 1}, minmax(0, 1fr))`;
      grid.style.gap = `${gap}px`;
      zones.forEach((zone) => {
        grid.appendChild(
          createContainerDropzone(component, zone, {
            label: zone.label,
            hint: `Drop components into ${zone.label}`,
          })
        );
      });
      wrapper.appendChild(grid);
      break;
    }
  }
  return wrapper;
}

function renderLinearTrackPreview(component) {
  const wrapper = document.createElement("div");
  wrapper.className = "d-flex flex-column gap-2";
  const headingText = getComponentLabel(component, "Track");
  if (headingText) {
    const heading = document.createElement("div");
    heading.className = "fw-semibold";
    heading.textContent = headingText;
    applyTextFormatting(heading, component);
    wrapper.appendChild(heading);
  }

  const track = document.createElement("div");
  track.className = "template-linear-track";
  const activeSegments = ensureSegmentArray(component);
  activeSegments.forEach((isActive, index) => {
    const segment = document.createElement("div");
    segment.className = "template-linear-track__segment";
    if (isActive) {
      segment.classList.add("is-active");
    }
    segment.title = `Segment ${index + 1}`;
    track.appendChild(segment);
  });
  wrapper.appendChild(track);
  return wrapper;
}

function renderCircularTrackPreview(component) {
  const wrapper = document.createElement("div");
  wrapper.className = "d-flex flex-column gap-2";
  const headingText = getComponentLabel(component, "Clock");
  if (headingText) {
    const heading = document.createElement("div");
    heading.className = "fw-semibold";
    heading.textContent = headingText;
    applyTextFormatting(heading, component);
    wrapper.appendChild(heading);
  }

  const circle = document.createElement("div");
  circle.className = "template-circular-track";
  const activeSegments = ensureSegmentArray(component);
  const segments = activeSegments.length || 1;
  const step = 360 / segments;
  const gradientStops = [];
  activeSegments.forEach((isActive, index) => {
    const start = index * step;
    const end = start + step;
    const color = isActive ? "var(--bs-primary)" : "var(--bs-border-color)";
    gradientStops.push(`${color} ${start}deg ${end}deg`);
  });
  circle.style.background = `conic-gradient(${gradientStops.join(", ")})`;
  const mask = document.createElement("div");
  mask.className = "template-circular-track__mask";
  circle.appendChild(mask);
  const value = document.createElement("div");
  value.className = "template-circular-track__value";
  value.textContent = `${activeSegments.filter(Boolean).length}/${segments}`;
  circle.appendChild(value);
  wrapper.appendChild(circle);
  return wrapper;
}

function renderSelectGroupComponentPreview(component) {
  const wrapper = document.createElement("div");
  wrapper.className = "d-flex flex-column gap-2";
  const headingText = getComponentLabel(component, "Select");
  if (headingText) {
    const heading = document.createElement("div");
    heading.className = "fw-semibold";
    heading.textContent = headingText;
    applyTextFormatting(heading, component);
    wrapper.appendChild(heading);
  }

  const sampleOptions = ["Option A", "Option B", "Option C"];
  let control;
  if (component.variant === "tags") {
    control = document.createElement("div");
    control.className = "template-select-tags d-flex flex-wrap gap-2";
    sampleOptions.forEach((option, index) => {
      const tag = document.createElement("span");
      tag.className = "template-select-tag";
      const slug = option.trim().toLowerCase().replace(/\s+/g, "-");
      tag.textContent = `#${slug || "tag"}`;
      if (component.multiple !== false && index < 2) {
        tag.classList.add("is-active");
      } else if (!component.multiple && index === 0) {
        tag.classList.add("is-active");
      }
      control.appendChild(tag);
    });
  } else if (component.variant === "buttons") {
    control = document.createElement("div");
    control.className = "btn-group";
    sampleOptions.forEach((option, index) => {
      const button = document.createElement("button");
      button.type = "button";
      const isActive = component.multiple ? index < 2 : index === 0;
      button.className = `btn btn-outline-secondary${isActive ? " active" : ""}`;
      if (component.readOnly) {
        button.classList.add("disabled");
      }
      button.textContent = option;
      control.appendChild(button);
    });
  } else {
    control = document.createElement("div");
    control.className = "d-flex flex-wrap gap-2";
    sampleOptions.forEach((option, index) => {
      const button = document.createElement("button");
      button.type = "button";
      const isActive = component.multiple ? index < 2 : index === 0;
      button.className = `btn btn-outline-secondary btn-sm rounded-pill${isActive ? " active" : ""}`;
      if (component.readOnly) {
        button.classList.add("disabled");
      }
      button.textContent = option;
      control.appendChild(button);
    });
  }
  wrapper.appendChild(control);
  return wrapper;
}

function renderTogglePreview(component) {
  const wrapper = document.createElement("div");
  wrapper.className = "d-flex flex-column gap-2";
  const headingText = getComponentLabel(component, "Toggle");
  if (headingText) {
    const heading = document.createElement("div");
    heading.className = "fw-semibold";
    heading.textContent = headingText;
    applyTextFormatting(heading, component);
    wrapper.appendChild(heading);
  }

  const states = Array.isArray(component.states) && component.states.length
    ? component.states
    : ["State 1", "State 2"];
  const shape = component.shape || "circle";
  const activeIndex = Math.max(0, Math.min(component.activeIndex ?? 0, states.length - 1));
  const maxIndex = Math.max(states.length - 1, 1);
  const progress = maxIndex > 0 ? activeIndex / maxIndex : 0;
  const preview = document.createElement("div");
  preview.className = `template-toggle-shape template-toggle-shape--${shape}`;
  if (progress > 0) {
    preview.classList.add("is-active");
  }
  preview.style.setProperty("--template-toggle-level", progress.toFixed(3));
  const opacity = 0.25 + progress * 0.55;
  preview.style.setProperty("--template-toggle-opacity", opacity.toFixed(3));
  preview.setAttribute("aria-label", states[activeIndex] || "Toggle state");
  wrapper.appendChild(preview);

  return wrapper;
}

function applyTextFormatting(element, component) {
  if (!element) return;
  const classes = [];
  switch (component.textSize) {
    case "sm":
      classes.push("fs-6");
      break;
    case "lg":
      classes.push("fs-5");
      break;
    case "xl":
      classes.push("fs-4");
      break;
    default:
      classes.push("fs-6");
      break;
  }
  if (component.textStyles?.bold) {
    classes.push("fw-semibold");
  }
  if (component.textStyles?.italic) {
    classes.push("fst-italic");
  }
  if (component.textStyles?.underline) {
    classes.push("text-decoration-underline");
  }
  element.classList.add(...classes);
  if (component.align === "center") {
    element.classList.add("text-center");
  } else if (component.align === "end") {
    element.classList.add("text-end");
  } else if (component.align === "justify") {
    element.style.textAlign = "justify";
  } else {
    element.classList.add("text-start");
  }
}

function selectComponent(uid) {
  if (state.selectedId === uid) {
    expandInspectorPane();
    return;
  }
  state.selectedId = uid;
  renderCanvas();
  renderInspector();
  expandInspectorPane();
}

function expandInspectorPane() {
  expandPane(elements.rightPane, elements.rightPaneToggle);
}

function clearCanvas() {
  if (!state.components.length) {
    status.show("Canvas is already empty", { timeout: 1200 });
    return;
  }
  state.components = [];
  state.selectedId = null;
  containerActiveTabs.clear();
  undoStack.push({ type: "clear" });
  status.show("Cleared template canvas", { type: "info", timeout: 1500 });
  renderCanvas();
  renderInspector();
}

function removeComponent(uid) {
  const found = findComponent(uid);
  if (!found) return;
  const [removed] = found.collection.splice(found.index, 1);
  pruneContainerState(removed);
  undoStack.push({ type: "remove", componentId: removed.uid, parentId: found.parent?.uid || "", zoneKey: found.zoneKey });
  status.show("Removed component", { type: "info", timeout: 1500 });
  if (state.selectedId === uid) {
    state.selectedId = found.parent?.uid || null;
  }
  renderCanvas();
  renderInspector();
}

function startNewTemplate({ id = "", title = "", version = "0.1" } = {}) {
  const template = createBlankTemplate({ id, title, version });
  if (!template.id || !template.title) {
    status.show("Provide both an ID and title for the template.", { type: "warning", timeout: 2000 });
    return;
  }
  state.template = template;
  state.components = [];
  state.selectedId = null;
  containerActiveTabs.clear();
  componentCounter = 0;
  ensureTemplateOption(template.id, template.title || template.id);
  ensureTemplateSelectValue();
  renderCanvas();
  renderInspector();
  const label = template.title || template.id || "template";
  status.show(`Started ${label}`, { type: "success", timeout: 1800 });
}

function renderInspector() {
  if (!elements.inspector) return;
  elements.inspector.innerHTML = "";
  const selection = findComponent(state.selectedId);
  const component = selection?.component;
  if (!component) {
    const placeholder = document.createElement("p");
    placeholder.className = "border border-dashed rounded-3 p-4 text-body-secondary";
    placeholder.textContent = "Select a component on the canvas to edit its settings.";
    elements.inspector.appendChild(placeholder);
    return;
  }
  const definition = COMPONENT_DEFINITIONS[component.type] || {};
  if (component.type === "container") {
    ensureContainerZones(component);
  }
  const form = document.createElement("form");
  form.className = "d-flex flex-column gap-4";
  form.addEventListener("submit", (event) => event.preventDefault());

  const identityControls = [
    createTextInput(component, "ID", component.id || "", (value) => {
      updateComponent(component.uid, (draft) => {
        draft.id = value.trim();
      }, { rerenderCanvas: true });
    }, { placeholder: "Unique identifier" }),
    createTextInput(component, "Label", getComponentLabel(component), (value) => {
      updateComponent(component.uid, (draft) => {
        const next = value.trim();
        draft.label = next;
        draft.name = next;
        if (draft.text !== undefined && draft.type === "label") {
          draft.text = next;
        }
      }, { rerenderCanvas: true });
    }, { placeholder: "Displayed label" }),
  ].filter(Boolean);
  if (identityControls.length) {
    const identityGroup = document.createElement("div");
    identityGroup.className = "d-flex flex-column gap-3";
    identityControls.forEach((control) => identityGroup.appendChild(control));
    form.appendChild(identityGroup);
  }

  const componentSpecificControls = renderComponentSpecificInspector(component).filter(Boolean);
  if (componentSpecificControls.length) {
    const componentSection = document.createElement("section");
    componentSection.className = "d-flex flex-column gap-3";
    componentSpecificControls.forEach((control) => componentSection.appendChild(control));
    form.appendChild(componentSection);
  }

  const dataControls = [];
  if (definition.supportsBinding !== false || definition.supportsFormula !== false) {
    dataControls.push(
      createTextInput(
        component,
        "Binding / Formula",
        component.binding || component.formula || "",
        (value) => {
          updateComponent(
            component.uid,
            (draft) => {
              draft.binding = value.trim();
              if (Object.prototype.hasOwnProperty.call(draft, "formula")) {
                draft.formula = "";
              }
            },
            { rerenderCanvas: true, rerenderInspector: true }
          );
        },
        { placeholder: "@attributes.score or =SUM(values)" }
      )
    );
  }
  const dataSection = createSection("Data", dataControls);
  if (dataSection) {
    form.appendChild(dataSection);
  }

  const appearanceControls = [];
  const colorControls = getColorControls(component);
  if (colorControls.length) {
    appearanceControls.push(createColorRow(component, colorControls));
  }
  if (componentHasTextControls(component)) {
    appearanceControls.push(createTextSizeControls(component));
    appearanceControls.push(createTextStyleControls(component));
  }
  if (definition.supportsAlignment !== false && componentHasTextControls(component)) {
    appearanceControls.push(createAlignmentControls(component));
  }
  const appearanceSection = createSection("Appearance", appearanceControls);
  if (appearanceSection) {
    form.appendChild(appearanceSection);
  }

  if (definition.supportsReadOnly) {
    const behaviorSection = createSection("Behavior", [createReadOnlyToggle(component)]);
    if (behaviorSection) {
      form.appendChild(behaviorSection);
    }
  }

  elements.inspector.appendChild(form);
  refreshTooltips(elements.inspector);
}

function createSection(title, controls = []) {
  const filtered = controls.filter(Boolean);
  if (!filtered.length) return null;
  const section = document.createElement("section");
  section.className = "d-flex flex-column gap-3";
  if (title) {
    const heading = document.createElement("div");
    heading.className = "text-uppercase fs-6 fw-semibold text-body-secondary";
    heading.textContent = title;
    section.appendChild(heading);
  }
  filtered.forEach((control) => section.appendChild(control));
  return section;
}

function createColorRow(component, keys = []) {
  const controls = keys.filter((key) => COLOR_FIELD_MAP[key]);
  if (!controls.length) return null;
  const wrapper = document.createElement("div");
  wrapper.className = "d-flex flex-column gap-2";
  const label = document.createElement("div");
  label.className = "fw-semibold text-body-secondary";
  label.textContent = "Colors";
  wrapper.appendChild(label);
  const grid = document.createElement("div");
  grid.className = "template-color-grid";
  if (controls.length >= 3) {
    grid.style.gridTemplateColumns = "repeat(3, minmax(0, 1fr))";
  } else if (controls.length > 0) {
    grid.style.gridTemplateColumns = `repeat(${controls.length}, minmax(0, 1fr))`;
  }
  controls.forEach((key) => {
    const config = COLOR_FIELD_MAP[key];
    grid.appendChild(
      createColorInput(component, config.label, component[config.prop], (value) => {
        updateComponent(component.uid, (draft) => {
          draft[config.prop] = value;
        }, { rerenderCanvas: true, rerenderInspector: true });
      })
    );
  });
  wrapper.appendChild(grid);
  return wrapper;
}

function createColorInput(component, labelText, value, onChange) {
  const container = document.createElement("div");
  container.className = "template-color-control";
  const id = toId([component.uid, labelText, "color"]);
  const label = document.createElement("label");
  label.className = "form-label small text-body-secondary mb-0";
  label.setAttribute("for", id);
  label.textContent = labelText;
  const input = document.createElement("input");
  input.type = "color";
  input.className = "form-control form-control-color";
  input.id = id;
  input.value = value || "#000000";
  input.addEventListener("input", () => {
    onChange(input.value);
  });
  const controls = document.createElement("div");
  controls.className = "d-flex align-items-center gap-2";
  controls.appendChild(input);
  const clear = document.createElement("button");
  clear.type = "button";
  clear.className = "btn btn-outline-secondary btn-sm";
  clear.innerHTML = '<span class="iconify" data-icon="tabler:circle-off" aria-hidden="true"></span>';
  clear.setAttribute("aria-label", `Clear ${labelText.toLowerCase()} color`);
  clear.setAttribute("data-bs-toggle", "tooltip");
  clear.setAttribute("data-bs-placement", "top");
  clear.setAttribute("data-bs-title", "Reset to default");
  clear.addEventListener("click", () => {
    input.value = "#000000";
    onChange("");
  });
  controls.appendChild(clear);
  container.append(label, controls);
  if (window.bootstrap && typeof window.bootstrap.Tooltip === "function") {
    // eslint-disable-next-line no-new
    new window.bootstrap.Tooltip(clear);
  }
  return container;
}

function createTextSizeControls(component) {
  const options = [
    { value: "sm", label: "Sm" },
    { value: "md", label: "Md" },
    { value: "lg", label: "Lg" },
    { value: "xl", label: "Xl" },
  ];
  return createRadioButtonGroup(component, "Text size", options, component.textSize || "md", (value) => {
    updateComponent(component.uid, (draft) => {
      draft.textSize = value;
    }, { rerenderCanvas: true });
  });
}

function createTextStyleControls(component) {
  const options = [
    { value: "bold", icon: "tabler:bold" },
    { value: "italic", icon: "tabler:italic" },
    { value: "underline", icon: "tabler:underline" },
  ];
  return createInspectorToggleGroup(component, "Text style", options, component.textStyles || {}, (key, checked) => {
    updateComponent(component.uid, (draft) => {
      draft.textStyles = { ...(draft.textStyles || {}) };
      draft.textStyles[key] = checked;
    }, { rerenderCanvas: true });
  });
}

function createAlignmentControls(component) {
  const options = [
    { value: "start", icon: "tabler:align-left", label: "Left" },
    { value: "center", icon: "tabler:align-center", label: "Center" },
    { value: "end", icon: "tabler:align-right", label: "Right" },
    { value: "justify", icon: "tabler:align-justified", label: "Justify" },
  ];
  return createRadioButtonGroup(component, "Alignment", options, component.align || "start", (value) => {
    updateComponent(component.uid, (draft) => {
      draft.align = value;
    }, { rerenderCanvas: true });
  });
}

function createReadOnlyToggle(component) {
  const wrapper = document.createElement("div");
  wrapper.className = "form-check form-switch";
  const id = toId([component.uid, "read-only"]);
  const input = document.createElement("input");
  input.className = "form-check-input";
  input.type = "checkbox";
  input.id = id;
  input.checked = !!component.readOnly;
  input.addEventListener("change", () => {
    updateComponent(component.uid, (draft) => {
      draft.readOnly = input.checked;
    }, { rerenderCanvas: true });
  });
  const label = document.createElement("label");
  label.className = "form-check-label";
  label.setAttribute("for", id);
  label.textContent = "Read only";
  wrapper.append(input, label);
  return wrapper;
}

function createTextInput(component, labelText, value, onInput, { placeholder = "", type = "text" } = {}) {
  const wrapper = document.createElement("div");
  wrapper.className = "d-flex flex-column";
  const id = toId([component.uid, labelText, "input"]);
  const label = document.createElement("label");
  label.className = "form-label fw-semibold text-body-secondary";
  label.setAttribute("for", id);
  label.textContent = labelText;
  const input = document.createElement("input");
  input.className = "form-control";
  input.type = type;
  input.id = id;
  if (placeholder) input.placeholder = placeholder;
  input.value = value ?? "";
  input.addEventListener("input", () => {
    onInput(input.value);
  });
  wrapper.append(label, input);
  return wrapper;
}

function createTextarea(component, labelText, value, onInput, { rows = 3, placeholder = "" } = {}) {
  const wrapper = document.createElement("div");
  wrapper.className = "d-flex flex-column";
  const id = toId([component.uid, labelText, "textarea"]);
  const label = document.createElement("label");
  label.className = "form-label fw-semibold text-body-secondary";
  label.setAttribute("for", id);
  label.textContent = labelText;
  const textarea = document.createElement("textarea");
  textarea.className = "form-control";
  textarea.id = id;
  textarea.rows = rows;
  if (placeholder) textarea.placeholder = placeholder;
  textarea.value = value ?? "";
  textarea.addEventListener("input", () => {
    onInput(textarea.value);
  });
  wrapper.append(label, textarea);
  return wrapper;
}

function createNumberInput(component, labelText, value, onChange, { min, max, step = 1 } = {}) {
  const wrapper = document.createElement("div");
  wrapper.className = "d-flex flex-column";
  const id = toId([component.uid, labelText, "number"]);
  const label = document.createElement("label");
  label.className = "form-label fw-semibold text-body-secondary";
  label.setAttribute("for", id);
  label.textContent = labelText;
  const input = document.createElement("input");
  input.className = "form-control";
  input.type = "number";
  input.id = id;
  if (min !== undefined) input.min = String(min);
  if (max !== undefined) input.max = String(max);
  input.step = String(step);
  if (value !== undefined && value !== null) {
    input.value = value;
  }
  input.addEventListener("input", () => {
    const next = input.value === "" ? null : Number(input.value);
    if (next !== null && Number.isNaN(next)) {
      return;
    }
    onChange(next);
  });
  wrapper.append(label, input);
  return wrapper;
}

function createRadioButtonGroup(
  component,
  labelText,
  options,
  currentValue,
  onChange,
  config = {}
) {
  const wrapper = document.createElement("div");
  wrapper.className = "d-flex flex-column gap-2";
  const heading = document.createElement("div");
  heading.className = "fw-semibold text-body-secondary";
  heading.textContent = labelText;
  wrapper.appendChild(heading);
  const group = document.createElement("div");
  group.className = "btn-group template-radio-group";
  if (config.forceSingleRow) {
    group.classList.add("template-radio-group--single-row");
  }
  const name = toId([component.uid, labelText, "radio"]);
  options.forEach((option, index) => {
    const id = toId([component.uid, labelText, option.value, index]);
    const input = document.createElement("input");
    input.type = "radio";
    input.className = "btn-check";
    input.name = name;
    input.id = id;
    input.value = option.value;
    input.checked = option.value === currentValue;
    input.addEventListener("change", () => {
      if (input.checked) {
        onChange(option.value);
      }
    });
    const label = document.createElement("label");
    label.className = "btn btn-outline-secondary btn-sm";
    label.setAttribute("for", id);

    if (option.icon) {
      const icon = document.createElement("span");
      icon.className = "iconify";
      icon.dataset.icon = option.icon;
      icon.setAttribute("aria-hidden", "true");
      label.appendChild(icon);
    }

    const labelTextNode = option.label ?? option.value;
    if (labelTextNode) {
      const text = document.createElement("span");
      text.className = "template-radio-label";
      text.textContent = labelTextNode;
      label.appendChild(text);
    }

    group.append(input, label);
  });
  wrapper.appendChild(group);
  return wrapper;
}

function createInspectorToggleGroup(component, labelText, options, values, onToggle) {
  const wrapper = document.createElement("div");
  wrapper.className = "d-flex flex-column gap-2";
  const heading = document.createElement("div");
  heading.className = "fw-semibold text-body-secondary";
  heading.textContent = labelText;
  wrapper.appendChild(heading);
  const group = document.createElement("div");
  group.className = "btn-group";
  options.forEach((option, index) => {
    const id = toId([component.uid, labelText, option.value, index]);
    const input = document.createElement("input");
    input.type = "checkbox";
    input.className = "btn-check";
    input.id = id;
    input.autocomplete = "off";
    input.checked = !!values[option.value];
    input.addEventListener("change", () => {
      onToggle(option.value, input.checked);
    });
    const label = document.createElement("label");
    label.className = "btn btn-outline-secondary btn-sm";
    label.setAttribute("for", id);
    if (option.icon) {
      label.innerHTML = `<span class="iconify" data-icon="${option.icon}" aria-hidden="true"></span>`;
    }
    if (option.label) {
      label.innerHTML += `<span class="ms-1">${option.label}</span>`;
    }
    group.append(input, label);
  });
  wrapper.appendChild(group);
  return wrapper;
}

function renderComponentSpecificInspector(component) {
  switch (component.type) {
    case "input":
      return renderInputInspector(component);
    case "array":
      return renderArrayInspector(component);
    case "divider":
      return renderDividerInspector(component);
    case "image":
      return renderImageInspector(component);
    case "label":
      return renderLabelInspector(component);
    case "container":
      return renderContainerInspector(component);
    case "linear-track":
    case "circular-track":
      return renderTrackInspector(component);
    case "select-group":
      return renderSelectGroupInspector(component);
    case "toggle":
      return renderToggleInspector(component);
    default:
      return [];
  }
}

function renderInputInspector(component) {
  const controls = [];
  const options = [
    { value: "text", icon: "tabler:letter-case", label: "Text" },
    { value: "number", icon: "tabler:123", label: "Number" },
    { value: "select", icon: "tabler:list-details", label: "Select" },
    { value: "radio", icon: "tabler:circle-dot", label: "Radio" },
    { value: "checkbox", icon: "tabler:checkbox", label: "Checkbox" },
  ];
  controls.push(
    createRadioButtonGroup(
      component,
      "Type",
      options,
      component.variant || "text",
      (value) => {
        updateComponent(
          component.uid,
          (draft) => {
            draft.variant = value;
            if (
              (value === "select" || value === "radio" || value === "checkbox") &&
              (!Array.isArray(draft.options) || !draft.options.length)
            ) {
              draft.options = ["Option A", "Option B"];
            }
          },
          { rerenderCanvas: true, rerenderInspector: true }
        );
      },
      { forceSingleRow: true }
    )
  );
  controls.push(
    createTextInput(component, "Placeholder", component.placeholder || "", (value) => {
      updateComponent(component.uid, (draft) => {
        draft.placeholder = value;
      }, { rerenderCanvas: true });
    }, { placeholder: "Shown inside the field" })
  );
  return controls;
}

function renderArrayInspector(component) {
  return [
    createRadioButtonGroup(
      component,
      "Layout",
      [
        { value: "list", icon: "tabler:list", label: "List" },
        { value: "cards", icon: "tabler:layout-cards", label: "Cards" },
      ],
      component.variant || "list",
      (value) => {
        updateComponent(component.uid, (draft) => {
          draft.variant = value;
        }, { rerenderCanvas: true });
      }
    ),
  ];
}

function renderDividerInspector(component) {
  const controls = [];
  controls.push(
    createRadioButtonGroup(
      component,
      "Style",
      [
        { value: "solid", label: "Solid" },
        { value: "dashed", label: "Dashed" },
        { value: "dotted", label: "Dotted" },
      ],
      component.style || "solid",
      (value) => {
        updateComponent(component.uid, (draft) => {
          draft.style = value;
        }, { rerenderCanvas: true });
      }
    )
  );
  controls.push(
    createNumberInput(component, "Thickness", component.thickness || 2, (value) => {
      const next = clampInteger(value ?? 1, 1, 6);
      updateComponent(component.uid, (draft) => {
        draft.thickness = next;
      }, { rerenderCanvas: true, rerenderInspector: true });
    }, { min: 1, max: 6 })
  );
  return controls;
}

function renderImageInspector(component) {
  const controls = [];
  controls.push(
    createTextInput(component, "Image URL", component.src || "", (value) => {
      updateComponent(component.uid, (draft) => {
        draft.src = value;
      }, { rerenderCanvas: true });
    }, { placeholder: "https://" })
  );
  controls.push(
    createTextInput(component, "Alt text", component.alt || "", (value) => {
      updateComponent(component.uid, (draft) => {
        draft.alt = value;
      }, { rerenderCanvas: true });
    }, { placeholder: "Describe the image" })
  );
  controls.push(
    createRadioButtonGroup(
      component,
      "Fit",
      [
        { value: "contain", label: "Contain" },
        { value: "cover", label: "Cover" },
      ],
      component.fit || "contain",
      (value) => {
        updateComponent(component.uid, (draft) => {
          draft.fit = value;
        }, { rerenderCanvas: true });
      }
    )
  );
  controls.push(
    createNumberInput(component, "Max height (px)", component.height || 180, (value) => {
      const next = clampInteger(value ?? 180, 80, 600);
      updateComponent(component.uid, (draft) => {
        draft.height = next;
      }, { rerenderCanvas: true });
    }, { min: 80, max: 600, step: 10 })
  );
  return controls;
}

function renderLabelInspector(component) {
  return [];
}

function renderContainerInspector(component) {
  const controls = [];
  controls.push(
    createRadioButtonGroup(
      component,
      "Type",
      [
        { value: "columns", icon: "tabler:columns-3", label: "Columns" },
        { value: "rows", icon: "tabler:layout-rows", label: "Rows" },
        { value: "tabs", icon: "tabler:layout-navbar", label: "Tabs" },
        { value: "grid", icon: "tabler:layout-grid", label: "Grid" },
      ],
      component.containerType || "columns",
      (value) => {
        updateComponent(component.uid, (draft) => {
          draft.containerType = value;
          ensureContainerZones(draft);
        }, { rerenderCanvas: true, rerenderInspector: true });
      }
    )
  );
  if (component.containerType === "tabs") {
    controls.push(
    createTextarea(component, "Tab labels (one per line)", (component.tabLabels || []).join("\n"), (value) => {
      updateComponent(component.uid, (draft) => {
        draft.tabLabels = parseLines(value);
        ensureContainerZones(draft);
      }, { rerenderCanvas: true });
    }, { rows: 3, placeholder: "Details\nInventory" })
  );
  }
  if (component.containerType === "columns" || component.containerType === "grid") {
    controls.push(
      createNumberInput(component, "Columns", component.columns || 2, (value) => {
        const next = clampInteger(value ?? 2, 1, 4);
        updateComponent(component.uid, (draft) => {
          draft.columns = next;
          ensureContainerZones(draft);
        }, { rerenderCanvas: true, rerenderInspector: true });
      }, { min: 1, max: 4 })
    );
  }
  if (component.containerType === "rows" || component.containerType === "grid") {
    controls.push(
      createNumberInput(component, "Rows", component.rows || 2, (value) => {
        const next = clampInteger(value ?? 2, 1, 6);
        updateComponent(component.uid, (draft) => {
          draft.rows = next;
          ensureContainerZones(draft);
        }, { rerenderCanvas: true, rerenderInspector: true });
      }, { min: 1, max: 6 })
    );
  }
  controls.push(
    createNumberInput(component, "Gap (px)", component.gap ?? 16, (value) => {
      const next = clampInteger(value ?? 16, 0, 64);
      updateComponent(component.uid, (draft) => {
        draft.gap = next;
      }, { rerenderCanvas: true });
    }, { min: 0, max: 64, step: 4 })
  );
  return controls;
}

function renderTrackInspector(component) {
  const controls = [];
  controls.push(
    createNumberInput(component, "Segments", component.segments ?? 6, (value) => {
      const next = clampInteger(value ?? 6, 1, 16);
      updateComponent(component.uid, (draft) => {
        setSegmentCount(draft, next);
      }, { rerenderCanvas: true, rerenderInspector: true });
    }, { min: 1, max: 16 })
  );
  controls.push(createSegmentControls(component));
  return controls;
}

function createSegmentControls(component) {
  const wrapper = document.createElement("div");
  wrapper.className = "d-flex flex-column gap-2";
  const heading = document.createElement("div");
  heading.className = "fw-semibold text-body-secondary";
  heading.textContent = "Active segments";
  wrapper.appendChild(heading);
  const grid = document.createElement("div");
  grid.className = "template-segment-grid";
  const segments = ensureSegmentArray(component);
  const columnCount = Math.max(1, Math.min(segments.length, 8));
  grid.style.gridTemplateColumns = `repeat(${columnCount}, minmax(0, 1fr))`;
  segments.forEach((isActive, index) => {
    const id = toId([component.uid, "segment", index]);
    const cell = document.createElement("div");
    cell.className = "template-segment-grid__item";
    const input = document.createElement("input");
    input.type = "checkbox";
    input.className = "btn-check";
    input.id = id;
    input.checked = isActive;
    input.addEventListener("change", () => {
      updateComponent(component.uid, (draft) => {
        const target = ensureSegmentArray(draft);
        target[index] = input.checked;
      }, { rerenderCanvas: true });
    });
    const label = document.createElement("label");
    label.className = "btn btn-outline-secondary btn-sm";
    label.setAttribute("for", id);
    label.textContent = index + 1;
    cell.append(input, label);
    grid.appendChild(cell);
  });
  wrapper.appendChild(grid);
  return wrapper;
}

function renderSelectGroupInspector(component) {
  const controls = [];
  controls.push(
    createRadioButtonGroup(
      component,
      "Type",
      [
        { value: "pills", icon: "tabler:toggle-right", label: "Pills" },
        { value: "tags", icon: "tabler:tags", label: "Tags" },
        { value: "buttons", icon: "tabler:switch-3", label: "Buttons" },
      ],
      component.variant || "pills",
      (value) => {
        updateComponent(component.uid, (draft) => {
          draft.variant = value;
        }, { rerenderCanvas: true });
      }
    )
  );
  controls.push(
    createRadioButtonGroup(
      component,
      "Selection",
      [
        { value: "single", label: "Single" },
        { value: "multi", label: "Multi" },
      ],
      component.multiple ? "multi" : "single",
      (value) => {
        updateComponent(component.uid, (draft) => {
          draft.multiple = value === "multi";
        }, { rerenderCanvas: true });
      }
    )
  );
  return controls;
}

function renderToggleInspector(component) {
  const controls = [];
  controls.push(
    createRadioButtonGroup(
      component,
      "Shape",
      [
        { value: "circle", icon: "tabler:circle", label: "Circle" },
        { value: "square", icon: "tabler:square", label: "Square" },
        { value: "diamond", icon: "tabler:diamond", label: "Diamond" },
        { value: "star", icon: "tabler:star", label: "Star" },
      ],
      component.shape || "circle",
      (value) => {
        updateComponent(component.uid, (draft) => {
          draft.shape = value;
        }, { rerenderCanvas: true });
      }
    )
  );
  controls.push(...createToggleStateEditors(component));
  return controls;
}

function createToggleStateEditors(component) {
  const controls = [];
  const textareaId = toId([component.uid, "toggle", "states"]);
  const textareaWrapper = document.createElement("div");
  textareaWrapper.className = "d-flex flex-column";
  const textareaLabel = document.createElement("label");
  textareaLabel.className = "form-label fw-semibold text-body-secondary";
  textareaLabel.setAttribute("for", textareaId);
  textareaLabel.textContent = "States (one per line)";
  const textarea = document.createElement("textarea");
  textarea.className = "form-control";
  textarea.id = textareaId;
  textarea.rows = 3;
  textarea.placeholder = "Novice\nSkilled\nExpert";
  const initialStates = Array.isArray(component.states) && component.states.length
    ? component.states
    : ["State 1", "State 2"];
  textarea.value = initialStates.join("\n");
  textareaWrapper.append(textareaLabel, textarea);
  controls.push(textareaWrapper);

  const selectId = toId([component.uid, "toggle", "active-state"]);
  const selectWrapper = document.createElement("div");
  selectWrapper.className = "d-flex flex-column";
  const selectLabel = document.createElement("label");
  selectLabel.className = "form-label fw-semibold text-body-secondary";
  selectLabel.setAttribute("for", selectId);
  selectLabel.textContent = "Active state";
  const select = document.createElement("select");
  select.className = "form-select";
  select.id = selectId;
  selectWrapper.append(selectLabel, select);
  controls.push(selectWrapper);

  const syncStateOptions = () => {
    const states = Array.isArray(component.states) && component.states.length
      ? component.states
      : ["State 1", "State 2"];
    select.innerHTML = "";
    states.forEach((state, index) => {
      const option = document.createElement("option");
      option.value = String(index);
      option.textContent = state;
      select.appendChild(option);
    });
    const safeIndex = clampInteger(component.activeIndex ?? 0, 0, states.length - 1);
    select.value = String(safeIndex);
  };

  textarea.addEventListener("input", () => {
    updateComponent(component.uid, (draft) => {
      draft.states = parseLines(textarea.value);
      if (!Array.isArray(draft.states) || !draft.states.length) {
        draft.states = ["State 1", "State 2"];
      }
      if (draft.activeIndex === undefined || draft.activeIndex === null) {
        draft.activeIndex = 0;
      }
      draft.activeIndex = clampInteger(draft.activeIndex, 0, draft.states.length - 1);
    }, { rerenderCanvas: true });
    syncStateOptions();
  });

  select.addEventListener("change", () => {
    const nextIndex = Number(select.value);
    updateComponent(component.uid, (draft) => {
      draft.activeIndex = clampInteger(nextIndex, 0, (draft.states?.length || 1) - 1);
    }, { rerenderCanvas: true });
    syncStateOptions();
  });

  syncStateOptions();
  return controls;
}

function updateComponent(uid, mutate, { rerenderCanvas = false, rerenderInspector = false } = {}) {
  const found = findComponent(uid);
  if (!found) return;
  mutate(found.component);
  if (rerenderCanvas) {
    renderCanvas();
  }
  if (rerenderInspector) {
    renderInspector();
  }
}

function ensureSegmentArray(component) {
  const baseLength = Array.isArray(component.activeSegments) ? component.activeSegments.length : 0;
  const desired = clampInteger(
    component.segments ?? (baseLength || 6),
    1,
    16
  );
  if (!Array.isArray(component.activeSegments)) {
    component.activeSegments = Array.from({ length: desired }, (_, index) => index === 0);
  }
  if (component.activeSegments.length < desired) {
    const needed = desired - component.activeSegments.length;
    component.activeSegments.push(...Array.from({ length: needed }, () => false));
  } else if (component.activeSegments.length > desired) {
    component.activeSegments = component.activeSegments.slice(0, desired);
  }
  return component.activeSegments;
}

function setSegmentCount(component, next) {
  component.segments = next;
  ensureSegmentArray(component);
}

function parseLines(value) {
  return value
    .split(/\r?\n/)
    .map((line) => line.trim())
    .filter(Boolean);
}

function clampInteger(value, min, max) {
  const numeric = Number(value);
  if (Number.isNaN(numeric)) {
    return min;
  }
  return Math.min(Math.max(Math.round(numeric), min), max);
}

function cloneDefaults(defaults = {}) {
  return JSON.parse(JSON.stringify(defaults));
}

function toId(parts = []) {
  return parts
    .filter(Boolean)
    .join("-")
    .toLowerCase()
    .replace(/[^a-z0-9_-]/g, "-");
}

function createBlankTemplate({ id = "", title = "", version = "0.1" } = {}) {
  return {
    id: id || "",
    title: title || "",
    version: version || "0.1",
  };
}

function ensureTemplateOption(id, label) {
  if (!elements.templateSelect || !id) {
    return;
  }
  const escaped = escapeCss(id);
  let option = escaped ? elements.templateSelect.querySelector(`option[value="${escaped}"]`) : null;
  if (!option) {
    option = document.createElement("option");
    option.value = id;
    elements.templateSelect.appendChild(option);
  }
  option.textContent = label || id;
}

function ensureTemplateSelectValue() {
  if (!elements.templateSelect) return;
  const id = state.template?.id || "";
  if (!id) {
    elements.templateSelect.value = "";
    return;
  }
  const escaped = escapeCss(id);
  const option = escaped ? elements.templateSelect.querySelector(`option[value="${escaped}"]`) : null;
  if (option) {
    elements.templateSelect.value = id;
  } else {
    elements.templateSelect.value = "";
  }
}

function escapeCss(value) {
  if (typeof value !== "string" || !value) {
    return value;
  }
  if (window.CSS && typeof window.CSS.escape === "function") {
    return window.CSS.escape(value);
  }
  return value.replace(/[^a-zA-Z0-9_-]/g, (char) => `\\${char}`);
}<|MERGE_RESOLUTION|>--- conflicted
+++ resolved
@@ -55,11 +55,7 @@
   jsonPreviewBytes: document.querySelector("[data-preview-bytes]"),
 };
 
-<<<<<<< HEAD
 const insertComponentAtCanvasRoot = createRootInsertionHandler({
-=======
-const addComponentToCanvasRoot = createRootInsertionHandler({
->>>>>>> a9721cb1
   createItem: (type) => {
     if (!COMPONENT_DEFINITIONS[type]) {
       return null;
@@ -394,11 +390,7 @@
       if (!value || !COMPONENT_DEFINITIONS[value]) {
         return;
       }
-<<<<<<< HEAD
       insertComponentAtCanvasRoot(value);
-=======
-      addComponentToCanvasRoot(value);
->>>>>>> a9721cb1
     },
   });
 }
