--- conflicted
+++ resolved
@@ -17,13 +17,8 @@
   listBuiltinSystems,
   markBuiltinMissing,
   markBuiltinAvailable,
-<<<<<<< HEAD
   applyBuiltinCatalog,
   verifyBuiltinAsset,
-=======
-  builtinIsTemporarilyMissing,
-  applyBuiltinCatalog,
->>>>>>> 107ca1e4
 } from "../lib/content-registry.js";
 import { initTierGate, initTierVisibility } from "../lib/access.js";
 
@@ -1427,7 +1422,6 @@
         { id: system.id, title: system.title, path: system.path, source: "builtin" },
         { syncOption: false }
       );
-<<<<<<< HEAD
       verifyBuiltinAsset("systems", system, {
         skipProbe: Boolean(dataManager.baseUrl),
         onMissing: () => removeSystemRecord(system.id),
@@ -1435,9 +1429,6 @@
           console.warn("System editor: failed to verify builtin system", system.id, error);
         },
       });
-=======
-      verifyBuiltinAvailability(system);
->>>>>>> 107ca1e4
     });
   }
 
