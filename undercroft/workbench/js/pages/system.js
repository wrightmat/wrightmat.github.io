--- conflicted
+++ resolved
@@ -1,7 +1,6 @@
 import { initAppShell } from "../lib/app-shell.js";
 import { populateSelect } from "../lib/dropdown.js";
 import { DataManager } from "../lib/data-manager.js";
-<<<<<<< HEAD
 import {
   createCanvasPlaceholder,
   initPaletteInteractions,
@@ -14,9 +13,6 @@
   createTypeIconElement,
   createDeleteButton,
 } from "../lib/canvas-card.js";
-=======
-import { createCanvasPlaceholder, initPaletteInteractions, setupDropzones } from "../lib/editor-canvas.js";
->>>>>>> a44a82fd
 import { updateJsonPreview } from "../lib/json-preview.js";
 import { refreshTooltips } from "../lib/tooltips.js";
 
@@ -519,15 +515,6 @@
     },
   });
   refreshTooltips(root);
-<<<<<<< HEAD
-}
-
-function clearCanvas() {
-  const fields = state.system.fields || [];
-  if (!fields.length) {
-    status.show("Canvas is already empty", { timeout: 1200 });
-    return;
-=======
 }
 
 function clearCanvas() {
@@ -560,39 +547,6 @@
 }
 
 function renderFieldCard(node) {
-  const card = document.createElement("div");
-  card.className = "workbench-canvas-card border rounded-3 bg-body shadow-sm p-3 d-flex flex-column gap-3";
-  card.dataset.nodeId = node.id;
-  card.dataset.sortableHandle = "true";
-  card.tabIndex = 0;
-  if (state.selectedNodeId === node.id) {
-    card.classList.add("is-selected");
->>>>>>> a44a82fd
-  }
-  state.system.fields = [];
-  state.selectedNodeId = null;
-  resetTypeCounters();
-  undoStack.push({ type: "clear" });
-  status.show("Cleared system canvas", { type: "info", timeout: 1500 });
-  renderAll();
-}
-
-function addFieldToRoot(type) {
-  const normalized = normalizeType(type);
-  const node = applyFieldIdentity(createFieldNode(normalized));
-  const parentId = "root";
-  const collection = getCollection(parentId);
-  const index = collection ? collection.length : 0;
-  insertNode(parentId, index, node);
-  undoStack.push({ type: "add", nodeId: node.id, parentId, index });
-  status.show(`Added ${TYPE_DEFS[normalized]?.label || normalized} field`, { timeout: 1500 });
-  selectNode(node.id);
-  renderAll();
-  expandInspectorPane();
-  return node;
-}
-
-function renderFieldCard(node) {
   const normalizedType = normalizeType(node.type);
   const typeMeta = TYPE_DEFS[normalizedType] || TYPE_DEFS.string;
 
@@ -606,7 +560,6 @@
     selectNode(node.id);
   });
 
-<<<<<<< HEAD
   const header = createCardHeaderElement();
   const actions = createCardActionsElement();
 
@@ -635,42 +588,6 @@
   heading.className = "fw-semibold";
   heading.textContent = node.label || node.key || typeMeta.label || normalizedType;
   content.appendChild(heading);
-=======
-  const header = document.createElement("div");
-  header.className = "workbench-canvas-card__header";
-  header.dataset.sortableHandle = "true";
-
-  const actions = document.createElement("div");
-  actions.className = "workbench-canvas-card__actions";
-
-  const typeIcon = document.createElement("span");
-  typeIcon.className = "workbench-canvas-card__type-icon d-inline-flex align-items-center justify-content-center";
-  typeIcon.dataset.bsToggle = "tooltip";
-  typeIcon.dataset.bsPlacement = "bottom";
-  typeIcon.dataset.bsTitle = typeMeta.label || normalizedType;
-  typeIcon.setAttribute("aria-label", typeMeta.label || normalizedType);
-  typeIcon.innerHTML = `<span class="iconify" data-icon="${typeMeta.icon || TYPE_DEFS.string.icon}" aria-hidden="true"></span>`;
-  actions.appendChild(typeIcon);
-
-  const typeIcon = document.createElement("span");
-  typeIcon.className = "workbench-canvas-card__type-icon d-inline-flex align-items-center justify-content-center";
-  typeIcon.dataset.bsToggle = "tooltip";
-  typeIcon.dataset.bsPlacement = "bottom";
-  typeIcon.dataset.bsTitle = typeMeta.description || typeMeta.label || normalizedType;
-  typeIcon.innerHTML = `<span class="iconify" data-icon="${typeMeta.icon || TYPE_DEFS.string.icon}" aria-hidden="true"></span>`;
-  actions.appendChild(typeIcon);
-
-  const removeButton = document.createElement("button");
-  removeButton.className = "btn btn-outline-danger btn-sm";
-  removeButton.type = "button";
-  removeButton.innerHTML =
-    '<span class="iconify" data-icon="tabler:trash" aria-hidden="true"></span><span class="visually-hidden">Remove field</span>';
-  removeButton.addEventListener("click", (event) => {
-    event.stopPropagation();
-    deleteNode(node.id);
-  });
-  actions.appendChild(removeButton);
->>>>>>> a44a82fd
 
   const subtitle = document.createElement("div");
   subtitle.className = "text-body-secondary small";
