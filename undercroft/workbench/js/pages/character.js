--- conflicted
+++ resolved
@@ -1218,7 +1218,6 @@
     return container;
   }
 
-<<<<<<< HEAD
   function ensureDicePanelMarkup() {
     if (!elements.dicePanel) {
       return false;
@@ -1287,12 +1286,6 @@
       return;
     }
     diceQuickButtons.clear();
-=======
-  function initDiceRoller() {
-    if (!elements.diceForm || !elements.diceExpression) {
-      return;
-    }
->>>>>>> 71e4b720
     Array.from(elements.diceQuickButtons || []).forEach((button) => {
       const die = (button.getAttribute("data-dice-button") || "").toLowerCase();
       if (!die || !QUICK_DICE.includes(die)) {
@@ -1329,7 +1322,6 @@
       });
     }
 
-<<<<<<< HEAD
     if (elements.diceExpression) {
       elements.diceExpression.addEventListener("input", () => {
         syncQuickDiceButtons();
@@ -1343,17 +1335,6 @@
         executeDiceRoll(expression, { updateInput: false });
       });
     }
-=======
-    elements.diceExpression.addEventListener("input", () => {
-      syncQuickDiceButtons();
-    });
-
-    elements.diceForm.addEventListener("submit", (event) => {
-      event.preventDefault();
-      const expression = elements.diceExpression.value || "";
-      executeDiceRoll(expression, { updateInput: false });
-    });
->>>>>>> 71e4b720
 
     syncQuickDiceButtons();
   }
@@ -1651,23 +1632,10 @@
     if (gameLogState.error) {
       message = gameLogState.error;
       elements.gameLogStatus.classList.add("text-danger");
-<<<<<<< HEAD
     } else if (gameLogState.enabled && !gameLogCanPost()) {
       message = dataManager.isAuthenticated()
         ? "You can view the log but cannot post to this group."
         : "Sign in to chat with your group.";
-=======
-    } else if (gameLogState.enabled) {
-      if (!gameLogCanPost()) {
-        message = dataManager.isAuthenticated()
-          ? "You can view the log but cannot post to this group."
-          : "Sign in to chat with your group.";
-      } else if (!gameLogState.loading && !gameLogState.entries.length) {
-        message = "Roll dice or send a message to start the log.";
-      }
-    } else if (!gameLogState.localEntries.length) {
-      message = "Roll dice to start the log.";
->>>>>>> 71e4b720
     }
     elements.gameLogStatus.textContent = message;
     elements.gameLogStatus.hidden = !message;
@@ -1800,15 +1768,8 @@
       placeholder.className = "text-body-secondary small mb-0";
       if (gameLogState.enabled && gameLogState.loading) {
         placeholder.textContent = "Loading log…";
-<<<<<<< HEAD
       } else {
         placeholder.textContent = "No log activity yet.";
-=======
-      } else if (gameLogState.enabled) {
-        placeholder.textContent = "No activity yet.";
-      } else {
-        placeholder.textContent = "Roll dice to start the log.";
->>>>>>> 71e4b720
       }
       elements.gameLogEntries.appendChild(placeholder);
       return;
@@ -2207,7 +2168,6 @@
       loading.textContent = "Loading available characters…";
       container.appendChild(loading);
       setGroupShareStatus("");
-<<<<<<< HEAD
       return;
     }
     if (groupShareState.error) {
@@ -2218,18 +2178,6 @@
       setGroupShareStatus("");
       return;
     }
-=======
-      return;
-    }
-    if (groupShareState.error) {
-      const alert = document.createElement("div");
-      alert.className = "alert alert-danger mb-0";
-      alert.textContent = groupShareState.error;
-      container.appendChild(alert);
-      setGroupShareStatus("");
-      return;
-    }
->>>>>>> 71e4b720
     const available = Array.isArray(groupShareState.available) ? groupShareState.available : [];
     if (!available.length) {
       const empty = document.createElement("div");
