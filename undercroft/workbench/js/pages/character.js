--- conflicted
+++ resolved
@@ -904,7 +904,6 @@
   function syncCharacterActions() {
     const draftHasId = Boolean(state.draft?.id);
     const metadata = draftHasId ? characterCatalog.get(state.draft.id) || null : null;
-<<<<<<< HEAD
     const updateToolbarButton = (button, { disabled, disabledTitle, enabledTitle }) => {
       if (!button) {
         return;
@@ -941,8 +940,6 @@
       disabledTitle: "Select a character to export data.",
     });
 
-=======
->>>>>>> 85f4bc6f
     if (!elements.deleteCharacterButton) {
       return;
     }
@@ -3408,7 +3405,6 @@
     if (elements.viewToggle) {
       const icon = elements.viewToggle.querySelector("[data-mode-icon]");
       const label = elements.viewToggle.querySelector("[data-mode-label]");
-<<<<<<< HEAD
       const hasCharacter = Boolean(state.draft?.id);
       const locked = state.viewLocked || !hasCharacter;
       let tooltipTitle = "";
@@ -3420,15 +3416,6 @@
         tooltipTitle = state.mode === "edit" ? "Switch to view mode" : "Switch to edit mode";
       }
       const isEditing = hasCharacter && !state.viewLocked && state.mode === "edit";
-=======
-      const locked = state.viewLocked;
-      const tooltipTitle = locked
-        ? "Group characters are view-only until claimed."
-        : state.mode === "edit"
-          ? "Switch to view mode"
-          : "Switch to edit mode";
-      const isEditing = !locked && state.mode === "edit";
->>>>>>> 85f4bc6f
       elements.viewToggle.disabled = locked;
       elements.viewToggle.classList.toggle("disabled", locked);
       elements.viewToggle.setAttribute("aria-disabled", locked ? "true" : "false");
