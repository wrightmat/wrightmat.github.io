import { populateSelect } from "../lib/dropdown.js";
import { createCanvasPlaceholder } from "../lib/editor-canvas.js";
import {
  createCanvasCardElement,
  createCollapseToggleButton,
  createStandardCardChrome,
} from "../lib/canvas-card.js";
import { createJsonPreviewRenderer } from "../lib/json-preview.js";
import { refreshTooltips } from "../lib/tooltips.js";
import { expandPane } from "../lib/panes.js";
import { initHelpSystem } from "../lib/help.js";
import { initPageLoadingOverlay } from "../lib/loading.js";
import {
  listBuiltinTemplates,
  listBuiltinCharacters,
  listBuiltinSystems,
  markBuiltinMissing,
  markBuiltinAvailable,
  builtinIsTemporarilyMissing,
  applyBuiltinCatalog,
  verifyBuiltinAsset,
} from "../lib/content-registry.js";
import { COMPONENT_ICONS, applyComponentStyles, applyTextFormatting } from "../lib/component-styles.js";
import { createLabeledField } from "../lib/component-layout.js";
import { evaluateFormula } from "../lib/formula-engine.js";
import { rollDiceExpression } from "../lib/dice.js";
import {
  normalizeOptionEntries,
  resolveBindingFromContexts,
  buildSystemPreviewData,
} from "../lib/component-data.js";
import { bootstrapWorkbenchPage } from "../lib/workbench-page.js";
<<<<<<< HEAD
=======

const pageLoading = initPageLoadingOverlay({
  root: document,
  message: "Preparing character tools…",
  delayMs: 0,
});
>>>>>>> 28c17890

(async () => {
  const {
    pageLoading,
    releaseStartup,
    status,
    undoStack,
    undo,
    redo,
    dataManager,
    auth,
    helpReady,
  } = await bootstrapWorkbenchPage({
    namespace: "character",
    loadingMessage: "Preparing character tools…",
  });

<<<<<<< HEAD
  const templateCatalog = new Map();
  const systemCatalog = new Map();
  const characterCatalog = new Map();

  function sessionUser() {
    return dataManager.session?.user || null;
  }

=======
>>>>>>> 28c17890
  try {
    pageLoading.setMessage("Loading character data…");
    await pageLoading.track(initializeBuiltins());
    const templateRecordsTask = pageLoading.track(loadTemplateRecords());
    const characterRecordsTask = pageLoading.track(loadCharacterRecords());
    await Promise.all([templateRecordsTask, characterRecordsTask, helpReady]);

    pageLoading.setMessage("Finalising character tools…");
    initNotesEditor();
    initDiceRoller();
    initGameLog();
    bindUiEvents();
    syncModeIndicator();
    renderCanvas();
    renderPreview();
    syncCharacterActions();
    const sharedLoad = initializeSharedRecordHandling();
    if (sharedLoad) {
      pageLoading.setMessage("Loading shared character…");
      await pageLoading.track(sharedLoad);
      pageLoading.setMessage("Finalising character tools…");
    }
    syncCharacterToolbarVisibility();
  } finally {
    pageLoading.setMessage("Ready");
    releaseStartup();
  }

  function bindUiEvents() {
    if (elements.characterSelect) {
      elements.characterSelect.addEventListener("change", async () => {
        const selectedId = elements.characterSelect.value;
        if (selectedId) {
          await loadCharacter(selectedId);
        }
      });
    }

    if (elements.undoButton) {
      elements.undoButton.addEventListener("click", () => {
        undo();
      });
    }

    if (elements.redoButton) {
      elements.redoButton.addEventListener("click", () => {
        redo();
      });
    }

    if (elements.importButton) {
      elements.importButton.addEventListener("click", () => {
        status.show("Import coming soon", { type: "info", timeout: 2000 });
      });
    }

    if (elements.exportButton) {
      elements.exportButton.addEventListener("click", () => {
        if (!state.draft) {
          status.show("Nothing to export yet.", { type: "info", timeout: 2000 });
          return;
        }
        exportDraft();
      });
    }

    if (elements.newCharacterButton) {
      elements.newCharacterButton.addEventListener("click", () => {
        openNewCharacterDialog();
      });
    }

    if (elements.newCharacterId) {
      elements.newCharacterId.addEventListener("input", () => {
        elements.newCharacterId.setCustomValidity("");
      });
    }

    if (elements.deleteCharacterButton) {
      elements.deleteCharacterButton.addEventListener("click", () => {
        void deleteCurrentCharacter();
      });
    }

    if (elements.viewToggle) {
      elements.viewToggle.addEventListener("click", async () => {
        if (state.viewLocked) {
          return;
        }
        const nextMode = state.mode === "edit" ? "view" : "edit";
        if (state.mode === "edit" && state.draft?.id) {
          await persistDraft({ silent: true });
          renderPreview();
        }
        state.mode = nextMode;
        syncModeIndicator();
        renderCanvas();
        status.show(state.mode === "edit" ? "Edit mode enabled" : "View mode enabled", {
          type: "info",
          timeout: 1500,
        });
      });
    }

    if (elements.newCharacterForm) {
      elements.newCharacterForm.addEventListener("submit", async (event) => {
        event.preventDefault();
        const form = elements.newCharacterForm;
        if (typeof form.reportValidity === "function" && !form.reportValidity()) {
          form.classList.add("was-validated");
          return;
        }
        await createNewCharacterFromForm();
      });
    }

    if (elements.notesToggle) {
      elements.notesToggle.addEventListener("click", (event) => {
        event.preventDefault();
        setNotesCollapsed(!notesState.collapsed);
      });
    }

    if (elements.jsonToggle) {
      elements.jsonToggle.addEventListener("click", (event) => {
        event.preventDefault();
        setJsonPreviewCollapsed(!jsonPreviewState.collapsed);
      });
    }

    if (elements.diceToggle) {
      elements.diceToggle.addEventListener("click", (event) => {
        event.preventDefault();
        setDiceCollapsed(!dicePanelState.collapsed);
      });
    }

    if (elements.gameLogToggle) {
      elements.gameLogToggle.addEventListener("click", (event) => {
        event.preventDefault();
        setGameLogCollapsed(!gameLogPanelState.collapsed);
      });
    }

    if (elements.groupShareToggle) {
      elements.groupShareToggle.addEventListener("click", (event) => {
        event.preventDefault();
        if (!groupShareState.token) {
          return;
        }
        const next = !groupShareState.collapsed;
        setGroupShareCollapsed(next);
        if (!next) {
          renderGroupSharePanel();
        }
      });
    }
  }

  async function initializeBuiltins() {
    registerBuiltinContent();
    if (!dataManager.baseUrl) {
      return;
    }
    try {
      const catalog = await dataManager.listBuiltins();
      if (catalog) {
        applyBuiltinCatalog(catalog);
        registerBuiltinContent();
      }
    } catch (error) {
      console.warn("Character sheet: unable to load builtin catalog", error);
    }
  }

  function updateCollapsibleSection({
    section,
    panel,
    toggle,
    label,
    collapsed,
    expandLabel,
    collapseLabel,
  }) {
    const next = Boolean(collapsed);
    const expanded = !next;
    if (panel) {
      panel.hidden = next;
      panel.classList.toggle("d-none", next);
    }
    if (section) {
      section.classList.toggle("is-collapsed", next);
    }
    const actionLabel = expanded ? collapseLabel : expandLabel;
    if (toggle) {
      toggle.setAttribute("aria-expanded", expanded ? "true" : "false");
      if (actionLabel) {
        toggle.setAttribute("aria-label", actionLabel);
        toggle.setAttribute("title", actionLabel);
      }
      toggle.classList.toggle("is-collapsed", next);
      toggle.dataset.collapsed = next ? "true" : "false";
    }
    if (label) {
      label.textContent = actionLabel;
    }
  }

  function setNotesCollapsed(collapsed) {
    const next = Boolean(collapsed);
    notesState.collapsed = next;
    updateCollapsibleSection({
      section: elements.notesSection,
      panel: elements.notesPanel,
      toggle: elements.notesToggle,
      label: elements.notesToggleLabel,
      collapsed: next,
      expandLabel: "Expand notes",
      collapseLabel: "Collapse notes",
    });
  }

  function setJsonPreviewCollapsed(collapsed) {
    const next = Boolean(collapsed);
    jsonPreviewState.collapsed = next;
    updateCollapsibleSection({
      section: elements.jsonSection,
      panel: elements.jsonPanel,
      toggle: elements.jsonToggle,
      label: elements.jsonToggleLabel,
      collapsed: next,
      expandLabel: "Expand JSON preview",
      collapseLabel: "Collapse JSON preview",
    });
  }

  function setDiceCollapsed(collapsed) {
    const next = Boolean(collapsed);
    dicePanelState.collapsed = next;
    updateCollapsibleSection({
      section: elements.diceSection,
      panel: elements.dicePanel,
      toggle: elements.diceToggle,
      label: elements.diceToggleLabel,
      collapsed: next,
      expandLabel: "Expand dice roller",
      collapseLabel: "Collapse dice roller",
    });
  }

  function setGameLogCollapsed(collapsed) {
    const next = Boolean(collapsed);
    gameLogPanelState.collapsed = next;
    updateCollapsibleSection({
      section: elements.gameLogSection,
      panel: elements.gameLogPanel,
      toggle: elements.gameLogToggle,
      label: elements.gameLogToggleLabel,
      collapsed: next,
      expandLabel: "Expand game log",
      collapseLabel: "Collapse game log",
    });
  }

  function registerBuiltinContent() {
    listBuiltinTemplates().forEach((template) => {
      if (builtinIsTemporarilyMissing("templates", template.id)) {
        return;
      }
      registerTemplateRecord({
        id: template.id,
        title: template.title,
        path: template.path,
        source: "builtin",
      });
    });
    listBuiltinCharacters().forEach((character) => {
      if (builtinIsTemporarilyMissing("characters", character.id)) {
        return;
      }
      registerCharacterRecord({
        id: character.id,
        title: character.title,
        path: character.path,
        template: character.template,
        source: "builtin",
      });
      verifyBuiltinAsset("characters", character, {
        skipProbe: Boolean(dataManager.baseUrl),
        onMissing: () => removeCharacterRecord(character.id),
        onError: (error) => {
          console.warn("Character editor: failed to verify builtin character", character.id, error);
        },
      });
    });
    listBuiltinSystems().forEach((system) => {
      if (builtinIsTemporarilyMissing("systems", system.id)) {
        return;
      }
      registerSystemRecord({
        id: system.id,
        title: system.title,
        path: system.path,
        source: "builtin",
      });
      verifyBuiltinAsset("systems", system, {
        skipProbe: Boolean(dataManager.baseUrl),
        onMissing: () => removeSystemRecord(system.id),
        onError: (error) => {
          console.warn("Character editor: failed to verify builtin system", system.id, error);
        },
      });
    });
  }

  function registerTemplateRecord(record) {
    if (!record || !record.id) {
      return;
    }
    const current = templateCatalog.get(record.id) || {};
    templateCatalog.set(record.id, { ...current, ...record });
    const selected = elements.newCharacterTemplate?.value || "";
    refreshNewCharacterTemplateOptions(selected);
    syncCharacterOptions();
  }

  function registerSystemRecord(record) {
    if (!record || !record.id) {
      return;
    }
    const current = systemCatalog.get(record.id) || {};
    const next = { ...current, ...record };
    if (record.payload) {
      next.payload = record.payload;
      systemDefinitionCache.set(record.id, record.payload);
    }
    systemCatalog.set(record.id, next);
  }

  function removeTemplateRecord(id) {
    if (!id) {
      return;
    }
    if (!templateCatalog.has(id)) {
      return;
    }
    templateCatalog.delete(id);
    const selected = elements.newCharacterTemplate?.value || "";
    refreshNewCharacterTemplateOptions(selected);
    syncCharacterOptions();
  }

  function removeSystemRecord(id) {
    if (!id) {
      return;
    }
    systemCatalog.delete(id);
    systemDefinitionCache.delete(id);
  }

  function resetSystemContext() {
    state.systemDefinition = null;
    state.systemPreviewData = {};
  }

  async function fetchSystemDefinition(systemId) {
    if (!systemId) {
      return null;
    }
    if (systemDefinitionCache.has(systemId)) {
      return systemDefinitionCache.get(systemId);
    }
    const metadata = systemCatalog.get(systemId) || {};
    if (metadata.payload) {
      systemDefinitionCache.set(systemId, metadata.payload);
      return metadata.payload;
    }
    if (metadata.path) {
      try {
        if (metadata.source === "builtin" && builtinIsTemporarilyMissing("systems", systemId)) {
          return null;
        }
        const response = await fetch(metadata.path, { cache: "no-store" });
        if (!response.ok) {
          markBuiltinMissing("systems", systemId);
          removeSystemRecord(systemId);
          throw new Error(`Failed to fetch system: ${response.status}`);
        }
        const payload = await response.json();
        markBuiltinAvailable("systems", systemId);
        systemDefinitionCache.set(systemId, payload);
        registerSystemRecord({
          id: systemId,
          title: payload.title || systemId,
          source: metadata.source || "builtin",
          payload,
        });
        return payload;
      } catch (error) {
        console.warn("Character editor: unable to load builtin system", error);
        return null;
      }
    }
    try {
      const local = dataManager.getLocal("systems", systemId);
      if (local) {
        systemDefinitionCache.set(systemId, local);
        registerSystemRecord({ id: systemId, title: local.title || systemId, source: "local", payload: local });
        return local;
      }
    } catch (error) {
      console.warn("Character editor: unable to read local system", error);
    }
    if (!dataManager.baseUrl) {
      return null;
    }
    try {
      const shareToken = metadata.shareToken || "";
      const result = await dataManager.get("systems", systemId, {
        preferLocal: !shareToken,
        shareToken,
      });
      const payload = result?.payload || null;
      if (payload) {
        systemDefinitionCache.set(systemId, payload);
        registerSystemRecord({
          id: systemId,
          title: payload.title || systemId,
          source: result?.source || "remote",
          shareToken,
          payload,
        });
      }
      return payload;
    } catch (error) {
      console.warn("Character editor: unable to fetch system", error);
      return null;
    }
  }

  async function updateSystemContext(systemId) {
    resetSystemContext();
    if (!systemId) {
      renderCanvas();
      return;
    }
    try {
      const definition = await fetchSystemDefinition(systemId);
      if (definition) {
        state.systemDefinition = definition;
        state.systemPreviewData = buildSystemPreviewData(definition);
      }
    } catch (error) {
      console.warn("Character editor: unable to prepare system context", error);
    }
    renderCanvas();
  }

  function normalizeCharacterRecord(record = {}, current = {}) {
    const next = { ...record };
    if (next.owner_id !== undefined && next.ownerId === undefined) {
      next.ownerId = next.owner_id;
    }
    if (next.owner_username !== undefined && next.ownerUsername === undefined) {
      next.ownerUsername = next.owner_username;
    }
    if (next.owner_tier !== undefined && next.ownerTier === undefined) {
      next.ownerTier = next.owner_tier;
    }
    if (next.permissions !== undefined && next.sharePermissions === undefined) {
      next.sharePermissions = next.permissions;
    }
    if (next.share_token !== undefined && next.shareToken === undefined) {
      next.shareToken = next.share_token;
    }
    if (next.template_title !== undefined && next.templateTitle === undefined) {
      next.templateTitle = next.template_title;
    }
    delete next.owner_id;
    delete next.owner_username;
    delete next.owner_tier;
    delete next.permissions;
    delete next.share_token;
    delete next.template_title;

    if (!next.ownership && current.ownership) {
      next.ownership = current.ownership;
    }
    if (!next.ownerId && current.ownerId) {
      next.ownerId = current.ownerId;
    }
    if (!next.ownerUsername && current.ownerUsername) {
      next.ownerUsername = current.ownerUsername;
    }
    if (!next.ownerTier && current.ownerTier) {
      next.ownerTier = current.ownerTier;
    }
    if (!next.sharePermissions && current.sharePermissions) {
      next.sharePermissions = current.sharePermissions;
    }
    if (!next.shareToken && current.shareToken) {
      next.shareToken = current.shareToken;
    }
    if (!next.templateTitle && current.templateTitle) {
      next.templateTitle = current.templateTitle;
    }
    Object.keys(next).forEach((key) => {
      if (next[key] === undefined) {
        delete next[key];
      }
    });
    return next;
  }

  function registerCharacterRecord(record) {
    if (!record || !record.id) {
      return;
    }
    const current = characterCatalog.get(record.id) || {};
    const normalized = normalizeCharacterRecord(record, current);
    const merged = { ...current, ...normalized };
    characterCatalog.set(record.id, merged);

    const templateId = merged.template || "";
    if (templateId && !templateCatalog.has(templateId)) {
      const inferredSource = merged.source === "local" ? "local" : merged.source === "builtin" ? "builtin" : "remote";
      registerTemplateRecord({ id: templateId, title: merged.templateTitle || templateId, source: inferredSource });
    }
    syncCharacterOptions();
    syncCharacterActions();
  }

  function syncCharacterOptions() {
    if (!elements.characterSelect) {
      return;
    }
    const options = Array.from(characterCatalog.values())
      .filter((entry) => entry.id)
      .map((entry) => {
        const templateId = entry.template || "";
        const templateLabel = templateId
          ? templateCatalog.get(templateId)?.title || templateId
          : "";
        const baseLabel = entry.title || entry.id;
        const label = templateLabel ? `${baseLabel} (${templateLabel})` : baseLabel;
        return { value: entry.id, label, sortLabel: label.toLowerCase() };
      })
      .sort((a, b) => a.sortLabel.localeCompare(b.sortLabel, undefined, { sensitivity: "base" }));
    populateSelect(
      elements.characterSelect,
      options.map(({ value, label }) => ({ value, label })),
      { placeholder: "Select character" }
    );
    const value = state.draft?.id || "";
    elements.characterSelect.value = value;
  }

  function refreshNewCharacterTemplateOptions(selectedValue = "") {
    if (!elements.newCharacterTemplate) {
      return;
    }
    const options = Array.from(templateCatalog.values())
      .filter((entry) => entry.id)
      .map((entry) => ({ value: entry.id, label: entry.title || entry.id }))
      .sort((a, b) => a.label.localeCompare(b.label, undefined, { sensitivity: "base" }));
    populateSelect(elements.newCharacterTemplate, options, { placeholder: "Select template" });
    if (selectedValue) {
      elements.newCharacterTemplate.value = selectedValue;
    }
  }

  function removeCharacterRecord(id) {
    if (!id) {
      return;
    }
    characterCatalog.delete(id);
    syncCharacterOptions();
    syncCharacterActions();
  }

  function syncCharacterActions() {
    const draftHasId = Boolean(state.draft?.id);
    const metadata = draftHasId ? characterCatalog.get(state.draft.id) || null : null;
    const updateToolbarButton = (button, { disabled, disabledTitle, enabledTitle }) => {
      if (!button) {
        return;
      }
      const nextDisabled = Boolean(disabled);
      const defaultTitle =
        button.dataset.defaultTitle || button.getAttribute("data-bs-title") || button.title || "";
      if (!button.dataset.defaultTitle && defaultTitle) {
        button.dataset.defaultTitle = defaultTitle;
      }
      const title = nextDisabled
        ? disabledTitle || button.dataset.disabledTitle || ""
        : enabledTitle || button.dataset.defaultTitle || defaultTitle || "";
      button.disabled = nextDisabled;
      button.classList.toggle("disabled", nextDisabled);
      button.setAttribute("aria-disabled", nextDisabled ? "true" : "false");
      if (title) {
        button.setAttribute("title", title);
        button.setAttribute("data-bs-title", title);
      } else {
        button.removeAttribute("title");
        button.removeAttribute("data-bs-title");
      }
      refreshTooltips(button.parentElement || button);
    };

    const shareViewActive = Boolean(groupShareState.token)
      && Boolean(groupShareState.viewOnlyCharacterId)
      && draftHasId
      && state.draft.id === groupShareState.viewOnlyCharacterId;
    const locked = state.viewLocked || shareViewActive;

    updateToolbarButton(elements.importButton, {
      disabled: !draftHasId || locked,
      disabledTitle: locked
        ? "Group characters must be claimed before importing."
        : "Select a character to import data.",
    });

    updateToolbarButton(elements.exportButton, {
      disabled: !draftHasId || locked,
      disabledTitle: locked
        ? "Group characters must be claimed before exporting."
        : "Select a character to export data.",
    });

    if (!elements.deleteCharacterButton) {
      return;
    }
    const canWrite = dataManager.hasWriteAccess("characters");
    const canEditRecord = draftHasId ? characterAllowsEdits(metadata) : false;
    const showDelete = draftHasId && canEditRecord && canWrite;
    elements.deleteCharacterButton.classList.toggle("d-none", !showDelete);
    if (!showDelete) {
      elements.deleteCharacterButton.disabled = true;
      elements.deleteCharacterButton.setAttribute("aria-disabled", "true");
      elements.deleteCharacterButton.removeAttribute("title");
      return;
    }
    const origin = state.characterOrigin || metadata?.source || metadata?.origin || state.character?.origin || "";
    const isBuiltin = origin === "builtin";
    const deletable = !isBuiltin;
    elements.deleteCharacterButton.disabled = !deletable;
    elements.deleteCharacterButton.classList.toggle("disabled", !deletable);
    elements.deleteCharacterButton.setAttribute("aria-disabled", deletable ? "false" : "true");
    if (!deletable) {
      elements.deleteCharacterButton.title = "Built-in characters cannot be deleted.";
    } else {
      elements.deleteCharacterButton.removeAttribute("title");
    }
  }

  function initNotesEditor() {
    if (!elements.noteEditor) {
      return;
    }
    elements.noteEditor.addEventListener("input", () => {
      if (suppressNotesChange) {
        return;
      }
      persistNotes(elements.noteEditor.value);
    });
    syncNotesEditor(true);
  }

  function openToolsPane() {
    if (elements.rightPane) {
      expandPane(elements.rightPane, elements.rightPaneToggle);
    }
  }

  function parseQuickDiceCounts(expression) {
    const counts = Object.fromEntries(QUICK_DICE.map((die) => [die, 0]));
    if (typeof expression !== "string" || !expression) {
      return counts;
    }
    const regex = /(\d*)d(4|6|8|10|12|20|100)(?!\d)/gi;
    let match;
    while ((match = regex.exec(expression)) !== null) {
      const quantity = match[1] ? parseInt(match[1], 10) : 1;
      const die = `d${match[2]}`.toLowerCase();
      if (Number.isFinite(quantity) && counts[die] !== undefined) {
        counts[die] += quantity;
      }
    }
    return counts;
  }

  function syncQuickDiceButtons() {
    if (!elements.diceExpression) {
      return;
    }
    const expression = elements.diceExpression.value || "";
    const counts = parseQuickDiceCounts(expression);
    diceQuickButtons.forEach((button, die) => {
      const count = counts[die] || 0;
      const baseLabel = button.dataset.label || button.textContent.trim();
      if (count > 0) {
        button.textContent = `${baseLabel} × ${count}`;
        button.classList.add("btn-primary", "active");
        button.classList.remove("btn-outline-secondary");
        button.setAttribute("aria-label", `${baseLabel} (${count} in expression)`);
      } else {
        button.textContent = baseLabel;
        button.classList.remove("btn-primary", "active");
        button.classList.add("btn-outline-secondary");
        button.setAttribute("aria-label", `Add ${baseLabel}`);
      }
    });
  }

  function incrementDieInExpression(die, expression = "") {
    const sides = die.slice(1);
    const patternStart = new RegExp(`^(\\s*)(\\d*)d${sides}(?!\\d)`, "i");
    if (patternStart.test(expression)) {
      return expression.replace(patternStart, (match, leading, count) => {
        const base = parseInt(count || "1", 10);
        const next = Number.isFinite(base) ? base + 1 : 2;
        return `${leading}${next}d${sides}`;
      });
    }
    const pattern = new RegExp(`([^A-Za-z0-9_])(\\d*)d${sides}(?!\\d)`, "i");
    let replaced = false;
    const updated = expression.replace(pattern, (match, prefix, count) => {
      if (replaced) {
        return match;
      }
      const base = parseInt(count || "1", 10);
      const next = Number.isFinite(base) ? base + 1 : 2;
      replaced = true;
      return `${prefix}${next}d${sides}`;
    });
    if (replaced) {
      return updated;
    }
    const trimmed = expression.trim();
    if (!trimmed) {
      return `1d${sides}`;
    }
    if (/[+\-*/(]$/.test(trimmed)) {
      return `${expression} 1d${sides}`;
    }
    return `${trimmed} + 1d${sides}`;
  }

  function executeDiceRoll(expression, { label = "", updateInput = true } = {}) {
    const trimmed = typeof expression === "string" ? expression.trim() : "";
    if (!trimmed) {
      status.show("Enter a dice expression like 2d6 + 3.", { type: "info", timeout: 2000 });
      return null;
    }
    if (updateInput && elements.diceExpression) {
      elements.diceExpression.value = trimmed;
      syncQuickDiceButtons();
    }
    openToolsPane();
    try {
      const result = rollDiceExpression(trimmed, { context: state.draft?.data || {} });
      const notation = result.notation || trimmed;
      const prefix = label ? `${label}: ` : "";
      status.show(`${prefix}${notation} → ${result.total}`, { type: "success", timeout: 2200 });
      recordGameLogRoll(result, { expression: trimmed, label });
      return result;
    } catch (error) {
      const message = error instanceof Error ? error.message : "Unable to roll dice.";
      status.show(message, { type: "danger", timeout: 2400 });
      return null;
    }
  }

  function handleComponentRoll(expression, label) {
    if (!expression) {
      return;
    }
    const text = typeof label === "string" && label.trim() ? label.trim() : "";
    executeDiceRoll(expression, { label: text, updateInput: true });
  }

  function createRollOverlayButton(component, expressions) {
    const container = document.createElement("div");
    container.className = "character-roll-overlay";
    const button = document.createElement("button");
    button.type = "button";
    button.className = "btn btn-outline-primary btn-sm d-flex align-items-center justify-content-center";
    const label = component.label || component.name || "Roll";
    button.setAttribute("aria-label", `Roll ${label}`);
    if (Array.isArray(expressions) && expressions.length) {
      button.title = expressions.join(" • ");
    }
    const icon = document.createElement("span");
    icon.className = "iconify";
    icon.setAttribute("data-icon", "tabler:dice-5");
    icon.setAttribute("aria-hidden", "true");
    button.appendChild(icon);
    let index = 0;
    button.addEventListener("click", () => {
      if (!Array.isArray(expressions) || !expressions.length) {
        return;
      }
      const expression = expressions[index] || expressions[0];
      index = (index + 1) % expressions.length;
      handleComponentRoll(expression, label);
    });
    container.appendChild(button);
    return container;
  }

  function ensureDicePanelMarkup() {
    if (!elements.dicePanel) {
      return false;
    }
    elements.dicePanel.innerHTML = "";
    const form = document.createElement("form");
    form.className = "d-flex flex-column gap-3";
    form.setAttribute("data-dice-form", "");

    const quickGrid = document.createElement("div");
    quickGrid.className = "dice-quick-grid";
    quickGrid.setAttribute("data-dice-quick", "");
    QUICK_DICE.forEach((die) => {
      const button = document.createElement("button");
      button.type = "button";
      button.className = "btn btn-outline-secondary btn-sm";
      button.setAttribute("data-dice-button", die);
      button.textContent = die;
      quickGrid.appendChild(button);
    });
    const clearButton = document.createElement("button");
    clearButton.type = "button";
    clearButton.className = "btn btn-outline-secondary btn-sm";
    clearButton.setAttribute("data-dice-clear", "");
    clearButton.textContent = "Clear";
    quickGrid.appendChild(clearButton);
    form.appendChild(quickGrid);

    const inputId = "dice-expression";
    const label = document.createElement("label");
    label.className = "visually-hidden";
    label.setAttribute("for", inputId);
    label.textContent = "Dice expression";
    form.appendChild(label);

    const inputGroup = document.createElement("div");
    inputGroup.className = "input-group";
    const input = document.createElement("input");
    input.className = "form-control";
    input.type = "text";
    input.id = inputId;
    input.setAttribute("inputmode", "text");
    input.setAttribute("autocomplete", "off");
    input.setAttribute("data-dice-expression", "");
    input.placeholder = "e.g. 2d6 + 3";
    inputGroup.appendChild(input);

    const rollButton = document.createElement("button");
    rollButton.className = "btn btn-primary";
    rollButton.type = "submit";
    rollButton.textContent = "Roll";
    inputGroup.appendChild(rollButton);

    form.appendChild(inputGroup);
    elements.dicePanel.appendChild(form);

    elements.diceForm = form;
    elements.diceExpression = input;
    elements.diceQuickButtons = form.querySelectorAll("[data-dice-button]");
    elements.diceClearButton = form.querySelector("[data-dice-clear]");
    return true;
  }

  function initDiceRoller() {
    if (!ensureDicePanelMarkup()) {
      return;
    }
    diceQuickButtons.clear();
    Array.from(elements.diceQuickButtons || []).forEach((button) => {
      const die = (button.getAttribute("data-dice-button") || "").toLowerCase();
      if (!die || !QUICK_DICE.includes(die)) {
        return;
      }
      diceQuickButtons.set(die, button);
      const label = button.textContent.trim();
      button.dataset.label = label;
      button.setAttribute("aria-label", `Add ${label}`);
      button.addEventListener("click", () => {
        const next = incrementDieInExpression(die, elements.diceExpression.value || "");
        elements.diceExpression.value = next;
        try {
          elements.diceExpression.focus({ preventScroll: true });
        } catch (focusError) {
          elements.diceExpression.focus();
        }
        syncQuickDiceButtons();
      });
    });

    if (elements.diceClearButton) {
      elements.diceClearButton.setAttribute("aria-label", "Clear dice expression");
      elements.diceClearButton.addEventListener("click", () => {
        if (elements.diceExpression) {
          elements.diceExpression.value = "";
          syncQuickDiceButtons();
          try {
            elements.diceExpression.focus({ preventScroll: true });
          } catch (focusError) {
            elements.diceExpression.focus();
          }
        }
      });
    }

    if (elements.diceExpression) {
      elements.diceExpression.addEventListener("input", () => {
        syncQuickDiceButtons();
      });
    }

    if (elements.diceForm) {
      elements.diceForm.addEventListener("submit", (event) => {
        event.preventDefault();
        const expression = elements.diceExpression ? elements.diceExpression.value || "" : "";
        executeDiceRoll(expression, { updateInput: false });
      });
    }

    syncQuickDiceButtons();
  }

  async function loadTemplateRecords() {
    try {
      const localEntries = dataManager.listLocalEntries("templates");
      localEntries.forEach(({ id, payload }) => {
        if (!id) return;
        registerTemplateRecord({
          id,
          title: payload?.title || id,
          schema: payload?.schema || payload?.system || "",
          source: "local",
        });
      });
    } catch (error) {
      console.warn("Character editor: unable to read local templates", error);
    }
    const selected = elements.newCharacterTemplate?.value || "";
    if (!dataManager.baseUrl) {
      refreshNewCharacterTemplateOptions(selected);
      return;
    }
    try {
      const { remote } = await dataManager.list("templates", { refresh: true, includeLocal: false });
      const items = dataManager.collectListEntries(remote);
      items.forEach((item) => {
        if (!item || !item.id) return;
        const shareToken = item.shareToken || item.share_token || "";
        const ownership = item.permissions ? "shared" : item.is_public ? "public" : "remote";
        registerTemplateRecord({
          id: item.id,
          title: item.title || item.id,
          schema: item.schema || "",
          source: "remote",
          shareToken,
          ownership,
          ownerId: item.owner_id ?? item.ownerId ?? null,
          ownerUsername: item.owner_username || item.ownerUsername || "",
        });
      });
    } catch (error) {
      console.warn("Character editor: unable to list templates", error);
    } finally {
      refreshNewCharacterTemplateOptions(selected);
    }
  }

  async function loadCharacterRecords() {
    try {
      const localEntries = dataManager.listLocalEntries("characters");
      const user = sessionUser();
      localEntries.forEach((entry) => {
        const { id, payload, owner } = entry;
        if (!id) return;
        if (!dataManager.localEntryBelongsToCurrentUser(entry)) {
          return;
        }
        const isOwner = dataManager.isAuthenticated();
        const ownerSnapshot =
          owner ||
          (isOwner && user
            ? { id: user.id ?? null, username: user.username || "", tier: dataManager.getUserTier() }
            : null);
        registerCharacterRecord({
          id,
          title: payload?.data?.name || payload?.title || id,
          template: payload?.template || "",
          templateTitle: payload?.templateTitle || "",
          source: "local",
          ownership: isOwner ? "owned" : "local",
          ownerId: ownerSnapshot?.id ?? null,
          ownerUsername: ownerSnapshot?.username || "",
          ownerTier: ownerSnapshot?.tier || "",
        });
      });
    } catch (error) {
      console.warn("Character editor: unable to read local characters", error);
    }
    syncCharacterOptions();
    if (dataManager.isAuthenticated()) {
      await refreshRemoteCharacters({ force: true });
    }
  }

  async function refreshRemoteCharacters({ force = false } = {}) {
    if (!dataManager.isAuthenticated()) {
      return;
    }
    try {
      const { remote } = await dataManager.list("characters", { refresh: force, includeLocal: false });
      const session = sessionUser();
      const owned = Array.isArray(remote?.owned) ? remote.owned : [];
      const ownedIds = [];
      owned.forEach((entry) => {
        if (!entry || !entry.id) return;
        ownedIds.push(entry.id);
        registerCharacterRecord({
          id: entry.id,
          title: entry.name || entry.title || entry.id,
          template: entry.template || "",
          templateTitle: entry.template_title || "",
          source: "remote",
          ownership: "owned",
          ownerId: entry.owner_id ?? session?.id ?? null,
          ownerUsername: entry.owner_username || session?.username || "",
          ownerTier: entry.owner_tier || session?.tier || "",
        });
      });
      const adopted = dataManager.adoptLegacyRecords("characters", ownedIds);
      adopted.forEach(({ id, payload, owner }) => {
        if (!id) return;
        registerCharacterRecord({
          id,
          title: payload?.data?.name || payload?.title || id,
          template: payload?.template || "",
          templateTitle: payload?.templateTitle || "",
          source: "remote",
          ownership: "owned",
          ownerId: owner?.id ?? session?.id ?? null,
          ownerUsername: owner?.username || session?.username || "",
          ownerTier: owner?.tier || session?.tier || "",
        });
      });
      const shared = Array.isArray(remote?.shared) ? remote.shared : [];
      shared.forEach((entry) => {
        if (!entry || !entry.id) return;
        registerCharacterRecord({
          id: entry.id,
          title: entry.name || entry.title || entry.id,
          template: entry.template || "",
          templateTitle: entry.template_title || "",
          source: "remote",
          ownership: "shared",
          ownerId: entry.owner_id ?? null,
          ownerUsername: entry.owner_username || "",
          ownerTier: entry.owner_tier || "",
          sharePermissions: entry.permissions || "",
        });
      });
      syncCharacterOptions();
    } catch (error) {
      console.warn("Character editor: unable to refresh remote characters", error);
    }
  }

  function setGroupShareCollapsed(collapsed) {
    const next = Boolean(collapsed);
    groupShareState.collapsed = next;
    updateCollapsibleSection({
      section: elements.groupShareSection,
      panel: elements.groupSharePanel,
      toggle: elements.groupShareToggle,
      label: elements.groupShareToggleLabel,
      collapsed: next,
      expandLabel: "Expand group characters",
      collapseLabel: "Collapse group characters",
    });
    if (elements.groupShareStatus) {
      const shouldHide = next || !groupShareState.token;
      elements.groupShareStatus.hidden = shouldHide;
    }
  }

  function setViewModeLocked(locked) {
    const next = Boolean(locked);
    state.viewLocked = next;
    if (next && state.mode !== "view") {
      state.mode = "view";
      renderCanvas();
      renderPreview();
    }
    syncModeIndicator();
    syncCharacterActions();
  }

  function assignSectionAriaConnections() {
    const notesPanelId = ensureElementId(elements.notesPanel, "character-notes");
    if (notesPanelId && elements.notesToggle) {
      elements.notesToggle.setAttribute("aria-controls", notesPanelId);
    }
    const jsonPanelId = ensureElementId(elements.jsonPanel, "character-json");
    if (jsonPanelId && elements.jsonToggle) {
      elements.jsonToggle.setAttribute("aria-controls", jsonPanelId);
    }
    const sharePanelId = ensureElementId(elements.groupSharePanel, "character-group-share");
    if (sharePanelId && elements.groupShareToggle) {
      elements.groupShareToggle.setAttribute("aria-controls", sharePanelId);
    }
    const dicePanelId = ensureElementId(elements.dicePanel, "character-dice");
    if (dicePanelId && elements.diceToggle) {
      elements.diceToggle.setAttribute("aria-controls", dicePanelId);
    }
    const gameLogPanelId = ensureElementId(elements.gameLogPanel, "character-game-log");
    if (gameLogPanelId && elements.gameLogToggle) {
      elements.gameLogToggle.setAttribute("aria-controls", gameLogPanelId);
    }
  }

  function ensureElementId(element, prefix) {
    if (!element) {
      return "";
    }
    if (element.id) {
      return element.id;
    }
    const base = typeof prefix === "string" && prefix.trim() ? prefix.trim().toLowerCase().replace(/[^a-z0-9_-]+/g, "-") : "element";
    const id = `${base}-${Math.random().toString(36).slice(2, 9)}`;
    element.id = id;
    return id;
  }

  function setGroupShareStatus(message = "") {
    if (!elements.groupShareStatus) {
      return;
    }
    const text = typeof message === "string" ? message.trim() : "";
    elements.groupShareStatus.textContent = text;
    const shouldHide = groupShareState.collapsed || !groupShareState.token || !text;
    elements.groupShareStatus.hidden = shouldHide;
  }

  function initGameLog() {
    if (elements.gameLogForm) {
      elements.gameLogForm.addEventListener("submit", (event) => {
        event.preventDefault();
        void submitGameLogMessage();
      });
    }
    if (elements.gameLogRefresh) {
      elements.gameLogRefresh.addEventListener("click", () => {
        void refreshGameLog({ force: true });
      });
    }
    updateGameLogVisibility();
    updateGameLogControls();
    updateGameLogStatus();
  }

  function gameLogCanPost() {
    if (!gameLogState.enabled) {
      return false;
    }
    if (!dataManager.isAuthenticated()) {
      return false;
    }
    if (gameLogState.shareToken) {
      return Boolean(gameLogState.groupId);
    }
    if (!gameLogState.groupId) {
      return false;
    }
    if (gameLogState.access === "owner" || gameLogState.access === "member") {
      return true;
    }
    return dataManager.getUserTier() === "admin";
  }

  function updateGameLogControls() {
    const canPost = gameLogCanPost();
    if (elements.gameLogForm) {
      elements.gameLogForm.hidden = !canPost;
    }
    if (elements.gameLogInput) {
      elements.gameLogInput.disabled = !canPost || gameLogState.sending;
    }
    if (elements.gameLogForm) {
      const submit = elements.gameLogForm.querySelector('button[type="submit"]');
      if (submit) {
        submit.disabled = !canPost || gameLogState.sending;
      }
    }
    if (elements.gameLogRefresh) {
      const refreshDisabled = !gameLogState.enabled || gameLogState.loading;
      elements.gameLogRefresh.disabled = refreshDisabled;
      elements.gameLogRefresh.classList.toggle("disabled", refreshDisabled);
      elements.gameLogRefresh.setAttribute("aria-disabled", refreshDisabled ? "true" : "false");
    }
  }

  function updateGameLogVisibility() {
    if (!elements.gameLogSection) {
      return;
    }
    elements.gameLogSection.hidden = false;
    elements.gameLogSection.classList.remove("d-none");
    setGameLogCollapsed(gameLogPanelState.collapsed);
    renderGameLogEntries();
  }

  function updateGameLogStatus() {
    if (!elements.gameLogStatus) {
      return;
    }
    let message = "";
    elements.gameLogStatus.classList.remove("text-danger");
    if (gameLogState.error) {
      message = gameLogState.error;
      elements.gameLogStatus.classList.add("text-danger");
    } else if (gameLogState.enabled && !gameLogCanPost()) {
      message = dataManager.isAuthenticated()
        ? "You can view the log but cannot post to this group."
        : "Sign in to chat with your group.";
    }
    elements.gameLogStatus.textContent = message;
    elements.gameLogStatus.hidden = !message;
  }

  function createGameLogEntryElement(entry) {
    const container = document.createElement("article");
    container.className = "game-log-entry";

    const summary = document.createElement("div");
    summary.className = "game-log-entry__summary";

    if (entry?.type === "roll") {
      container.classList.add("game-log-entry--roll");
      const payload = entry && typeof entry.payload === "object" && entry.payload ? entry.payload : {};
      const label = typeof payload.label === "string" ? payload.label.trim() : "";
      const notation = typeof payload.expression === "string" && payload.expression.trim()
        ? payload.expression.trim()
        : typeof payload.notation === "string" && payload.notation.trim()
          ? payload.notation.trim()
          : "";
      const total = payload.total !== undefined && payload.total !== null ? payload.total : "";

      const summaryRow = document.createElement("div");
      summaryRow.className = "game-log-roll-summary d-flex flex-wrap align-items-baseline justify-content-between gap-2";

      const expressionEl = document.createElement("span");
      expressionEl.className = "game-log-roll-expression";
      if (label && notation) {
        expressionEl.textContent = `${label} (${notation})`;
      } else if (label) {
        expressionEl.textContent = label;
      } else if (notation) {
        expressionEl.textContent = notation;
      } else {
        expressionEl.textContent = entry?.message || "Roll";
      }
      summaryRow.appendChild(expressionEl);

      if (total || total === 0) {
        const totalEl = document.createElement("span");
        totalEl.className = "game-log-roll-total";
        totalEl.textContent = total;
        summaryRow.appendChild(totalEl);
      }

      summary.appendChild(summaryRow);
    } else {
      container.classList.add("game-log-entry--message");
      summary.textContent = entry?.message || "";
    }

    container.appendChild(summary);

    const meta = document.createElement("div");
    meta.className = "game-log-entry__meta text-body-secondary d-flex justify-content-between align-items-center gap-2 flex-wrap";
    const author = document.createElement("span");
    author.className = "game-log-entry__author";
    author.textContent = entry?.author?.name || "System";
    meta.appendChild(author);

    if (entry?.created_at) {
      const timestamp = document.createElement("time");
      timestamp.className = "game-log-entry__timestamp";
      timestamp.dateTime = entry.created_at;
      timestamp.textContent = formatGameLogTimestamp(entry.created_at);
      meta.appendChild(timestamp);
    }

    container.appendChild(meta);
    return container;
  }

  function formatGameLogTimestamp(value) {
    if (!value) {
      return "";
    }
    const date = new Date(value);
    if (Number.isNaN(date.getTime())) {
      return value;
    }
    try {
      return date.toLocaleTimeString([], { hour: "2-digit", minute: "2-digit" });
    } catch (error) {
      return date.toISOString();
    }
  }

  function resolveGameLogTimestamp(entry) {
    if (!entry || typeof entry !== "object") {
      return 0;
    }
    if (typeof entry.__timestamp === "number") {
      return entry.__timestamp;
    }
    if (entry.created_at) {
      const created = Date.parse(entry.created_at);
      if (!Number.isNaN(created)) {
        return created;
      }
    }
    if (entry.updated_at) {
      const updated = Date.parse(entry.updated_at);
      if (!Number.isNaN(updated)) {
        return updated;
      }
    }
    if (typeof entry.id === "number") {
      return entry.id;
    }
    const numericId = parseInt(entry.id, 10);
    if (!Number.isNaN(numericId)) {
      return numericId;
    }
    return 0;
  }

  function sortGameLogEntriesDescending(a, b) {
    return resolveGameLogTimestamp(b) - resolveGameLogTimestamp(a);
  }

  function renderGameLogEntries() {
    if (!elements.gameLogEntries) {
      return;
    }
    elements.gameLogEntries.innerHTML = "";
    const combinedEntries = [];
    if (gameLogState.entries.length) {
      combinedEntries.push(...gameLogState.entries);
    }
    if (gameLogState.localEntries.length) {
      combinedEntries.push(...gameLogState.localEntries);
    }
    if (!combinedEntries.length) {
      const placeholder = document.createElement("p");
      placeholder.className = "text-body-secondary small mb-0";
      if (gameLogState.enabled && gameLogState.loading) {
        placeholder.textContent = "Loading log…";
      } else {
        placeholder.textContent = "No log activity yet.";
      }
      elements.gameLogEntries.appendChild(placeholder);
      return;
    }
    const fragment = document.createDocumentFragment();
    combinedEntries.sort(sortGameLogEntriesDescending).forEach((entry) => {
      fragment.appendChild(createGameLogEntryElement(entry));
    });
    elements.gameLogEntries.appendChild(fragment);
  }

  function stopGameLogPolling() {
    if (gameLogState.pollTimer) {
      window.clearInterval(gameLogState.pollTimer);
      gameLogState.pollTimer = 0;
    }
  }

  function startGameLogPolling() {
    stopGameLogPolling();
    if (!gameLogState.enabled) {
      return;
    }
    gameLogState.pollTimer = window.setInterval(() => {
      void refreshGameLog({ silent: true });
    }, 30000);
  }

  function clearGameLogContext() {
    if (!gameLogState.enabled && !gameLogState.groupId && !gameLogState.shareToken) {
      return;
    }
    stopGameLogPolling();
    gameLogState.enabled = false;
    gameLogState.groupId = "";
    gameLogState.groupName = "";
    gameLogState.shareToken = "";
    gameLogState.access = "none";
    gameLogState.entries = [];
    gameLogState.error = "";
    gameLogPanelState.collapsed = false;
    if (elements.gameLogTitle) {
      elements.gameLogTitle.textContent = "";
      elements.gameLogTitle.hidden = true;
    }
    updateGameLogVisibility();
    updateGameLogControls();
    updateGameLogStatus();
  }

  function setGameLogContext({ groupId = "", shareToken = "", groupName = "", access = "none" } = {}) {
    const normalizedId = typeof groupId === "string" ? groupId.trim() : "";
    const normalizedToken = typeof shareToken === "string" ? shareToken.trim() : "";
    const normalizedAccess = typeof access === "string" ? access : "none";
    const changed = normalizedId !== gameLogState.groupId || normalizedToken !== gameLogState.shareToken;
    gameLogState.groupId = normalizedId;
    gameLogState.shareToken = normalizedToken;
    gameLogState.groupName = typeof groupName === "string" ? groupName.trim() : "";
    gameLogState.access = normalizedAccess;
    gameLogState.enabled = Boolean(normalizedId || normalizedToken);
    if (elements.gameLogTitle) {
      elements.gameLogTitle.textContent = gameLogState.groupName;
      elements.gameLogTitle.hidden = !gameLogState.groupName;
    }
    if (!gameLogState.enabled) {
      clearGameLogContext();
      return;
    }
    if (changed) {
      gameLogState.entries = [];
    }
    updateGameLogVisibility();
    updateGameLogControls();
    updateGameLogStatus();
    if (changed) {
      void refreshGameLog({ silent: true });
    }
    startGameLogPolling();
  }

  async function refreshGameLog({ silent = false, force = false } = {}) {
    if (!gameLogState.enabled || (!gameLogState.groupId && !gameLogState.shareToken)) {
      return;
    }
    if (gameLogState.loading && !force) {
      return;
    }
    gameLogState.loading = true;
    updateGameLogControls();
    if (elements.gameLogEntries) {
      elements.gameLogEntries.setAttribute("aria-busy", "true");
    }
    try {
      const payload = await dataManager.getGroupLog({
        groupId: gameLogState.shareToken ? "" : gameLogState.groupId,
        shareToken: gameLogState.shareToken,
      });
      const entries = Array.isArray(payload?.entries) ? payload.entries : [];
      if (payload?.group?.name) {
        gameLogState.groupName = String(payload.group.name);
        if (elements.gameLogTitle) {
          elements.gameLogTitle.textContent = gameLogState.groupName;
          elements.gameLogTitle.hidden = !gameLogState.groupName;
        }
      }
      gameLogState.entries = entries;
      gameLogState.entries.sort(sortGameLogEntriesDescending);
      gameLogState.error = "";
      renderGameLogEntries();
    } catch (error) {
      console.error("Character editor: failed to load game log", error);
      if (!silent) {
        gameLogState.error = error?.message || "Unable to load the game log.";
      }
      renderGameLogEntries();
    } finally {
      gameLogState.loading = false;
      if (elements.gameLogEntries) {
        elements.gameLogEntries.setAttribute("aria-busy", "false");
      }
      updateGameLogControls();
      updateGameLogStatus();
    }
  }

  async function postGameLogEntry(type, message, payload) {
    if (!gameLogCanPost()) {
      updateGameLogStatus();
      return null;
    }
    if (gameLogState.sending) {
      return null;
    }
    gameLogState.sending = true;
    updateGameLogControls();
    try {
      const entry = await dataManager.createGroupLogEntry({
        groupId: gameLogState.shareToken ? "" : gameLogState.groupId,
        shareToken: gameLogState.shareToken,
        type,
        message,
        payload,
      });
      gameLogState.error = "";
      return entry;
    } catch (error) {
      console.error("Character editor: unable to send game log entry", error);
      gameLogState.error = error?.message || "Unable to send to the game log.";
      updateGameLogStatus();
      if (status) {
        status.show(gameLogState.error, { type: "danger" });
      }
      return null;
    } finally {
      gameLogState.sending = false;
      updateGameLogControls();
    }
  }

  function integrateGameLogEntry(entry) {
    if (!entry || typeof entry !== "object") {
      return;
    }
    const existing = gameLogState.entries.findIndex((item) => item && item.id === entry.id);
    if (existing >= 0) {
      gameLogState.entries[existing] = entry;
    } else {
      gameLogState.entries.push(entry);
    }
    gameLogState.entries.sort(sortGameLogEntriesDescending);
    renderGameLogEntries();
    updateGameLogStatus();
  }

  async function submitGameLogMessage() {
    if (!elements.gameLogInput) {
      return;
    }
    const value = elements.gameLogInput.value.trim();
    if (!value) {
      return;
    }
    const context = resolveCurrentCharacterContext();
    const payload = context ? { character: context } : undefined;
    const entry = await postGameLogEntry("message", value, payload);
    if (entry) {
      elements.gameLogInput.value = "";
      integrateGameLogEntry(entry);
      void refreshGameLog({ silent: true, force: true });
    } else {
      updateGameLogStatus();
    }
  }

  function addLocalGameLogEntry({ type = "message", message = "", payload = null } = {}) {
    const timestamp = Date.now();
    const user = sessionUser();
    const displayName =
      (user && typeof user.display_name === "string" && user.display_name.trim())
        ? user.display_name.trim()
        : (user && typeof user.username === "string" && user.username.trim())
          ? user.username.trim()
          : "You";
    const entry = {
      id: `local-${timestamp}-${Math.random().toString(36).slice(2, 8)}`,
      type,
      message,
      payload: payload || undefined,
      created_at: new Date(timestamp).toISOString(),
      author: { name: displayName },
      local: true,
      __timestamp: timestamp,
    };
    gameLogState.localEntries.push(entry);
    if (gameLogState.localEntries.length > 100) {
      gameLogState.localEntries.splice(0, gameLogState.localEntries.length - 100);
    }
    renderGameLogEntries();
    updateGameLogStatus();
  }

  function recordGameLogRoll(result, { expression = "", label = "" } = {}) {
    if (!result) {
      return;
    }
    const context = resolveCurrentCharacterContext();
    const payload = {
      expression: expression || result.expression || result.notation || "",
      notation: result.notation || expression || "",
      total: result.total,
      detailHtml: result.detailHtml || undefined,
      detailText: result.detailText || undefined,
      dice: Array.isArray(result.dice) && result.dice.length ? result.dice : undefined,
      label: label || undefined,
      character: context || undefined,
    };
    if (!gameLogCanPost()) {
      addLocalGameLogEntry({ type: "roll", payload });
      return;
    }
    void postGameLogEntry("roll", "", payload).then((entry) => {
      if (entry) {
        integrateGameLogEntry(entry);
        void refreshGameLog({ silent: true, force: true });
      } else if (gameLogState.enabled) {
        void refreshGameLog({ silent: true, force: true });
      }
    });
  }

  function resolveCurrentCharacterContext() {
    if (!state.draft?.id) {
      return null;
    }
    const name = typeof state.draft.data?.name === "string" && state.draft.data.name.trim()
      ? state.draft.data.name.trim()
      : state.draft.id;
    const templateId = state.template?.id || state.draft.template || "";
    const templateTitle = state.template?.title || "";
    return {
      id: state.draft.id,
      name,
      template: templateId,
      template_title: templateTitle,
    };
  }

  async function refreshCharacterGroups(characterId) {
    if (!characterId || !dataManager.isAuthenticated()) {
      characterGroupCache.delete(characterId);
      return [];
    }
    try {
      const payload = await dataManager.listCharacterGroups(characterId);
      const groups = Array.isArray(payload?.groups) ? payload.groups : [];
      characterGroupCache.set(characterId, groups);
      return groups;
    } catch (error) {
      console.warn("Character editor: unable to fetch character groups", error);
      characterGroupCache.set(characterId, []);
      return [];
    }
  }

  async function syncGameLogContext({ force = false } = {}) {
    const shareToken = state.shareToken || groupShareState.token || "";
    const shareGroupId = shareToken ? groupShareState.groupId || "" : "";
    if (shareToken && shareGroupId) {
      const groupName = groupShareState.group?.name || gameLogState.groupName;
      const access = dataManager.isAuthenticated() ? "share" : "viewer";
      setGameLogContext({ groupId: shareGroupId, shareToken, groupName, access });
      return;
    }
    if (!state.draft?.id) {
      clearGameLogContext();
      return;
    }
    if (!dataManager.isAuthenticated()) {
      characterGroupCache.delete(state.draft.id);
      clearGameLogContext();
      return;
    }
    let memberships = characterGroupCache.get(state.draft.id);
    if (force || memberships === undefined) {
      memberships = await refreshCharacterGroups(state.draft.id);
    }
    const groups = Array.isArray(memberships) ? memberships : [];
    const campaign = groups.find((entry) => typeof entry?.type === "string" && entry.type.toLowerCase() === "campaign") || groups[0];
    if (!campaign) {
      clearGameLogContext();
      return;
    }
    const ownerId = campaign.owner_id ?? null;
    const userId = dataManager.session?.user?.id ?? null;
    const access = ownerId === userId ? "owner" : "member";
    setGameLogContext({ groupId: campaign.id, groupName: campaign.name || "", access });
  }

  function applyGroupSharePayload(payload) {
    const group = payload && typeof payload.group === "object" ? payload.group : null;
    groupShareState.group = group;
    groupShareState.groupId = group?.id || groupShareState.groupId;
    const members = Array.isArray(payload?.members) ? payload.members : [];
    groupShareState.members = members;
    const available = Array.isArray(payload?.available)
      ? payload.available
      : members.filter((member) => member.content_type === "character" && !member.is_claimed && !member.missing);
    groupShareState.available = available;
    groupShareState.error = "";
    groupShareState.status = "";
    registerGroupShareRecords();
    void syncGameLogContext();
  }

  function registerGroupShareRecords() {
    const available = Array.isArray(groupShareState.available) ? groupShareState.available : [];
    available.forEach((member) => {
      if (!member || member.content_type !== "character" || !member.content_id) {
        return;
      }
      registerCharacterRecord({
        id: member.content_id,
        title: member.label || member.content_id,
        template: member.template || "",
        templateTitle: member.template_title || "",
        system: member.system || "",
        source: "remote",
        ownership: "shared",
        ownerUsername: member.owner_username || "",
        shareToken: groupShareState.token,
      });
    });
  }

  function syncCharacterToolbarVisibility() {
    if (!elements.characterToolbar) {
      return;
    }
    const currentId = state.draft?.id || "";
    const metadata = currentId ? characterCatalog.get(currentId) : null;
    const viewingShared =
      Boolean(groupShareState.token) &&
      Boolean(groupShareState.viewOnlyCharacterId) &&
      currentId === groupShareState.viewOnlyCharacterId;
    const ownership = (metadata?.ownership || "").toLowerCase();
    const hideToolbar = viewingShared && ownership === "shared";
    elements.characterToolbar.classList.toggle("d-none", hideToolbar);
    const lockViewMode = viewingShared && ownership === "shared";
    setViewModeLocked(lockViewMode);
  }

  function renderGroupSharePanel() {
    if (!elements.groupShareSection) {
      return;
    }
    const hasToken = Boolean(groupShareState.token);
    elements.groupShareSection.hidden = !hasToken;
    if (!hasToken) {
      setGroupShareStatus("");
      syncCharacterToolbarVisibility();
      return;
    }
    if (!groupShareState.paneRevealed) {
      expandPane(elements.leftPane, elements.leftPaneToggle);
      groupShareState.paneRevealed = true;
    }
    setGroupShareCollapsed(groupShareState.collapsed);
    const container = elements.groupSharePanel;
    if (!container) {
      return;
    }
    container.innerHTML = "";
    if (groupShareState.loading) {
      const loading = document.createElement("div");
      loading.className = "text-body-secondary small";
      loading.textContent = "Loading available characters…";
      container.appendChild(loading);
      setGroupShareStatus("");
      return;
    }
    if (groupShareState.error) {
      const alert = document.createElement("div");
      alert.className = "alert alert-danger mb-0";
      alert.textContent = groupShareState.error;
      container.appendChild(alert);
      setGroupShareStatus("");
      return;
    }
    const available = Array.isArray(groupShareState.available) ? groupShareState.available : [];
    if (!available.length) {
      const empty = document.createElement("div");
      empty.className = "text-body-secondary small";
      empty.textContent = "No unclaimed characters are available in this group.";
      container.appendChild(empty);
      const message = dataManager.isAuthenticated() ? "" : "Sign in to claim a character.";
      setGroupShareStatus(message);
      return;
    }
    available.forEach((member) => {
      container.appendChild(renderGroupShareOption(member));
    });
    const message = groupShareState.status || (dataManager.isAuthenticated() ? "" : "Sign in to claim a character.");
    setGroupShareStatus(message);
  }

  function formatGroupMemberLabel(member) {
    if (!member) {
      return "Character";
    }
    const id = typeof member.content_id === "string" && member.content_id
      ? member.content_id
      : typeof member.id === "string" && member.id
        ? member.id
        : "";
    const rawName = member.label || member.name || member.title || id;
    const name = typeof rawName === "string" && rawName.trim() ? rawName.trim() : id || "Character";
    const rawTemplate = member.template_title || member.templateTitle || member.template;
    const templateLabel = typeof rawTemplate === "string" && rawTemplate.trim() ? rawTemplate.trim() : "";
    return templateLabel ? `${name} (${templateLabel})` : name;
  }

  function renderGroupShareOption(member) {
    const card = document.createElement("div");
    card.className = "border border-body-tertiary rounded-3 p-3 d-flex flex-column gap-3";
    const header = document.createElement("div");
    header.className = "d-flex flex-column gap-1";
    const title = document.createElement("div");
    title.className = "fw-semibold";
    title.textContent = formatGroupMemberLabel(member);
    header.appendChild(title);
    const systemLabel = member.system_name || member.system;
    if (systemLabel) {
      const system = document.createElement("div");
      system.className = "text-body-secondary small";
      system.textContent = systemLabel;
      header.appendChild(system);
    }
    card.appendChild(header);
    const buttonRow = document.createElement("div");
    buttonRow.className = "d-flex flex-wrap gap-2";
    const viewButton = document.createElement("button");
    viewButton.type = "button";
    viewButton.className = "btn btn-outline-secondary btn-sm";
    viewButton.textContent = "View";
    viewButton.addEventListener("click", () => viewGroupCharacter(member, viewButton));
    buttonRow.appendChild(viewButton);
    const claimButton = document.createElement("button");
    claimButton.type = "button";
    claimButton.className = "btn btn-primary btn-sm";
    claimButton.textContent = "Claim";
    claimButton.addEventListener("click", () => claimGroupCharacter(member, claimButton));
    buttonRow.appendChild(claimButton);
    card.appendChild(buttonRow);
    return card;
  }

  async function viewGroupCharacter(member, button) {
    if (!groupShareState.token) {
      return;
    }
    const label = formatGroupMemberLabel(member);
    if (button) {
      button.disabled = true;
    }
    setGroupShareStatus(`Loading ${label}…`);
    try {
      groupShareState.viewOnlyCharacterId = member.content_id;
      registerCharacterRecord({
        id: member.content_id,
        title: member.label || member.content_id,
        template: member.template || "",
        templateTitle: member.template_title || "",
        system: member.system || "",
        source: "remote",
        ownership: "shared",
        ownerUsername: member.owner_username || "",
        shareToken: groupShareState.token,
      });
      await loadCharacter(member.content_id, { shareToken: groupShareState.token });
      groupShareState.status = dataManager.isAuthenticated() ? "" : "Sign in to claim a character.";
    } catch (error) {
      console.error("Character editor: unable to load group character", error);
      const message = error?.message || `Unable to load ${label}.`;
      groupShareState.status = message;
      setGroupShareStatus(message);
      if (status) {
        status.show(message, { type: "danger" });
      }
    } finally {
      if (button) {
        button.disabled = false;
      }
      syncCharacterToolbarVisibility();
      renderGroupSharePanel();
    }
  }
  async function claimGroupCharacter(member, button) {
    if (!groupShareState.token) {
      return;
    }
    const label = formatGroupMemberLabel(member);
    button.disabled = true;
    setGroupShareStatus(`Claiming ${label}…`);
    try {
      await dataManager.claimGroupCharacter({ token: groupShareState.token, characterId: member.content_id });
      groupShareState.status = "";
      setGroupShareStatus("");
      if (status) {
        status.show(`Claimed ${label}.`, { type: "success", timeout: 2000 });
      }
      const url = new URL(window.location.href);
      url.searchParams.set("record", `characters:${member.content_id}`);
      url.searchParams.delete("share");
      window.history.replaceState({}, "", url);
      groupShareState.viewOnlyCharacterId = "";
      syncCharacterToolbarVisibility();
      await refreshRemoteCharacters({ force: true });
      await loadCharacter(member.content_id);
      await refreshGroupShareDetails();
      renderGroupSharePanel();
    } catch (error) {
      console.error("Character editor: unable to claim group character", error);
      const message = error?.message || "Unable to claim this character.";
      groupShareState.status = message;
      setGroupShareStatus(message);
      button.disabled = false;
      if (error?.status === 401) {
        if (status) {
          status.show("Sign in to claim a character.", { type: "warning", timeout: 2000 });
        }
      } else if (status) {
        status.show(message, { type: "danger" });
      }
      await refreshGroupShareDetails();
      renderGroupSharePanel();
    }
  }

  async function refreshGroupShareDetails() {
    if (!groupShareState.token) {
      return;
    }
    groupShareState.loading = true;
    groupShareState.status = "";
    renderGroupSharePanel();
    try {
      const payload = await dataManager.fetchGroupShare(groupShareState.token);
      applyGroupSharePayload(payload);
    } catch (error) {
      console.error("Character editor: unable to refresh group share details", error);
      groupShareState.error = error?.message || "Unable to load available characters.";
    } finally {
      groupShareState.loading = false;
      renderGroupSharePanel();
    }
  }

  async function loadPendingGroupShare() {
    if (!pendingGroupShare) {
      return;
    }
    const { id = "", shareToken = "" } = pendingGroupShare;
    pendingGroupShare = null;
    if (!shareToken) {
      groupShareState.token = "";
      groupShareState.groupId = id;
      groupShareState.group = null;
      groupShareState.members = [];
      groupShareState.available = [];
      groupShareState.error = "";
      groupShareState.status = "";
      groupShareState.loading = false;
      groupShareState.paneRevealed = false;
      groupShareState.viewOnlyCharacterId = "";
      renderGroupSharePanel();
      syncCharacterToolbarVisibility();
      state.shareToken = "";
      clearGameLogContext();
      return;
    }
    groupShareState.token = shareToken;
    groupShareState.groupId = id;
    groupShareState.group = null;
    groupShareState.members = [];
    groupShareState.available = [];
    groupShareState.error = "";
    groupShareState.status = "";
    groupShareState.loading = true;
    groupShareState.collapsed = false;
    groupShareState.paneRevealed = false;
    groupShareState.viewOnlyCharacterId = "";
    renderGroupSharePanel();
    try {
      const payload = await dataManager.fetchGroupShare(shareToken);
      applyGroupSharePayload(payload);
    } catch (error) {
      console.error("Character editor: unable to load group share", error);
      groupShareState.error = error?.message || "Unable to load available characters.";
      if (status) {
        status.show(groupShareState.error, { type: "danger" });
      }
    } finally {
      groupShareState.loading = false;
      renderGroupSharePanel();
      state.shareToken = shareToken;
      void syncGameLogContext({ force: true });
    }
  }

  function initializeSharedRecordHandling() {
    const tasks = [];
    if (pendingGroupShare) {
      tasks.push(loadPendingGroupShare());
    }
    if (pendingSharedRecord) {
      tasks.push(loadPendingSharedRecord());
    }
    if (!tasks.length) {
      return null;
    }
    return Promise.all(tasks);
  }

  async function loadPendingSharedRecord() {
    if (!pendingSharedRecord) {
      return;
    }
    const { id: targetId, shareToken = "" } = pendingSharedRecord;
    pendingSharedRecord = null;
    registerCharacterRecord({
      id: targetId,
      title: targetId,
      template: "",
      source: "remote",
      ownership: "shared",
      shareToken,
    });
    syncCharacterOptions();
    try {
      await loadCharacter(targetId, { shareToken });
    } catch (error) {
      console.error("Character editor: unable to load shared character", error);
      if (status) {
        status.show(error.message || "Unable to load shared character", { type: "danger" });
      }
    }
  }

  async function loadTemplateById(id, { announce = false } = {}) {
    if (!id) {
      return;
    }
    try {
      const metadata = templateCatalog.get(id);
      if (!metadata) {
        throw new Error("Template metadata unavailable");
      }
      const payload = await fetchTemplatePayload(metadata);
      if (!payload) {
        throw new Error("Template payload missing");
      }
      applyTemplateData(payload, { origin: metadata.source || "remote" });
      if (announce) {
        status.show(`Loaded template ${payload.title || id}`, { type: "success", timeout: 1800 });
      }
    } catch (error) {
      console.error("Character editor: failed to load template", error);
      status.show("Unable to load template", { type: "error", timeout: 2500 });
    }
  }

  async function fetchTemplatePayload(metadata) {
    if (!metadata) {
      return null;
    }
    if (metadata.source === "builtin") {
      const templateId = metadata.id || "";
      if (builtinIsTemporarilyMissing("templates", templateId)) {
        removeTemplateRecord(templateId);
        throw new Error("Builtin template unavailable");
      }
    }
    if (metadata.source === "local") {
      const local = dataManager.getLocal("templates", metadata.id);
      if (local) {
        return JSON.parse(JSON.stringify(local));
      }
    }
    if (metadata.source === "builtin" && metadata.path) {
      const response = await fetch(metadata.path);
      const templateId = metadata.id || "";
      if (!response.ok) {
        markBuiltinMissing("templates", templateId);
        removeTemplateRecord(templateId);
        throw new Error(`Failed to fetch template: ${response.status}`);
      }
      markBuiltinAvailable("templates", templateId);
      return await response.json();
    }
    if (metadata.source === "remote" && dataManager.baseUrl) {
      const result = await dataManager.get("templates", metadata.id, { preferLocal: true });
      return result?.payload || null;
    }
    return null;
  }

  function applyTemplateData(payload, { origin = "remote" } = {}) {
    const template = {
      id: payload.id || payload.template || "",
      title: payload.title || payload.name || payload.id || "",
      schema: payload.schema || payload.system || "",
      origin,
      metadata: cloneValue(payload.metadata) || undefined,
      data: cloneValue(payload.data) || undefined,
      sources: cloneValue(payload.sources) || undefined,
      preview: cloneValue(payload.preview) || undefined,
      sample: cloneValue(payload.sample) || undefined,
      samples: cloneValue(payload.samples) || undefined,
    };
    componentCounter = 0;
    const components = Array.isArray(payload.components)
      ? payload.components.map((component) => hydrateComponent(component)).filter(Boolean)
      : [];
    resetSystemContext();
    state.template = template;
    state.components = components;
    collapsedComponents.clear();
    if (template.id) {
      registerTemplateRecord({
        id: template.id,
        title: template.title || template.id,
        schema: template.schema || "",
        source: origin,
      });
    }
    if (state.draft) {
      state.draft.template = template.id;
    }
    void updateSystemContext(template.schema);
    renderCanvas();
    renderPreview();
  }

  async function loadCharacter(id, { shareToken = "" } = {}) {
    if (!id) {
      return;
    }
    state.shareToken = shareToken || "";
    try {
      const metadata = characterCatalog.get(id);
      if (!metadata) {
        throw new Error("Character metadata missing");
      }
      const token = shareToken || metadata.shareToken || "";
      const payload = await fetchCharacterPayload(metadata, { shareToken: token });
      if (!payload) {
        throw new Error("Character payload missing");
      }
      state.character = cloneCharacter(payload);
      state.draft = cloneCharacter(payload);
      state.characterOrigin = metadata.source || payload.origin || "";
      registerCharacterRecord({
        id: state.draft.id,
        title: state.draft.data?.name || metadata.title || state.draft.id,
        template: state.draft.template || metadata.template || "",
        source: metadata.source,
        ownership: metadata.ownership,
        ownerId: metadata.ownerId,
        ownerUsername: metadata.ownerUsername,
        ownerTier: metadata.ownerTier,
        sharePermissions: metadata.sharePermissions,
        shareToken: token,
      });
      if (state.draft.template) {
        await loadTemplateById(state.draft.template);
      }
      if (!state.draft.data || typeof state.draft.data !== "object") {
        state.draft.data = {};
      }
      markCharacterClean();
      syncNotesEditor();
      renderCanvas();
      renderPreview();
      syncCharacterOptions();
      syncCharacterActions();
      syncCharacterToolbarVisibility();
      status.show(`Loaded ${state.draft.data?.name || metadata.title || state.draft.id}`, {
        type: "success",
        timeout: 2000,
      });
      await syncGameLogContext({ force: true });
    } catch (error) {
      console.error("Character editor: failed to load character", error);
      const pruned = handleCharacterLoadFailure(id, error);
      const message = pruned
        ? "That character is no longer available and was removed from your list."
        : "Unable to load character";
      const type = pruned ? "warning" : "error";
      status.show(message, { type, timeout: 2800 });
      syncCharacterToolbarVisibility();
      await syncGameLogContext({ force: true });
    }

    return true;
  }

  function handleCharacterLoadFailure(id, error) {
    const metadata = characterCatalog.get(id);
    if (!metadata) {
      return false;
    }
    const source = (metadata.source || "").toLowerCase();
    const statusCode = typeof error?.status === "number" ? error.status : null;
    const message = error?.message || "";
    const isMissingCharacter =
      statusCode === 404 ||
      statusCode === 410 ||
      message === "Character metadata missing" ||
      message === "Character payload missing" ||
      message.startsWith("Failed to fetch character");
    const isTemplateFailure =
      message === "Template metadata unavailable" || message === "Template payload missing";
    if (source === "builtin" && isMissingCharacter) {
      markBuiltinMissing("characters", id);
    }
    const isRemovable = isMissingCharacter || (source !== "builtin" && isTemplateFailure);

    if (!isRemovable) {
      return false;
    }

    try {
      dataManager.removeLocal("characters", id);
    } catch (storageError) {
      console.warn("Character editor: unable to clear local cache for", id, storageError);
    }

    removeCharacterRecord(id);

    if (state.draft && state.draft.id === id) {
      state.character = null;
      state.draft = null;
      state.characterOrigin = null;
      state.template = null;
      state.components = [];
      collapsedComponents.clear();
      resetSystemContext();
      markCharacterClean();
      renderCanvas();
      renderPreview();
      syncCharacterActions();
      state.shareToken = "";
      clearGameLogContext();
    }

    if (elements.characterSelect && elements.characterSelect.value === id) {
      elements.characterSelect.value = "";
    }

    return true;
  }

  async function fetchCharacterPayload(metadata, { shareToken = "" } = {}) {
    if (!metadata) {
      return null;
    }
    if (metadata.source === "local") {
      const local = dataManager.getLocal("characters", metadata.id);
      if (local) {
        return JSON.parse(JSON.stringify(local));
      }
    }
    if (metadata.source === "builtin") {
      const characterId = metadata.id || "";
      if (characterId && builtinIsTemporarilyMissing("characters", characterId)) {
        removeCharacterRecord(characterId);
        const error = new Error("Failed to fetch character: 404");
        error.status = 404;
        throw error;
      }
    }
    if (metadata.source === "builtin" && metadata.path) {
      const characterId = metadata.id || "";
      try {
        const response = await fetch(metadata.path, { cache: "no-store" });
        if (!response.ok) {
          markBuiltinMissing("characters", characterId);
          removeCharacterRecord(characterId);
          const error = new Error(`Failed to fetch character: ${response.status}`);
          error.status = response.status;
          throw error;
        }
        markBuiltinAvailable("characters", characterId);
        return await response.json();
      } catch (fetchError) {
        markBuiltinMissing("characters", characterId);
        removeCharacterRecord(characterId);
        const error =
          fetchError instanceof Error ? fetchError : new Error("Failed to fetch character");
        if (typeof error.status !== "number") {
          error.status = 500;
        }
        if (!error.message || error.message === fetchError?.message) {
          error.message = `Failed to fetch character: ${error.status}`;
        }
        throw error;
      }
    }
    if (metadata.source === "remote" && dataManager.baseUrl) {
      const result = await dataManager.get("characters", metadata.id, {
        preferLocal: !shareToken,
        shareToken,
      });
      return result?.payload || null;
    }
    return null;
  }

  function renderCanvas() {
    if (!elements.canvasRoot) {
      return;
    }
    componentRollDirectives.clear();
    elements.canvasRoot.dataset.canvasMode = state.mode;
    elements.canvasRoot.innerHTML = "";
    if (!state.draft?.id) {
      elements.canvasRoot.appendChild(
        createCanvasPlaceholder("Select a character to view the sheet.", { variant: "root" })
      );
      refreshTooltips(elements.canvasRoot);
      syncModeIndicator();
      return;
    }
    if (!state.template?.id) {
      elements.canvasRoot.appendChild(
        createCanvasPlaceholder("The linked template could not be loaded.", { variant: "root" })
      );
      refreshTooltips(elements.canvasRoot);
      syncModeIndicator();
      return;
    }
    if (!state.components.length) {
      elements.canvasRoot.appendChild(
        createCanvasPlaceholder("This template has no components yet.", { variant: "root" })
      );
      refreshTooltips(elements.canvasRoot);
      syncModeIndicator();
      return;
    }
    const fragment = document.createDocumentFragment();
    state.components.forEach((component) => {
      fragment.appendChild(renderComponentCard(component));
    });
    elements.canvasRoot.appendChild(fragment);
    refreshTooltips(elements.canvasRoot);
    syncModeIndicator();
  }

  function renderComponentCard(component) {
    const iconName = COMPONENT_ICONS[component.type] || "tabler:app-window";
    const showTypeIcon = state.mode === "edit";
    const collapsibleValue = component?.collapsible;
    const collapsible = typeof collapsibleValue === "string"
      ? collapsibleValue.toLowerCase() === "true"
      : Boolean(collapsibleValue);
    const shouldRenderActions = showTypeIcon;
    const wrapper = createCanvasCardElement({
      classes: ["character-component"],
      dataset: { componentId: component.uid || "" },
      gapClass: "gap-3",
    });
    const { header, actions, ensureActions } = createStandardCardChrome({
      icon: showTypeIcon ? iconName : null,
      iconLabel: component.type,
      headerOptions: { classes: ["character-component-header"], sortableHandle: false },
      actionsOptions: shouldRenderActions ? { classes: ["character-component-actions"] } : false,
      iconOptions: { classes: ["character-component-icon"] },
      removeButtonOptions: false,
    });
    wrapper.appendChild(header);
    const content = renderComponentContent(component);
    const body = content instanceof Element ? content : (() => {
      const container = document.createElement("div");
      container.appendChild(content);
      return container;
    })();
    const bodyId = component?.uid ? `${component.uid}-content` : "";
    if (body instanceof HTMLElement && bodyId) {
      body.id = bodyId;
    }
    wrapper.appendChild(body);

    if (collapsible) {
      const key = component?.uid || null;
      const collapsed = key ? collapsedComponents.get(key) === true : false;
      const labelText = component.label || component.name || "Section";
      const { button: collapseButton, setCollapsed } = createCollapseToggleButton({
        label: labelText,
        collapsed,
        onToggle(next) {
          if (key) {
            if (next) {
              collapsedComponents.set(key, true);
            } else {
              collapsedComponents.delete(key);
            }
          }
          if (body instanceof HTMLElement) {
            body.hidden = next;
          }
          wrapper.classList.toggle("is-collapsed", next);
        },
      });
      if (body instanceof HTMLElement && body.id) {
        collapseButton.setAttribute("aria-controls", body.id);
      }
      header.appendChild(collapseButton);
      if (body instanceof HTMLElement) {
        body.hidden = collapsed;
      }
      wrapper.classList.toggle("is-collapsed", collapsed);
      setCollapsed(collapsed);
    } else {
      if (component?.uid) {
        collapsedComponents.delete(component.uid);
      }
      if (body instanceof HTMLElement) {
        body.hidden = false;
      }
      wrapper.classList.remove("is-collapsed");
    }
    applyComponentStyles(wrapper, component);
    return wrapper;
  }

  function renderComponentContent(component) {
    switch (component.type) {
      case "input":
        return renderInputComponent(component);
      case "array":
        return renderArrayComponent(component);
      case "divider":
        return renderDividerComponent(component);
      case "image":
        return renderImageComponent(component);
      case "label":
        return renderLabelComponent(component);
      case "container":
        return renderContainerComponent(component);
      case "linear-track":
        return renderLinearTrackComponent(component);
      case "circular-track":
        return renderCircularTrackComponent(component);
      case "select-group":
        return renderSelectGroupComponent(component);
      case "toggle":
        return renderToggleComponent(component);
      default: {
        const unsupported = document.createElement("p");
        unsupported.className = "text-body-secondary mb-0";
        unsupported.textContent = `Unsupported component: ${component.type}`;
        return unsupported;
      }
    }
  }

  function renderInputComponent(component) {
    const labelText = component.label || component.name || "Field";
    const editable = isEditable(component);
    const resolvedValue = resolveComponentValue(component, component.value ?? "");
    const variant = (component.variant || "text").toLowerCase();
    const componentUid = component?.uid || "";
    const labelClasses = ["form-label", "fw-semibold", "text-body-secondary", "mb-0"];

    if (variant === "select") {
      const select = document.createElement("select");
      select.className = "form-select";
      if (componentUid) {
        select.id = `${componentUid}-select`;
      }
      const currentValue = resolvedValue == null ? "" : String(resolvedValue);
      const options = resolveSelectionOptions(component);
      options.forEach(({ value, label }) => {
        const opt = document.createElement("option");
        opt.value = value;
        opt.textContent = label;
        if (opt.value === currentValue) {
          opt.selected = true;
        }
        select.appendChild(opt);
      });
      select.disabled = !editable;
      assignBindingMetadata(select, component);
      if (editable) {
        select.addEventListener("change", () => {
          updateBinding(component.binding, select.value);
        });
      }
      return createLabeledField({
        component,
        control: select,
        labelText,
        labelTag: "label",
        labelFor: select.id || "",
        labelClasses,
        applyFormatting: applyTextFormatting,
      });
    }

    if (variant === "textarea") {
      const textarea = document.createElement("textarea");
      textarea.className = "form-control";
      if (componentUid) {
        textarea.id = `${componentUid}-textarea`;
      }
      const rows = Number.isFinite(Number(component.rows)) ? Number(component.rows) : 3;
      textarea.rows = Math.min(Math.max(Math.round(rows), 2), 12);
      textarea.placeholder = component.placeholder || "";
      textarea.value = resolvedValue != null ? String(resolvedValue) : "";
      textarea.disabled = !editable;
      assignBindingMetadata(textarea, component);
      if (editable) {
        textarea.addEventListener("input", () => {
          updateBinding(component.binding, textarea.value);
        });
      }
      return createLabeledField({
        component,
        control: textarea,
        labelText,
        labelTag: "label",
        labelFor: textarea.id || "",
        labelClasses,
        applyFormatting: applyTextFormatting,
      });
    }

    if (variant === "radio" || variant === "checkbox") {
      const group = document.createElement("div");
      group.className = "d-flex flex-wrap gap-2";
      const options = Array.isArray(component.options) ? component.options : [];
      const currentValue = variant === "checkbox"
        ? Array.isArray(resolvedValue)
          ? resolvedValue.map(String)
          : []
        : resolvedValue == null
        ? ""
        : String(resolvedValue);
      options.forEach((option, index) => {
        const optionValue = typeof option === "string" ? option : option.value;
        const optionLabel = typeof option === "string" ? option : option.label;
        const id = `${component.uid}-${variant}-${index}`;
        const formCheck = document.createElement("div");
        formCheck.className = "form-check form-check-inline";
        const input = document.createElement("input");
        input.className = "form-check-input";
        input.type = variant;
        input.name = `${component.uid}-${variant}`;
        input.id = id;
        input.disabled = !editable;
        if (variant === "radio") {
          input.value = optionValue;
          input.checked = optionValue === currentValue;
        } else {
          input.value = optionValue;
          input.checked = currentValue.includes(String(optionValue));
        }
        assignBindingMetadata(input, component, { value: optionValue });
        if (editable) {
          input.addEventListener("change", () => {
            if (variant === "radio") {
              updateBinding(component.binding, input.value);
            } else {
              const checkedValues = Array.from(group.querySelectorAll("input[type=checkbox]"))
                .filter((node) => node.checked)
                .map((node) => node.value);
              updateBinding(component.binding, checkedValues);
            }
          });
        }
        const optionLabelEl = document.createElement("label");
        optionLabelEl.className = "form-check-label";
        optionLabelEl.setAttribute("for", id);
        optionLabelEl.textContent = optionLabel;
        formCheck.append(input, optionLabelEl);
        group.appendChild(formCheck);
      });
      return createLabeledField({
        component,
        control: group,
        labelText,
        labelTag: "div",
        labelClasses: ["fw-semibold", "text-body-secondary"],
        applyFormatting: applyTextFormatting,
      });
    }

    const input = document.createElement("input");
    input.className = "form-control";
    if (componentUid) {
      input.id = `${componentUid}-input`;
    }
    if (variant === "number") {
      input.type = "number";
      if (component.min !== undefined) input.min = component.min;
      if (component.max !== undefined) input.max = component.max;
      if (component.step !== undefined) input.step = component.step;
      const numericValue = resolvedValue == null ? "" : resolvedValue;
      input.value = numericValue === undefined || numericValue === null ? "" : numericValue;
    } else {
      input.type = component.inputType || "text";
      input.placeholder = component.placeholder || "";
      input.value = resolvedValue ?? "";
    }
    input.disabled = !editable;
    assignBindingMetadata(input, component);
    if (editable) {
      if (variant === "number") {
        input.addEventListener("input", () => {
          const raw = input.value;
          if (raw === "") {
            updateBinding(component.binding, null);
            return;
          }
          const next = Number(raw);
          updateBinding(component.binding, Number.isNaN(next) ? raw : next);
        });
      } else {
        input.addEventListener("input", () => {
          updateBinding(component.binding, input.value);
        });
      }
    }
    const inputContainer = document.createElement("div");
    inputContainer.className = "position-relative";
    const rollExpressions = componentUid ? componentRollDirectives.get(componentUid) : null;
    const showRollOverlay =
      state.mode === "view" && Array.isArray(rollExpressions) && rollExpressions.length > 0;
    if (showRollOverlay) {
      input.classList.add("character-rollable-input");
    }
    inputContainer.appendChild(input);
    if (showRollOverlay) {
      inputContainer.appendChild(createRollOverlayButton(component, rollExpressions));
    }
    return createLabeledField({
      component,
      control: inputContainer,
      labelText,
      labelTag: "label",
      labelFor: input.id || "",
      labelClasses,
      applyFormatting: applyTextFormatting,
    });
  }

  function renderArrayComponent(component) {
    const labelText = component.label || component.name || "List";
    const textarea = document.createElement("textarea");
    textarea.className = "form-control";
    textarea.rows = component.rows || 4;
    if (component?.uid) {
      textarea.id = `${component.uid}-array`;
    }
    const value = resolveComponentValue(component);
    const serialized = Array.isArray(value)
      ? JSON.stringify(value, null, 2)
      : value != null
      ? String(value)
      : "";
    textarea.value = serialized;
    const editable = isEditable(component);
    textarea.readOnly = !editable;
    assignBindingMetadata(textarea, component);
    if (editable) {
      textarea.addEventListener("blur", async () => {
        const text = textarea.value.trim();
        if (!text) {
          updateBinding(component.binding, []);
          await persistDraft({ silent: true });
          return;
        }
        try {
          const parsed = JSON.parse(text);
          updateBinding(component.binding, parsed);
          await persistDraft({ silent: true });
        } catch (error) {
          status.show("Enter valid JSON for this list.", { type: "warning", timeout: 2000 });
        }
      });
    }
    return createLabeledField({
      component,
      control: textarea,
      labelText,
      labelTag: "label",
      labelFor: textarea.id || "",
      labelClasses: ["fw-semibold", "text-body-secondary", "mb-0"],
      applyFormatting: applyTextFormatting,
    });
  }

  function renderDividerComponent(component) {
    const divider = document.createElement("hr");
    divider.className = "my-2";
    if (component.thickness) {
      divider.style.borderWidth = `${component.thickness}px`;
    }
    if (component.borderColor) {
      divider.style.borderColor = component.borderColor;
    }
    return divider;
  }

  function renderImageComponent(component) {
    const wrapper = document.createElement("div");
    wrapper.className = "d-flex flex-column gap-2";
    const label = component.label || component.name;
    if (label) {
      const heading = document.createElement("div");
      heading.className = "fw-semibold text-body-secondary";
      heading.textContent = label;
      wrapper.appendChild(heading);
    }
    const image = document.createElement("img");
    image.className = "img-fluid rounded";
    image.alt = component.alt || label || "Image";
    image.src = component.src || "https://placehold.co/640x360?text=Image";
    wrapper.appendChild(image);
    return wrapper;
  }

  function renderLabelComponent(component) {
    const text = document.createElement("div");
    text.className = "text-body";
    const resolved = resolveComponentValue(component, component.text || component.label || "Label");
    text.textContent = resolved != null ? String(resolved) : "";
    applyTextFormatting(text, component);
    return text;
  }

  function renderContainerComponent(component) {
    const wrapper = document.createElement("div");
    wrapper.className = "d-flex flex-column gap-3";
    const zones = normalizeZones(component);
    if (!zones.length) {
      wrapper.appendChild(createCanvasPlaceholder("No components in this container yet.", { variant: "compact" }));
      return wrapper;
    }
    zones.forEach((zone, index) => {
      if (zones.length > 1) {
        const badge = document.createElement("div");
        badge.className = "text-uppercase extra-small text-body-secondary";
        badge.textContent = zone.label || `Zone ${index + 1}`;
        wrapper.appendChild(badge);
      }
      const group = document.createElement("div");
      group.className = "d-flex flex-column gap-3";
      zone.components.forEach((child) => {
        group.appendChild(renderComponentCard(child));
      });
      wrapper.appendChild(group);
    });
    return wrapper;
  }

  function renderLinearTrackComponent(component) {
    const labelText = component.label || "Progress";
    const input = document.createElement("input");
    input.type = "range";
    input.className = "form-range";
    if (component?.uid) {
      input.id = `${component.uid}-linear-track`;
    }
    input.min = component.min ?? 0;
    input.max = component.max ?? 100;
    const resolved = resolveComponentValue(component, component.value ?? 0);
    const value = Number(resolved ?? 0);
    input.value = Number.isNaN(value) ? 0 : value;
    const editable = isEditable(component);
    input.disabled = !editable;
    assignBindingMetadata(input, component);
    if (editable) {
      input.addEventListener("input", () => {
        updateBinding(component.binding, Number(input.value));
      });
    }
    return createLabeledField({
      component,
      control: input,
      labelText,
      labelTag: "label",
      labelFor: input.id || "",
      labelClasses: ["fw-semibold", "text-body-secondary", "mb-0"],
      applyFormatting: applyTextFormatting,
    });
  }

  function renderCircularTrackComponent(component) {
    const labelText = component.label || "Track";
    const input = document.createElement("input");
    input.type = "number";
    input.className = "form-control";
    if (component?.uid) {
      input.id = `${component.uid}-circular-track`;
    }
    input.min = 0;
    const max = component.max ?? 100;
    input.max = max;
    const resolved = resolveComponentValue(component, component.value ?? 0);
    const value = Number(resolved ?? 0);
    input.value = Number.isNaN(value) ? 0 : value;
    const editable = isEditable(component);
    input.disabled = !editable;
    assignBindingMetadata(input, component);
    if (editable) {
      input.addEventListener("input", () => {
        const next = Number(input.value);
        updateBinding(component.binding, Number.isNaN(next) ? 0 : Math.max(0, Math.min(max, next)));
      });
    }
    return createLabeledField({
      component,
      control: input,
      labelText,
      labelTag: "label",
      labelFor: input.id || "",
      labelClasses: ["fw-semibold", "text-body-secondary", "mb-0"],
      applyFormatting: applyTextFormatting,
    });
  }

  function renderSelectGroupComponent(component) {
    const labelText = component.label || "Options";
    const editable = isEditable(component);
    const value = resolveComponentValue(component, component.value ?? (component.multiple ? [] : ""));
    const activeValues = component.multiple
      ? Array.isArray(value)
        ? value.map(String)
        : value != null
        ? [String(value)]
        : []
      : value != null
      ? String(value)
      : "";
    const options = resolveSelectionOptions(component);
    const group = document.createElement("div");
    group.className = "btn-group flex-wrap";
    group.setAttribute("role", "group");
    options.forEach(({ value: optionValue, label: optionLabel }) => {
      const normalizedOption = String(optionValue);
      const button = document.createElement("button");
      button.type = "button";
      const isActive = component.multiple
        ? activeValues.includes(normalizedOption)
        : normalizedOption === activeValues;
      button.className = isActive ? "btn btn-primary btn-sm" : "btn btn-outline-secondary btn-sm";
      button.textContent = optionLabel;
      button.disabled = !editable;
      assignBindingMetadata(button, component, { value: optionValue });
      if (editable) {
        button.addEventListener("click", () => {
          if (component.multiple) {
            const current = resolveComponentValue(component, component.value ?? []);
            const normalizedCurrent = Array.isArray(current)
              ? current.map(String)
              : current != null
              ? [String(current)]
              : [];
            const exists = normalizedCurrent.includes(normalizedOption);
            const next = exists
              ? normalizedCurrent.filter((entry) => entry !== normalizedOption)
              : [...normalizedCurrent, normalizedOption];
            updateBinding(component.binding, next);
          } else {
            updateBinding(component.binding, optionValue);
          }
        });
      }
      group.appendChild(button);
    });
    return createLabeledField({
      component,
      control: group,
      labelText,
      labelTag: "div",
      labelClasses: ["fw-semibold", "text-body-secondary"],
      applyFormatting: applyTextFormatting,
    });
  }

  function renderToggleComponent(component) {
    const labelText = component.label || "Toggle";
    const select = document.createElement("select");
    select.className = "form-select form-select-sm";
    if (component?.uid) {
      select.id = `${component.uid}-toggle`;
    }
    const states = resolveToggleStates(component);
    const resolvedState = resolveComponentValue(component);
    const normalizedState = resolvedState != null ? String(resolvedState) : null;
    states.forEach((state, index) => {
      const label = state != null ? String(state) : `State ${index + 1}`;
      const option = document.createElement("option");
      option.value = label;
      option.textContent = label;
      const shouldSelect = normalizedState !== null
        ? normalizedState === String(state)
        : component.activeIndex === index;
      if (shouldSelect) {
        option.selected = true;
      }
      select.appendChild(option);
    });
    const editable = isEditable(component);
    select.disabled = !editable;
    assignBindingMetadata(select, component);
    if (editable) {
      select.addEventListener("change", () => {
        updateBinding(component.binding, select.value);
      });
    }
    return createLabeledField({
      component,
      control: select,
      labelText,
      labelTag: "label",
      labelFor: select.id || "",
      labelClasses: ["fw-semibold", "text-body-secondary", "mb-0"],
      applyFormatting: applyTextFormatting,
    });
  }

  function normalizeZones(component) {
    if (!component || !component.zones || typeof component.zones !== "object") {
      return [];
    }
    return Object.keys(component.zones).map((key, index) => ({
      key,
      label:
        component.zoneLabels?.[key] ||
        (Array.isArray(component.tabLabels) ? component.tabLabels[index] : null) ||
        formatZoneLabel(key, index),
      components: Array.isArray(component.zones[key]) ? component.zones[key].map((child) => child) : [],
    }));
  }

  function formatZoneLabel(key, index) {
    if (!key) {
      return `Zone ${index + 1}`;
    }
    const cleaned = key.replace(/[-_]+/g, " ").trim();
    if (!cleaned) {
      return `Zone ${index + 1}`;
    }
    return cleaned
      .split(" ")
      .map((part) => part.charAt(0).toUpperCase() + part.slice(1))
      .join(" ");
  }

  function hydrateComponent(component) {
    if (!component || typeof component !== "object") {
      return null;
    }
    const clone = JSON.parse(JSON.stringify(component));
    const normalizedBinding = normalizeBinding(clone.binding ?? clone.bind ?? "");
    if (normalizedBinding) {
      clone.binding = normalizedBinding;
    }
    if (typeof clone.roller !== "string") {
      clone.roller = "";
    }
    clone.roller = clone.roller.trim();
    if (typeof clone.collapsible === "string") {
      clone.collapsible = clone.collapsible.toLowerCase() === "true";
    } else {
      clone.collapsible = Boolean(clone.collapsible);
    }
    if (!clone.uid) {
      componentCounter += 1;
      clone.uid = `cmp-${componentCounter}`;
    }
    if (clone.zones && typeof clone.zones === "object") {
      Object.keys(clone.zones).forEach((key) => {
        const items = Array.isArray(clone.zones[key]) ? clone.zones[key] : [];
        clone.zones[key] = items.map((child) => hydrateComponent(child)).filter(Boolean);
      });
    }
    return clone;
  }

  function normalizeBinding(bindingOrComponent) {
    if (typeof bindingOrComponent === "string") {
      return bindingOrComponent.trim();
    }
    if (bindingOrComponent && typeof bindingOrComponent === "object") {
      if (typeof bindingOrComponent.binding === "string") {
        return bindingOrComponent.binding.trim();
      }
      if (typeof bindingOrComponent.bind === "string") {
        return bindingOrComponent.bind.trim();
      }
    }
    return "";
  }

  function resolveSourceBindingValue(bindingOrComponent) {
    const normalized = normalizeBinding(bindingOrComponent);
    if (!normalized) {
      return undefined;
    }
    const contexts = [];
    if (state.draft?.data && typeof state.draft.data === "object") {
      contexts.push({ value: state.draft.data, prefixes: ["data"], allowDirect: true });
    }
    if (state.draft && typeof state.draft === "object") {
      contexts.push({ value: state.draft, prefixes: ["character"], allowDirect: true });
    }
    const template = state.template && typeof state.template === "object" ? state.template : null;
    if (template) {
      contexts.push({ value: template, prefixes: ["template"], allowDirect: true });
      if (template.metadata && typeof template.metadata === "object") {
        contexts.push({ value: template.metadata, prefixes: ["metadata"] });
      }
      if (template.data && typeof template.data === "object") {
        contexts.push({ value: template.data, prefixes: ["data"], allowDirect: true });
      }
      if (template.sources && typeof template.sources === "object") {
        contexts.push({ value: template.sources, prefixes: ["sources"], allowDirect: true });
      }
      if (template.preview && typeof template.preview === "object") {
        contexts.push({ value: template.preview, prefixes: ["preview"], allowDirect: true });
      }
      if (template.sample && typeof template.sample === "object") {
        contexts.push({ value: template.sample, prefixes: ["sample"], allowDirect: true });
      }
      if (template.samples && typeof template.samples === "object") {
        contexts.push({ value: template.samples, prefixes: ["samples"], allowDirect: true });
      }
    }
    const systemPreviewData =
      state.systemPreviewData && typeof state.systemPreviewData === "object" ? state.systemPreviewData : null;
    if (systemPreviewData) {
      contexts.push({
        value: systemPreviewData,
        allowDirect: true,
        prefixes: ["system", "data", "preview", "sources"],
      });
    }
    const definition = state.systemDefinition && typeof state.systemDefinition === "object" ? state.systemDefinition : null;
    if (definition) {
      contexts.push({ value: definition, prefixes: ["system"], allowDirect: true });
      if (definition.metadata && typeof definition.metadata === "object") {
        contexts.push({ value: definition.metadata, prefixes: ["metadata"] });
      }
      if (definition.definition && typeof definition.definition === "object") {
        contexts.push({ value: definition.definition, prefixes: ["definition"], allowDirect: true });
      }
      if (definition.schema && typeof definition.schema === "object") {
        contexts.push({ value: definition.schema, prefixes: ["schema"] });
      }
      if (definition.data && typeof definition.data === "object") {
        contexts.push({ value: definition.data, prefixes: ["data"], allowDirect: true });
      }
      if (definition.sources && typeof definition.sources === "object") {
        contexts.push({ value: definition.sources, prefixes: ["sources"], allowDirect: true });
      }
      if (definition.preview && typeof definition.preview === "object") {
        contexts.push({ value: definition.preview, prefixes: ["preview"], allowDirect: true });
      }
      if (definition.samples && typeof definition.samples === "object") {
        contexts.push({ value: definition.samples, prefixes: ["samples"], allowDirect: true });
      }
      if (definition.sample && typeof definition.sample === "object") {
        contexts.push({ value: definition.sample, prefixes: ["sample"], allowDirect: true });
      }
      if (definition.values && typeof definition.values === "object") {
        contexts.push({ value: definition.values, prefixes: ["values"], allowDirect: true });
      }
      if (definition.lists && typeof definition.lists === "object") {
        contexts.push({ value: definition.lists, prefixes: ["lists"], allowDirect: true });
      }
      if (definition.collections && typeof definition.collections === "object") {
        contexts.push({ value: definition.collections, prefixes: ["collections"], allowDirect: true });
      }
    }
    return resolveBindingFromContexts(normalized, contexts);
  }

  function componentHasFormula(component) {
    return typeof component?.formula === "string" && component.formula.trim().length > 0;
  }

  function isEditable(component) {
    if (!component) {
      return false;
    }
    if (componentHasFormula(component)) {
      return false;
    }
    return state.mode === "edit" && !component.readOnly;
  }

  function resolveComponentValue(component, fallback = undefined) {
    const componentUid = component?.uid || null;
    const manualRolls = new Set();
    if (typeof component?.roller === "string") {
      const trimmedRoller = component.roller.trim();
      if (trimmedRoller) {
        manualRolls.add(trimmedRoller);
      }
    }
    const applyRollDirectives = (extra) => {
      if (!componentUid) {
        return;
      }
      const combined = new Set(manualRolls);
      if (extra) {
        const values = extra instanceof Set ? Array.from(extra) : Array.isArray(extra) ? extra : [extra];
        values.forEach((value) => {
          if (typeof value === "string") {
            const trimmed = value.trim();
            if (trimmed) {
              combined.add(trimmed);
            }
          }
        });
      }
      if (combined.size) {
        componentRollDirectives.set(componentUid, Array.from(combined));
      } else {
        componentRollDirectives.delete(componentUid);
      }
    };
    if (componentHasFormula(component)) {
      const collected = new Set();
      try {
        const dataContext = state.draft?.data || {};
        const result = evaluateFormula(component.formula, dataContext, {
          onRoll: (notation) => {
            if (typeof notation === "string") {
              const trimmedNotation = notation.trim();
              if (trimmedNotation) {
                collected.add(trimmedNotation);
              }
            }
          },
          rollContext: dataContext,
        });
        applyRollDirectives(collected);
        return result;
      } catch (error) {
        applyRollDirectives();
        console.warn("Character editor: unable to evaluate formula", error);
      }
    } else {
      applyRollDirectives();
    }
    const bound = getBindingValue(component?.binding);
    if (bound !== undefined) {
      return bound;
    }
    return fallback;
  }

  function ensureLeadingBlankOption(options) {
    const entries = Array.isArray(options) ? options.filter(Boolean).map((entry) => ({ ...entry })) : [];
    const blankIndex = entries.findIndex((entry) => entry && entry.value === "");
    if (blankIndex === 0) {
      return entries;
    }
    if (blankIndex > 0) {
      const [blank] = entries.splice(blankIndex, 1);
      return [blank, ...entries];
    }
    return [{ value: "", label: "" }, ...entries];
  }

  function resolveSelectionOptions(component) {
    const expectsSource = Boolean(component?.sourceBinding);
    const boundOptions = normalizeOptionEntries(resolveSourceBindingValue(component?.sourceBinding));
    if (boundOptions.length || expectsSource) {
      return expectsSource ? ensureLeadingBlankOption(boundOptions) : boundOptions;
    }
    const componentOptions = normalizeOptionEntries(component?.options);
    if (componentOptions.length) {
      return expectsSource ? ensureLeadingBlankOption(componentOptions) : componentOptions;
    }
    return expectsSource ? ensureLeadingBlankOption([]) : [];
  }

  function resolveToggleStates(component) {
    const boundStates = normalizeOptionEntries(resolveSourceBindingValue(component?.statesBinding));
    if (boundStates.length) {
      return boundStates.map((entry) => entry.label || entry.value).filter((value) => value != null);
    }
    if (Array.isArray(component?.states) && component.states.length) {
      return component.states.map((state) => (state != null ? String(state) : state)).filter((state) => state != null);
    }
    return [];
  }

  function assignBindingMetadata(element, component, { binding = null, value = null } = {}) {
    if (!element || !element.dataset) {
      return;
    }
    if (component?.uid) {
      element.dataset.componentUid = component.uid;
    }
    const normalized = binding !== null ? binding : normalizeBinding(component?.binding);
    if (normalized) {
      element.dataset.bindingPath = normalized;
    }
    if (value !== null && value !== undefined) {
      element.dataset.bindingValue = String(value);
    }
  }

  function escapeSelector(value) {
    if (typeof value !== "string") {
      return "";
    }
    if (typeof CSS !== "undefined" && typeof CSS.escape === "function") {
      return CSS.escape(value);
    }
    return value.replace(/"/g, '\\"');
  }

  function captureActiveField() {
    const active = document.activeElement;
    if (!active || !elements.canvasRoot?.contains(active)) {
      return null;
    }
    const container = active.closest("[data-component-id]");
    if (!container) {
      return null;
    }
    return {
      componentId: container.dataset.componentId || "",
      bindingPath: active.dataset?.bindingPath || "",
      bindingValue: active.dataset?.bindingValue || "",
      tagName: active.tagName || "",
      type: active.type || "",
      name: active.name || "",
      selectionStart: typeof active.selectionStart === "number" ? active.selectionStart : null,
      selectionEnd: typeof active.selectionEnd === "number" ? active.selectionEnd : null,
    };
  }

  function restoreActiveField(snapshot) {
    if (!snapshot || !snapshot.componentId || !elements.canvasRoot) {
      return;
    }
    const selector = `[data-component-id="${escapeSelector(snapshot.componentId)}"]`;
    const container = elements.canvasRoot.querySelector(selector);
    if (!container) {
      return;
    }
    let target = null;
    if (snapshot.bindingPath) {
      const bindingSelector = `[data-binding-path="${escapeSelector(snapshot.bindingPath)}"]`;
      if (snapshot.bindingValue) {
        target = container.querySelector(`${bindingSelector}[data-binding-value="${escapeSelector(snapshot.bindingValue)}"]`);
      }
      if (!target) {
        target = container.querySelector(bindingSelector);
      }
    }
    if (!target && snapshot.name) {
      target = container.querySelector(`[name="${escapeSelector(snapshot.name)}"]`);
    }
    if (!target && snapshot.tagName) {
      target = container.querySelector(snapshot.tagName.toLowerCase());
    }
    if (!target) {
      target = container.querySelector("input, select, textarea");
    }
    if (target && typeof target.focus === "function") {
      target.focus({ preventScroll: true });
      if (
        snapshot.selectionStart !== null &&
        snapshot.selectionEnd !== null &&
        typeof target.setSelectionRange === "function"
      ) {
        try {
          target.setSelectionRange(snapshot.selectionStart, snapshot.selectionEnd);
        } catch (error) {
          // ignore selection errors
        }
      }
    }
  }

  function getBindingValue(binding) {
    const normalizedBinding = normalizeBinding(binding);
    if (!normalizedBinding) {
      return undefined;
    }
    const trimmed = normalizedBinding.trim();
    if (!trimmed.startsWith("@")) {
      return undefined;
    }
    const path = trimmed.slice(1).split(".").filter(Boolean);
    if (!path.length) {
      return undefined;
    }
    let cursor = state.draft?.data;
    for (const segment of path) {
      if (!cursor || typeof cursor !== "object" || !(segment in cursor)) {
        return undefined;
      }
      cursor = cursor[segment];
    }
    return cursor;
  }

  function updateBinding(binding, value) {
    const pathSegments = resolveBindingPath(binding);
    if (!pathSegments) {
      return;
    }
    const previousValue = cloneValue(getValueAtPath(pathSegments));
    const nextValue = cloneValue(value);
    if (valuesEqual(previousValue, nextValue)) {
      return;
    }
    const focusSnapshot = captureActiveField();
    const applied = applyBindingValue(pathSegments, nextValue, { focusSnapshot });
    if (applied && undoStack) {
      const previousValueDefined = previousValue !== undefined;
      const nextValueDefined = nextValue !== undefined;
      undoStack.push({
        type: "binding",
        characterId: state.draft?.id || "",
        path: pathSegments,
        previousValue: previousValueDefined ? previousValue : null,
        previousValueDefined,
        nextValue: nextValueDefined ? nextValue : null,
        nextValueDefined,
      });
    }
  }

  function ensureCharacterContext(entry) {
    if (!entry || typeof entry !== "object") {
      return false;
    }
    const entryId = entry.characterId ?? "";
    const currentId = state.draft?.id || "";
    if (entryId && entryId !== currentId) {
      return false;
    }
    return true;
  }

  function applyCharacterUndo(entry) {
    if (!ensureCharacterContext(entry)) {
      return { message: "Undo unavailable for this character", options: { type: "warning", timeout: 2200 } };
    }
    if (entry.type === "binding" && Array.isArray(entry.path)) {
      const focusSnapshot = captureActiveField();
      const previousValue = entry.previousValueDefined ? entry.previousValue : undefined;
      applyBindingValue(entry.path, cloneValue(previousValue), { focusSnapshot });
      return { message: "Reverted field change", options: { type: "info", timeout: 1500 } };
    }
    return { message: "Nothing to undo", options: { timeout: 1200 } };
  }

  function applyCharacterRedo(entry) {
    if (!ensureCharacterContext(entry)) {
      return { message: "Redo unavailable for this character", options: { type: "warning", timeout: 2200 } };
    }
    if (entry.type === "binding" && Array.isArray(entry.path)) {
      const focusSnapshot = captureActiveField();
      const nextValue = entry.nextValueDefined ? entry.nextValue : undefined;
      applyBindingValue(entry.path, cloneValue(nextValue), { focusSnapshot });
      return { message: "Reapplied field change", options: { type: "info", timeout: 1500 } };
    }
    return { message: "Nothing to redo", options: { timeout: 1200 } };
  }

  function handleUndoEntry(entry) {
    return applyCharacterUndo(entry);
  }

  function handleRedoEntry(entry) {
    return applyCharacterRedo(entry);
  }

  function openNewCharacterDialog() {
    if (elements.newCharacterForm && elements.newCharacterName && elements.newCharacterTemplate) {
      const defaultTemplate = state.template?.id || elements.newCharacterTemplate.value || "";
      prepareNewCharacterForm(defaultTemplate);
      if (newCharacterModalInstance) {
        newCharacterModalInstance.show();
        return;
      }
      createNewCharacterPromptFallback();
      return;
    }
    createNewCharacterPromptFallback();
  }

  function prepareNewCharacterForm(defaultTemplate = "") {
    if (!elements.newCharacterForm) {
      return;
    }
    elements.newCharacterForm.reset();
    elements.newCharacterForm.classList.remove("was-validated");
    if (elements.newCharacterId) {
      elements.newCharacterId.setCustomValidity("");
      let generatedId = "";
      do {
        generatedId = generateCharacterId("character");
      } while (generatedId && characterCatalog.has(generatedId));
      elements.newCharacterId.value = generatedId;
    }
    refreshNewCharacterTemplateOptions(defaultTemplate);
    if (elements.newCharacterTemplate && defaultTemplate) {
      elements.newCharacterTemplate.value = defaultTemplate;
    }
    if (elements.newCharacterName) {
      elements.newCharacterName.value = "";
      elements.newCharacterName.focus();
      elements.newCharacterName.select();
    }
  }

  async function createNewCharacterFromForm() {
    if (!elements.newCharacterName || !elements.newCharacterTemplate) {
      await createNewCharacterPromptFallback();
      return;
    }
    const idInput = elements.newCharacterId;
    const id = (idInput?.value || "").trim();
    if (idInput) {
      idInput.setCustomValidity("");
    }
    const name = (elements.newCharacterName.value || "").trim();
    const templateId = (elements.newCharacterTemplate.value || "").trim();
    if (!id) {
      elements.newCharacterForm?.classList.add("was-validated");
      status.show("Provide an ID for the new character.", { type: "warning", timeout: 2000 });
      idInput?.focus();
      idInput?.select();
      return;
    }
    if (characterCatalog.has(id)) {
      if (idInput) {
        idInput.setCustomValidity("Character ID already exists.");
        idInput.reportValidity();
      }
      status.show("Character ID already exists. Choose another one.", { type: "warning", timeout: 2400 });
      return;
    }
    if (!name) {
      elements.newCharacterForm?.classList.add("was-validated");
      status.show("Provide a name for the new character.", { type: "warning", timeout: 2000 });
      return;
    }
    if (!templateId) {
      elements.newCharacterForm?.classList.add("was-validated");
      status.show("Select a template for the new character.", { type: "warning", timeout: 2000 });
      return;
    }
    const created = await startNewCharacter({ id, name, templateId });
    if (!created) {
      return;
    }
    if (newCharacterModalInstance) {
      newCharacterModalInstance.hide();
    }
    if (elements.newCharacterForm) {
      elements.newCharacterForm.reset();
      elements.newCharacterForm.classList.remove("was-validated");
    }
  }

  async function createNewCharacterPromptFallback() {
    const name = window.prompt("Name your character", "New Hero");
    if (name === null) {
      return;
    }
    const trimmedName = name.trim();
    if (!trimmedName) {
      status.show("Provide a name for the new character.", { type: "warning", timeout: 2000 });
      return;
    }
    const templateOptions = Array.from(templateCatalog.values()).filter((entry) => entry.id);
    const templatePrompt = templateOptions.length
      ? `Enter a template ID (e.g. ${templateOptions[0].id})`
      : "Enter a template ID";
    const templateId = window.prompt(templatePrompt, state.template?.id || templateOptions[0]?.id || "");
    if (templateId === null) {
      return;
    }
    const trimmedTemplate = templateId.trim();
    if (!trimmedTemplate) {
      status.show("Select a template for the new character.", { type: "warning", timeout: 2000 });
      return;
    }
    const suggestedId = (() => {
      let candidate = "";
      do {
        candidate = generateCharacterId(trimmedName || "character");
      } while (candidate && characterCatalog.has(candidate));
      return candidate;
    })();
    const idInput = window.prompt("Enter a character ID", suggestedId);
    if (idInput === null) {
      return;
    }
    const trimmedId = idInput.trim();
    if (!trimmedId) {
      status.show("Provide an ID for the new character.", { type: "warning", timeout: 2000 });
      return;
    }
    await startNewCharacter({ id: trimmedId, name: trimmedName, templateId: trimmedTemplate });
  }

  async function startNewCharacter({ id, name, templateId }) {
    const trimmedName = (name || "").trim();
    const trimmedTemplate = (templateId || "").trim();
    const trimmedId = (id || "").trim();
    if (!trimmedId) {
      status.show("Provide an ID for the new character.", { type: "warning", timeout: 2000 });
      return false;
    }
    if (!trimmedName) {
      status.show("Provide a name for the new character.", { type: "warning", timeout: 2000 });
      return false;
    }
    if (!trimmedTemplate) {
      status.show("Select a template for the new character.", { type: "warning", timeout: 2000 });
      return false;
    }
    const templateMetadata = templateCatalog.get(trimmedTemplate);
    if (!templateMetadata) {
      status.show("Template metadata unavailable.", { type: "warning", timeout: 2200 });
      return false;
    }
    if (state.template?.id !== trimmedTemplate) {
      await loadTemplateById(trimmedTemplate);
      if (state.template?.id !== trimmedTemplate) {
        return false;
      }
    }
    if (characterCatalog.has(trimmedId)) {
      status.show("Character ID already exists. Choose another one.", { type: "warning", timeout: 2400 });
      return false;
    }
    const draft = {
      id: trimmedId,
      title: trimmedName,
      template: trimmedTemplate,
      system: state.template?.schema || templateMetadata?.schema || "",
      data: { name: trimmedName },
      state: { timers: {}, log: [] },
    };
    state.character = cloneCharacter(draft);
    state.draft = cloneCharacter(draft);
    state.characterOrigin = "local";
    state.mode = "edit";
    const user = sessionUser();
    registerCharacterRecord({
      id: trimmedId,
      title: trimmedName,
      template: trimmedTemplate,
      source: "local",
      ownership: user ? "owned" : "local",
      ownerId: user?.id ?? null,
      ownerUsername: user?.username ?? "",
      ownerTier: user?.tier ?? "",
    });
    if (elements.characterSelect) {
      elements.characterSelect.value = trimmedId;
    }
    await persistDraft({ silent: true });
    syncNotesEditor();
    renderCanvas();
    renderPreview();
    syncModeIndicator();
    syncCharacterActions();
    state.shareToken = "";
    clearGameLogContext();
    status.show(`Started ${trimmedName}`, { type: "success", timeout: 2000 });
    return true;
  }

  async function deleteCurrentCharacter() {
    const id = state.draft?.id;
    if (!id) {
      status.show("Select a character before deleting.", { type: "warning", timeout: 2000 });
      return;
    }
    const metadata = characterCatalog.get(id) || {};
    const origin = state.characterOrigin || metadata.source || metadata.origin || state.character?.origin || "";
    if (origin === "builtin") {
      status.show("Built-in characters cannot be deleted.", { type: "info", timeout: 2400 });
      return;
    }
    const label = state.draft.data?.name || metadata.title || id;
    const confirmed = window.confirm(`Delete ${label}? This action cannot be undone.`);
    if (!confirmed) {
      return;
    }
    const button = elements.deleteCharacterButton;
    if (button) {
      button.disabled = true;
      button.classList.add("disabled");
      button.setAttribute("aria-disabled", "true");
      button.setAttribute("aria-busy", "true");
    }
    try {
      await dataManager.delete("characters", id, { mode: "auto" });
    } catch (error) {
      console.error("Character editor: unable to delete character", error);
      if (status) {
        status.show(error.message || "Unable to delete character", { type: "danger" });
      }
      if (button) {
        button.disabled = false;
        button.classList.remove("disabled");
        button.setAttribute("aria-disabled", "false");
        button.removeAttribute("aria-busy");
      }
      return;
    }
    const notesKey = `undercroft.workbench.character.notes.${id}`;
    try {
      localStorage.removeItem(notesKey);
    } catch (error) {
      console.warn("Character editor: unable to remove notes", error);
    }
    removeCharacterRecord(id);
    state.character = null;
    state.draft = null;
    state.template = null;
    state.components = [];
    collapsedComponents.clear();
    resetSystemContext();
    state.characterOrigin = null;
    state.mode = "view";
    componentCounter = 0;
    currentNotesKey = "";
    if (elements.characterSelect) {
      elements.characterSelect.value = "";
    }
    state.shareToken = "";
    markCharacterClean();
    syncNotesEditor();
    renderCanvas();
    renderPreview();
    syncModeIndicator();
    syncCharacterActions();
    clearGameLogContext();
    status.show(`Deleted ${label}`, { type: "success", timeout: 2200 });
    if (button) {
      button.removeAttribute("aria-busy");
    }
  }

  function exportDraft() {
    const dataStr = JSON.stringify(state.draft, null, 2);
    const blob = new Blob([dataStr], { type: "application/json" });
    const url = URL.createObjectURL(blob);
    const anchor = document.createElement("a");
    anchor.href = url;
    anchor.download = `${state.draft.id || "character"}.json`;
    document.body.appendChild(anchor);
    anchor.click();
    document.body.removeChild(anchor);
    URL.revokeObjectURL(url);
    status.show("Downloaded character JSON", { timeout: 2000 });
  }

  async function persistDraft({ silent = true } = {}) {
    if (!state.draft?.id) {
      return false;
    }
    const payload = cloneCharacter(state.draft);
    const id = state.draft.id;
    const label = payload?.data?.name || payload?.title || id;
    const metadata = characterCatalog.get(id) || {};
    const session = sessionUser();
    const wantsRemote = dataManager.isAuthenticated() && Boolean(dataManager.baseUrl);
    const requireRemote = dataManager.isAuthenticated() && dataManager.hasWriteAccess("characters");
    let remoteSucceeded = false;
    let remoteError = null;
    if (wantsRemote) {
      try {
        const result = await dataManager.save("characters", id, payload, { mode: "remote" });
        remoteSucceeded = result?.source === "remote";
      } catch (error) {
        remoteError = error;
        console.error("Character editor: failed to sync character", error);
      }
    } else if (dataManager.isAuthenticated() && !dataManager.baseUrl && !silent && status) {
      status.show("Server connection not configured. Start the Workbench server to sync.", {
        type: "warning",
        timeout: 3000,
      });
    }

    if (!remoteSucceeded) {
      try {
        dataManager.saveLocal("characters", id, payload);
      } catch (error) {
        console.warn("Character editor: unable to save character locally", error);
        if (status) {
          status.show("Failed to save character locally", { type: "danger", timeout: 2200 });
        }
        return false;
      }
    }

    registerCharacterRecord({
      id,
      title: label,
      template: payload.template || state.template?.id || "",
      source: remoteSucceeded ? "remote" : "local",
      ownership: remoteSucceeded
        ? "owned"
        : metadata.ownership || (session ? "owned" : "local"),
      ownerId: remoteSucceeded
        ? session?.id ?? metadata.ownerId ?? null
        : metadata.ownerId ?? session?.id ?? null,
      ownerUsername: remoteSucceeded
        ? session?.username || metadata.ownerUsername || ""
        : metadata.ownerUsername || session?.username || "",
      ownerTier: remoteSucceeded
        ? session?.tier || metadata.ownerTier || ""
        : metadata.ownerTier || session?.tier || "",
      sharePermissions: metadata.sharePermissions,
    });
    state.character = cloneCharacter(payload);
    state.characterOrigin = remoteSucceeded ? "remote" : "local";

    if (remoteSucceeded || !requireRemote) {
      markCharacterClean();
    }

    if (remoteError && status) {
      const message = remoteError.message || "Unable to sync character with the server";
      status.show(message, { type: "danger" });
    } else if (!silent) {
      if (remoteSucceeded) {
        status.show(`Saved ${label} to the server`, { type: "success", timeout: 2200 });
      } else {
        status.show("Character saved locally", { type: "success", timeout: 2000 });
      }
    }

    syncCharacterActions();
    return remoteSucceeded;
  }

  function syncModeIndicator() {
    if (elements.modeIndicator) {
      elements.modeIndicator.textContent = state.mode === "edit" ? "Editing" : "Viewing";
    }
    if (elements.viewToggle) {
      const icon = elements.viewToggle.querySelector("[data-mode-icon]");
      const label = elements.viewToggle.querySelector("[data-mode-label]");
      const hasCharacter = Boolean(state.draft?.id);
      const locked = state.viewLocked || !hasCharacter;
      let tooltipTitle = "";
      if (!hasCharacter) {
        tooltipTitle = "Select a character to enable editing.";
      } else if (state.viewLocked) {
        tooltipTitle = "Group characters are view-only until claimed.";
      } else {
        tooltipTitle = state.mode === "edit" ? "Switch to view mode" : "Switch to edit mode";
      }
      const isEditing = hasCharacter && !state.viewLocked && state.mode === "edit";
      elements.viewToggle.disabled = locked;
      elements.viewToggle.classList.toggle("disabled", locked);
      elements.viewToggle.setAttribute("aria-disabled", locked ? "true" : "false");
      elements.viewToggle.setAttribute("title", tooltipTitle);
      elements.viewToggle.setAttribute("data-bs-title", tooltipTitle);
      elements.viewToggle.setAttribute("aria-pressed", isEditing ? "true" : "false");
      if (icon) {
        icon.setAttribute("data-icon", isEditing ? "tabler:edit" : "tabler:eye");
      }
      if (label) {
        label.textContent = isEditing ? "Edit mode" : "View mode";
      }
      refreshTooltips(elements.viewToggle.parentElement || elements.viewToggle);
    }
  }

  function syncNotesEditor(force = false) {
    if (!elements.noteEditor) {
      return;
    }
    const key = getNotesStorageKey();
    if (!force && key === currentNotesKey) {
      return;
    }
    currentNotesKey = key;
    suppressNotesChange = true;
    try {
      const stored = localStorage.getItem(key);
      elements.noteEditor.value = stored || "";
    } catch (error) {
      console.warn("Character editor: unable to load notes", error);
      elements.noteEditor.value = "";
    } finally {
      suppressNotesChange = false;
    }
  }

  function persistNotes(value) {
    const key = getNotesStorageKey();
    const payload = value ?? elements.noteEditor?.value ?? "";
    try {
      localStorage.setItem(key, payload);
    } catch (error) {
      console.warn("Character editor: unable to save notes", error);
    }
  }

  function getNotesStorageKey() {
    const id = state.draft?.id || "session";
    return `undercroft.workbench.character.notes.${id}`;
  }

  function cloneCharacter(payload) {
    return payload ? JSON.parse(JSON.stringify(payload)) : null;
  }

  function computeCharacterSignature() {
    if (!state.draft) {
      return null;
    }
    try {
      return JSON.stringify(state.draft);
    } catch (error) {
      console.warn("Character editor: unable to compute character signature", error);
      return null;
    }
  }

  function markCharacterClean() {
    lastSavedCharacterSignature = computeCharacterSignature();
  }

  function hasUnsavedCharacterChanges() {
    if (!state.draft) {
      return false;
    }
    const current = computeCharacterSignature();
    if (!lastSavedCharacterSignature) {
      return Boolean(current);
    }
    return current !== lastSavedCharacterSignature;
  }

  function generateCharacterId(name) {
    if (typeof crypto !== "undefined" && crypto.randomUUID) {
      return `cha_${crypto.randomUUID()}`;
    }
    const slug = name.toLowerCase().replace(/[^a-z0-9]+/g, "-").replace(/(^-|-$)/g, "");
    const rand = Math.random().toString(36).slice(2, 8);
    return `cha_${slug || "character"}_${rand}`;
  }

  function parseRecordParam() {
    try {
      const params = new URLSearchParams(window.location.search || "");
      const record = params.get("record");
      if (!record) {
        return null;
      }
      const [bucket, ...rest] = record.split(":");
      const id = rest.join(":");
      if (!bucket || !id) {
        return null;
      }
      const shareToken = params.get("share") || "";
      return { bucket, id, shareToken };
    } catch (error) {
      console.warn("Character editor: unable to parse shared record", error);
      return null;
    }
  }

  window.addEventListener("workbench:auth-changed", () => {
    if (dataManager.isAuthenticated()) {
      refreshRemoteCharacters({ force: true });
      if (pendingSharedRecord) {
        void loadPendingSharedRecord();
      }
    }
    syncCharacterActions();
  });

  window.addEventListener("workbench:content-saved", (event) => {
    const detail = event.detail || {};
    if (detail.bucket === "characters" && detail.source === "remote") {
      refreshRemoteCharacters({ force: true });
    }
  });

  window.addEventListener("workbench:content-deleted", (event) => {
    const detail = event.detail || {};
    if (detail.bucket === "characters" && detail.source === "remote") {
      refreshRemoteCharacters({ force: true });
    }
  });
})();<|MERGE_RESOLUTION|>--- conflicted
+++ resolved
@@ -30,15 +30,6 @@
   buildSystemPreviewData,
 } from "../lib/component-data.js";
 import { bootstrapWorkbenchPage } from "../lib/workbench-page.js";
-<<<<<<< HEAD
-=======
-
-const pageLoading = initPageLoadingOverlay({
-  root: document,
-  message: "Preparing character tools…",
-  delayMs: 0,
-});
->>>>>>> 28c17890
 
 (async () => {
   const {
@@ -56,7 +47,6 @@
     loadingMessage: "Preparing character tools…",
   });
 
-<<<<<<< HEAD
   const templateCatalog = new Map();
   const systemCatalog = new Map();
   const characterCatalog = new Map();
@@ -65,8 +55,6 @@
     return dataManager.session?.user || null;
   }
 
-=======
->>>>>>> 28c17890
   try {
     pageLoading.setMessage("Loading character data…");
     await pageLoading.track(initializeBuiltins());
