import { initAppShell } from "../lib/app-shell.js";
import { populateSelect } from "../lib/dropdown.js";
import { DataManager } from "../lib/data-manager.js";
import { initAuthControls } from "../lib/auth-ui.js";
import { createCanvasPlaceholder } from "../lib/editor-canvas.js";
import {
  createCanvasCardElement,
  createCollapseToggleButton,
  createStandardCardChrome,
} from "../lib/canvas-card.js";
import { createJsonPreviewRenderer } from "../lib/json-preview.js";
import { refreshTooltips } from "../lib/tooltips.js";
import { resolveApiBase } from "../lib/api.js";
import { expandPane } from "../lib/panes.js";
import {
  listBuiltinTemplates,
  listBuiltinCharacters,
  listBuiltinSystems,
  markBuiltinMissing,
  markBuiltinAvailable,
  builtinIsTemporarilyMissing,
  applyBuiltinCatalog,
  verifyBuiltinAsset,
} from "../lib/content-registry.js";
import { COMPONENT_ICONS, applyComponentStyles, applyTextFormatting } from "../lib/component-styles.js";
import { evaluateFormula } from "../lib/formula-engine.js";
import { rollDiceExpression } from "../lib/dice.js";
import {
  normalizeOptionEntries,
  resolveBindingFromContexts,
  buildSystemPreviewData,
} from "../lib/component-data.js";

(async () => {
  const { status, undoStack, undo, redo } = initAppShell({
    namespace: "character",
    onUndo: handleUndoEntry,
    onRedo: handleRedoEntry,
  });
  const dataManager = new DataManager({ baseUrl: resolveApiBase() });
  initAuthControls({ root: document, status, dataManager });

  const templateCatalog = new Map();
  const characterCatalog = new Map();
  const systemCatalog = new Map();
  const systemDefinitionCache = new Map();

  function sessionUser() {
    return dataManager.session?.user || null;
  }

  const state = {
    mode: "view",
    template: null,
    components: [],
    character: null,
    draft: null,
    characterOrigin: null,
    systemDefinition: null,
    systemPreviewData: {},
    viewLocked: false,
<<<<<<< HEAD
    shareToken: "",
=======
>>>>>>> d4cbc3f0
  };

  let lastSavedCharacterSignature = null;

  const componentRollDirectives = new Map();
  const collapsedComponents = new Map();
  const diceQuickButtons = new Map();
  const QUICK_DICE = ["d4", "d6", "d8", "d10", "d12", "d20", "d100"];
<<<<<<< HEAD
  const characterGroupCache = new Map();

  const gameLogState = {
    enabled: false,
    groupId: "",
    groupName: "",
    shareToken: "",
    entries: [],
    loading: false,
    sending: false,
    error: "",
    access: "none",
    pollTimer: 0,
  };
=======
>>>>>>> d4cbc3f0

  function escapeHtml(value) {
    if (value === undefined || value === null) {
      return "";
    }
    return String(value)
      .replace(/&/g, "&amp;")
      .replace(/</g, "&lt;")
      .replace(/>/g, "&gt;")
      .replace(/"/g, "&quot;")
      .replace(/'/g, "&#39;");
  }

  markCharacterClean();

  let suppressNotesChange = false;
  let currentNotesKey = "";
  let componentCounter = 0;
  const initialRecordParam = parseRecordParam();
  let pendingSharedRecord = initialRecordParam && initialRecordParam.bucket === "characters"
    ? { id: initialRecordParam.id, shareToken: initialRecordParam.shareToken }
    : null;
  let pendingGroupShare = initialRecordParam && initialRecordParam.bucket === "groups"
    ? { id: initialRecordParam.id, shareToken: initialRecordParam.shareToken }
    : null;
  const groupShareState = {
    token: "",
    groupId: "",
    group: null,
    members: [],
    available: [],
    loading: false,
    error: "",
    status: "",
    collapsed: false,
    paneRevealed: false,
    viewOnlyCharacterId: "",
  };

  const notesState = { collapsed: true };
  const jsonPreviewState = { collapsed: true };

  function cloneValue(value) {
    if (value === undefined) {
      return undefined;
    }
    if (typeof structuredClone === "function") {
      try {
        return structuredClone(value);
      } catch (error) {
        // fall through to JSON clone
      }
    }
    try {
      return JSON.parse(JSON.stringify(value));
    } catch (error) {
      return value;
    }
  }

  function valuesEqual(a, b) {
    if (a === b) {
      return true;
    }
    if (typeof a === "number" && typeof b === "number" && Number.isNaN(a) && Number.isNaN(b)) {
      return true;
    }
    if (a === undefined || b === undefined) {
      return a === b;
    }
    try {
      return JSON.stringify(a) === JSON.stringify(b);
    } catch (error) {
      return false;
    }
  }

  function resolveBindingPath(binding) {
    const normalized = normalizeBinding(binding);
    if (!normalized || typeof normalized !== "string" || !normalized.startsWith("@")) {
      return null;
    }
    const segments = normalized
      .slice(1)
      .split(".")
      .map((segment) => segment.trim())
      .filter(Boolean);
    return segments.length ? segments : null;
  }

  function getValueAtPath(pathSegments) {
    if (!Array.isArray(pathSegments) || !pathSegments.length) {
      return undefined;
    }
    let cursor = state.draft?.data;
    for (const segment of pathSegments) {
      if (!cursor || typeof cursor !== "object" || !(segment in cursor)) {
        return undefined;
      }
      cursor = cursor[segment];
    }
    return cursor;
  }

  function setValueAtPath(pathSegments, value) {
    if (!Array.isArray(pathSegments) || !pathSegments.length) {
      return false;
    }
    if (!state.draft) {
      return false;
    }
    if (!state.draft.data || typeof state.draft.data !== "object") {
      if (value === undefined) {
        return false;
      }
      state.draft.data = {};
    }
    let cursor = state.draft.data;
    for (let index = 0; index < pathSegments.length - 1; index += 1) {
      const key = pathSegments[index];
      if (!cursor[key] || typeof cursor[key] !== "object") {
        if (value === undefined) {
          return false;
        }
        cursor[key] = {};
      }
      cursor = cursor[key];
    }
    const lastKey = pathSegments[pathSegments.length - 1];
    if (value === undefined) {
      if (cursor && typeof cursor === "object" && Object.prototype.hasOwnProperty.call(cursor, lastKey)) {
        delete cursor[lastKey];
        return true;
      }
      return false;
    }
    cursor[lastKey] = value;
    return true;
  }

  function applyBindingValue(pathSegments, value, { focusSnapshot = null } = {}) {
    const applied = setValueAtPath(pathSegments, cloneValue(value));
    renderCanvas();
    if (focusSnapshot) {
      restoreActiveField(focusSnapshot);
    }
    void persistDraft({ silent: true });
    renderPreview();
    return applied;
  }

  function userOwnsCharacter(id) {
    if (!id) {
      return false;
    }
    const metadata = characterCatalog.get(id);
    if (!metadata) {
      return true;
    }
    const ownership = (metadata.ownership || "").toLowerCase();
    if (ownership === "shared") {
      return false;
    }
    if (ownership === "local" || ownership === "draft") {
      return true;
    }
    const user = sessionUser();
    if (!user || !dataManager.isAuthenticated()) {
      return false;
    }
    if (typeof metadata.ownerId === "number" && typeof user.id === "number") {
      return metadata.ownerId === user.id;
    }
    if (metadata.ownerUsername && user.username) {
      return metadata.ownerUsername === user.username;
    }
    return ownership !== "shared";
  }

  function resolveOwnerLabel(metadata) {
    if (!metadata) {
      return "the owner";
    }
    if (metadata.ownerUsername) {
      return metadata.ownerUsername;
    }
    return "the owner";
  }

  function characterOwnership(metadata) {
    if (metadata && typeof metadata.ownership === "string" && metadata.ownership) {
      return metadata.ownership.toLowerCase();
    }
    if (state.draft?.ownership && typeof state.draft.ownership === "string") {
      return state.draft.ownership.toLowerCase();
    }
    return "";
  }

  function characterPermissions(metadata) {
    const permissions = metadata?.sharePermissions ?? state.draft?.sharePermissions ?? "";
    if (typeof permissions === "string" && permissions) {
      return permissions.toLowerCase();
    }
    return "";
  }

  function characterAllowsEdits(metadata) {
    if (!state.draft) {
      return false;
    }
    if (!state.draft.id) {
      return true;
    }
    if (!metadata) {
      return true;
    }
    const ownership = characterOwnership(metadata);
    if (ownership === "shared") {
      return characterPermissions(metadata) === "edit";
    }
    if (ownership === "public") {
      return userOwnsCharacter(state.draft.id);
    }
    if (ownership === "owned" || ownership === "local" || ownership === "draft" || ownership === "builtin") {
      return true;
    }
    if (!ownership || ownership === "remote") {
      return userOwnsCharacter(state.draft.id);
    }
    return userOwnsCharacter(state.draft.id);
  }

  function describeCharacterEditRestriction(metadata) {
    const ownership = characterOwnership(metadata);
    const permissions = characterPermissions(metadata);
    if (ownership === "shared" && permissions !== "edit") {
      return "This character was shared with you as view-only.";
    }
    if (ownership === "public") {
      return "Public characters are view-only.";
    }
    const ownerLabel = resolveOwnerLabel(metadata);
    return `Only ${ownerLabel} can save this character.`;
  }

  const elements = {
    characterSelect: document.querySelector("[data-character-select]"),
    canvasRoot: document.querySelector("[data-canvas-root]"),
    undoButton: document.querySelector('[data-action="undo-character"]'),
    redoButton: document.querySelector('[data-action="redo-character"]'),
    importButton: document.querySelector('[data-action="import-character"]'),
    exportButton: document.querySelector('[data-action="export-character"]'),
    newCharacterButton: document.querySelector('[data-action="new-character"]'),
    deleteCharacterButton: document.querySelector('[data-delete-character]'),
    viewToggle: document.querySelector('[data-action="toggle-mode"]'),
    modeIndicator: document.querySelector("[data-mode-indicator]"),
    notesSection: document.querySelector("[data-notes-section]"),
    noteEditor: document.querySelector("[data-note-editor]"),
    notesToggle: document.querySelector("[data-notes-toggle]"),
    notesToggleIcon: document.querySelector("[data-notes-toggle-icon]"),
    notesToggleLabel: document.querySelector("[data-notes-toggle-label]"),
    notesPanel: document.querySelector("[data-notes-panel]"),
    jsonSection: document.querySelector("[data-json-section]"),
    jsonPreview: document.querySelector("[data-json-preview]"),
    jsonToggle: document.querySelector("[data-json-toggle]"),
    jsonToggleIcon: document.querySelector("[data-json-toggle-icon]"),
    jsonToggleLabel: document.querySelector("[data-json-toggle-label]"),
    jsonPanel: document.querySelector("[data-json-panel]"),
    jsonPreviewBytes: document.querySelector("[data-preview-bytes]"),
    diceForm: document.querySelector("[data-dice-form]"),
    diceExpression: document.querySelector("[data-dice-expression]"),
    diceResult: document.querySelector("[data-dice-result]"),
    diceQuickButtons: document.querySelectorAll("[data-dice-button]"),
    diceClearButton: document.querySelector("[data-dice-clear]"),
    leftPane: document.querySelector('[data-pane="left"]'),
    leftPaneToggle: document.querySelector('[data-pane-toggle="left"]'),
    rightPane: document.querySelector('[data-pane="right"]'),
    rightPaneToggle: document.querySelector('[data-pane-toggle="right"]'),
    characterToolbar: document.querySelector('[data-character-toolbar]'),
    newCharacterForm: document.querySelector("[data-new-character-form]"),
    newCharacterId: document.querySelector("[data-new-character-id]"),
    newCharacterName: document.querySelector("[data-new-character-name]"),
    newCharacterTemplate: document.querySelector("[data-new-character-template]"),
    groupShareSection: document.querySelector("[data-group-share-section]"),
    groupShareToggle: document.querySelector("[data-group-share-toggle]"),
    groupShareToggleIcon: document.querySelector("[data-group-share-toggle-icon]"),
    groupShareToggleLabel: document.querySelector("[data-group-share-toggle-label]"),
    groupSharePanel: document.querySelector("[data-group-share-panel]"),
    groupShareStatus: document.querySelector("[data-group-share-status]"),
<<<<<<< HEAD
    gameLogSection: document.querySelector("[data-game-log-section]"),
    gameLogEntries: document.querySelector("[data-game-log-entries]"),
    gameLogForm: document.querySelector("[data-game-log-form]"),
    gameLogInput: document.querySelector("[data-game-log-input]"),
    gameLogRefresh: document.querySelector("[data-game-log-refresh]"),
    gameLogStatus: document.querySelector("[data-game-log-status]"),
    gameLogTitle: document.querySelector("[data-game-log-group]"),
=======
>>>>>>> d4cbc3f0
  };

  assignSectionAriaConnections();

  const renderPreview = createJsonPreviewRenderer({
    target: elements.jsonPreview,
    bytesTarget: elements.jsonPreviewBytes,
    serialize: () => state.draft || {},
  });

  setNotesCollapsed(true);
  setJsonPreviewCollapsed(true);
  setGroupShareCollapsed(groupShareState.collapsed);

  let newCharacterModalInstance = null;
  if (window.bootstrap && typeof window.bootstrap.Modal === "function") {
    const modalElement = document.getElementById("new-character-modal");
    if (modalElement) {
      newCharacterModalInstance = window.bootstrap.Modal.getOrCreateInstance(modalElement);
    }
  }

  let groupShareModalInstance = null;
  if (window.bootstrap && typeof window.bootstrap.Modal === "function") {
    const modalElement = elements.groupShareModal;
    if (modalElement) {
      groupShareModalInstance = window.bootstrap.Modal.getOrCreateInstance(modalElement);
      modalElement.addEventListener("hidden.bs.modal", () => {
        groupShareState.status = "";
        if (elements.groupShareStatus) {
          elements.groupShareStatus.textContent = "";
        }
      });
    }
  }

  await initializeBuiltins();
  initNotesEditor();
  initDiceRoller();
  initGameLog();
  bindUiEvents();
  loadTemplateRecords();
  loadCharacterRecords();
  syncModeIndicator();
  renderCanvas();
  renderPreview();
  syncCharacterActions();
  initializeSharedRecordHandling();
  syncCharacterToolbarVisibility();

  function bindUiEvents() {
    if (elements.characterSelect) {
      elements.characterSelect.addEventListener("change", async () => {
        const selectedId = elements.characterSelect.value;
        if (selectedId) {
          await loadCharacter(selectedId);
        }
      });
    }

    if (elements.undoButton) {
      elements.undoButton.addEventListener("click", () => {
        undo();
      });
    }

    if (elements.redoButton) {
      elements.redoButton.addEventListener("click", () => {
        redo();
      });
    }

    if (elements.importButton) {
      elements.importButton.addEventListener("click", () => {
        status.show("Import coming soon", { type: "info", timeout: 2000 });
      });
    }

    if (elements.exportButton) {
      elements.exportButton.addEventListener("click", () => {
        if (!state.draft) {
          status.show("Nothing to export yet.", { type: "info", timeout: 2000 });
          return;
        }
        exportDraft();
      });
    }

    if (elements.newCharacterButton) {
      elements.newCharacterButton.addEventListener("click", () => {
        openNewCharacterDialog();
      });
    }

    if (elements.newCharacterId) {
      elements.newCharacterId.addEventListener("input", () => {
        elements.newCharacterId.setCustomValidity("");
      });
    }

    if (elements.deleteCharacterButton) {
      elements.deleteCharacterButton.addEventListener("click", () => {
        void deleteCurrentCharacter();
      });
    }

    if (elements.viewToggle) {
      elements.viewToggle.addEventListener("click", async () => {
        if (state.viewLocked) {
          return;
        }
        const nextMode = state.mode === "edit" ? "view" : "edit";
        if (state.mode === "edit" && state.draft?.id) {
          await persistDraft({ silent: true });
          renderPreview();
        }
        state.mode = nextMode;
        syncModeIndicator();
        renderCanvas();
        status.show(state.mode === "edit" ? "Edit mode enabled" : "View mode enabled", {
          type: "info",
          timeout: 1500,
        });
      });
    }

    if (elements.newCharacterForm) {
      elements.newCharacterForm.addEventListener("submit", async (event) => {
        event.preventDefault();
        const form = elements.newCharacterForm;
        if (typeof form.reportValidity === "function" && !form.reportValidity()) {
          form.classList.add("was-validated");
          return;
        }
        await createNewCharacterFromForm();
      });
    }

    if (elements.notesToggle) {
      elements.notesToggle.addEventListener("click", (event) => {
        event.preventDefault();
        setNotesCollapsed(!notesState.collapsed);
      });
    }

    if (elements.jsonToggle) {
      elements.jsonToggle.addEventListener("click", (event) => {
        event.preventDefault();
        setJsonPreviewCollapsed(!jsonPreviewState.collapsed);
      });
    }

    if (elements.groupShareToggle) {
      elements.groupShareToggle.addEventListener("click", (event) => {
        event.preventDefault();
        if (!groupShareState.token) {
          return;
        }
        const next = !groupShareState.collapsed;
        setGroupShareCollapsed(next);
        if (!next) {
          renderGroupSharePanel();
        }
      });
    }
  }

  async function initializeBuiltins() {
    if (dataManager.baseUrl) {
      try {
        const catalog = await dataManager.listBuiltins();
        if (catalog) {
          applyBuiltinCatalog(catalog);
        }
      } catch (error) {
        console.warn("Character sheet: unable to load builtin catalog", error);
      }
    }
    registerBuiltinContent();
  }

  function setNotesCollapsed(collapsed) {
    const next = Boolean(collapsed);
    notesState.collapsed = next;
    if (elements.notesPanel) {
      elements.notesPanel.hidden = next;
      elements.notesPanel.classList.toggle("d-none", next);
    }
    if (elements.notesSection) {
      elements.notesSection.classList.toggle("is-collapsed", next);
    }
    const actionLabel = next ? "Expand notes" : "Collapse notes";
    if (elements.notesToggle) {
      elements.notesToggle.setAttribute("aria-expanded", next ? "false" : "true");
      elements.notesToggle.setAttribute("aria-label", actionLabel);
      elements.notesToggle.setAttribute("title", actionLabel);
    }
    if (elements.notesToggleLabel) {
      elements.notesToggleLabel.textContent = actionLabel;
    }
    if (elements.notesToggleIcon) {
      elements.notesToggleIcon.setAttribute("data-icon", next ? "tabler:chevron-right" : "tabler:chevron-down");
    }
  }

  function setJsonPreviewCollapsed(collapsed) {
    const next = Boolean(collapsed);
    jsonPreviewState.collapsed = next;
    if (elements.jsonPanel) {
      elements.jsonPanel.hidden = next;
      elements.jsonPanel.classList.toggle("d-none", next);
    }
    if (elements.jsonSection) {
      elements.jsonSection.classList.toggle("is-collapsed", next);
    }
    const actionLabel = next ? "Expand JSON preview" : "Collapse JSON preview";
    if (elements.jsonToggle) {
      elements.jsonToggle.setAttribute("aria-expanded", next ? "false" : "true");
      elements.jsonToggle.setAttribute("aria-label", actionLabel);
      elements.jsonToggle.setAttribute("title", actionLabel);
    }
    if (elements.jsonToggleLabel) {
      elements.jsonToggleLabel.textContent = actionLabel;
    }
    if (elements.jsonToggleIcon) {
      elements.jsonToggleIcon.setAttribute("data-icon", next ? "tabler:chevron-right" : "tabler:chevron-down");
    }
  }

  function registerBuiltinContent() {
    listBuiltinTemplates().forEach((template) => {
      if (builtinIsTemporarilyMissing("templates", template.id)) {
        return;
      }
      registerTemplateRecord({
        id: template.id,
        title: template.title,
        path: template.path,
        source: "builtin",
      });
    });
    listBuiltinCharacters().forEach((character) => {
      if (builtinIsTemporarilyMissing("characters", character.id)) {
        return;
      }
      registerCharacterRecord({
        id: character.id,
        title: character.title,
        path: character.path,
        template: character.template,
        source: "builtin",
      });
      verifyBuiltinAsset("characters", character, {
        skipProbe: Boolean(dataManager.baseUrl),
        onMissing: () => removeCharacterRecord(character.id),
        onError: (error) => {
          console.warn("Character editor: failed to verify builtin character", character.id, error);
        },
      });
    });
    listBuiltinSystems().forEach((system) => {
      if (builtinIsTemporarilyMissing("systems", system.id)) {
        return;
      }
      registerSystemRecord({
        id: system.id,
        title: system.title,
        path: system.path,
        source: "builtin",
      });
      verifyBuiltinAsset("systems", system, {
        skipProbe: Boolean(dataManager.baseUrl),
        onMissing: () => removeSystemRecord(system.id),
        onError: (error) => {
          console.warn("Character editor: failed to verify builtin system", system.id, error);
        },
      });
    });
  }

  function registerTemplateRecord(record) {
    if (!record || !record.id) {
      return;
    }
    const current = templateCatalog.get(record.id) || {};
    templateCatalog.set(record.id, { ...current, ...record });
    const selected = elements.newCharacterTemplate?.value || "";
    refreshNewCharacterTemplateOptions(selected);
    syncCharacterOptions();
  }

  function registerSystemRecord(record) {
    if (!record || !record.id) {
      return;
    }
    const current = systemCatalog.get(record.id) || {};
    const next = { ...current, ...record };
    if (record.payload) {
      next.payload = record.payload;
      systemDefinitionCache.set(record.id, record.payload);
    }
    systemCatalog.set(record.id, next);
  }

  function removeTemplateRecord(id) {
    if (!id) {
      return;
    }
    if (!templateCatalog.has(id)) {
      return;
    }
    templateCatalog.delete(id);
    const selected = elements.newCharacterTemplate?.value || "";
    refreshNewCharacterTemplateOptions(selected);
    syncCharacterOptions();
  }

  function removeSystemRecord(id) {
    if (!id) {
      return;
    }
    systemCatalog.delete(id);
    systemDefinitionCache.delete(id);
  }

  function resetSystemContext() {
    state.systemDefinition = null;
    state.systemPreviewData = {};
  }

  async function fetchSystemDefinition(systemId) {
    if (!systemId) {
      return null;
    }
    if (systemDefinitionCache.has(systemId)) {
      return systemDefinitionCache.get(systemId);
    }
    const metadata = systemCatalog.get(systemId) || {};
    if (metadata.payload) {
      systemDefinitionCache.set(systemId, metadata.payload);
      return metadata.payload;
    }
    if (metadata.path) {
      try {
        if (metadata.source === "builtin" && builtinIsTemporarilyMissing("systems", systemId)) {
          return null;
        }
        const response = await fetch(metadata.path, { cache: "no-store" });
        if (!response.ok) {
          markBuiltinMissing("systems", systemId);
          removeSystemRecord(systemId);
          throw new Error(`Failed to fetch system: ${response.status}`);
        }
        const payload = await response.json();
        markBuiltinAvailable("systems", systemId);
        systemDefinitionCache.set(systemId, payload);
        registerSystemRecord({
          id: systemId,
          title: payload.title || systemId,
          source: metadata.source || "builtin",
          payload,
        });
        return payload;
      } catch (error) {
        console.warn("Character editor: unable to load builtin system", error);
        return null;
      }
    }
    try {
      const local = dataManager.getLocal("systems", systemId);
      if (local) {
        systemDefinitionCache.set(systemId, local);
        registerSystemRecord({ id: systemId, title: local.title || systemId, source: "local", payload: local });
        return local;
      }
    } catch (error) {
      console.warn("Character editor: unable to read local system", error);
    }
    if (!dataManager.baseUrl) {
      return null;
    }
    try {
      const shareToken = metadata.shareToken || "";
      const result = await dataManager.get("systems", systemId, {
        preferLocal: !shareToken,
        shareToken,
      });
      const payload = result?.payload || null;
      if (payload) {
        systemDefinitionCache.set(systemId, payload);
        registerSystemRecord({
          id: systemId,
          title: payload.title || systemId,
          source: result?.source || "remote",
          shareToken,
          payload,
        });
      }
      return payload;
    } catch (error) {
      console.warn("Character editor: unable to fetch system", error);
      return null;
    }
  }

  async function updateSystemContext(systemId) {
    resetSystemContext();
    if (!systemId) {
      renderCanvas();
      return;
    }
    try {
      const definition = await fetchSystemDefinition(systemId);
      if (definition) {
        state.systemDefinition = definition;
        state.systemPreviewData = buildSystemPreviewData(definition);
      }
    } catch (error) {
      console.warn("Character editor: unable to prepare system context", error);
    }
    renderCanvas();
  }

  function normalizeCharacterRecord(record = {}, current = {}) {
    const next = { ...record };
    if (next.owner_id !== undefined && next.ownerId === undefined) {
      next.ownerId = next.owner_id;
    }
    if (next.owner_username !== undefined && next.ownerUsername === undefined) {
      next.ownerUsername = next.owner_username;
    }
    if (next.owner_tier !== undefined && next.ownerTier === undefined) {
      next.ownerTier = next.owner_tier;
    }
    if (next.permissions !== undefined && next.sharePermissions === undefined) {
      next.sharePermissions = next.permissions;
    }
    if (next.share_token !== undefined && next.shareToken === undefined) {
      next.shareToken = next.share_token;
    }
    if (next.template_title !== undefined && next.templateTitle === undefined) {
      next.templateTitle = next.template_title;
    }
    delete next.owner_id;
    delete next.owner_username;
    delete next.owner_tier;
    delete next.permissions;
    delete next.share_token;
    delete next.template_title;

    if (!next.ownership && current.ownership) {
      next.ownership = current.ownership;
    }
    if (!next.ownerId && current.ownerId) {
      next.ownerId = current.ownerId;
    }
    if (!next.ownerUsername && current.ownerUsername) {
      next.ownerUsername = current.ownerUsername;
    }
    if (!next.ownerTier && current.ownerTier) {
      next.ownerTier = current.ownerTier;
    }
    if (!next.sharePermissions && current.sharePermissions) {
      next.sharePermissions = current.sharePermissions;
    }
    if (!next.shareToken && current.shareToken) {
      next.shareToken = current.shareToken;
    }
    if (!next.templateTitle && current.templateTitle) {
      next.templateTitle = current.templateTitle;
    }
    Object.keys(next).forEach((key) => {
      if (next[key] === undefined) {
        delete next[key];
      }
    });
    return next;
  }

  function registerCharacterRecord(record) {
    if (!record || !record.id) {
      return;
    }
    const current = characterCatalog.get(record.id) || {};
    const normalized = normalizeCharacterRecord(record, current);
    const merged = { ...current, ...normalized };
    characterCatalog.set(record.id, merged);

    const templateId = merged.template || "";
    if (templateId && !templateCatalog.has(templateId)) {
      const inferredSource = merged.source === "local" ? "local" : merged.source === "builtin" ? "builtin" : "remote";
      registerTemplateRecord({ id: templateId, title: merged.templateTitle || templateId, source: inferredSource });
    }
    syncCharacterOptions();
    syncCharacterActions();
  }

  function syncCharacterOptions() {
    if (!elements.characterSelect) {
      return;
    }
    const options = Array.from(characterCatalog.values())
      .filter((entry) => entry.id)
      .map((entry) => {
        const templateId = entry.template || "";
        const templateLabel = templateId
          ? templateCatalog.get(templateId)?.title || templateId
          : "";
        const baseLabel = entry.title || entry.id;
        const label = templateLabel ? `${baseLabel} (${templateLabel})` : baseLabel;
        return { value: entry.id, label, sortLabel: label.toLowerCase() };
      })
      .sort((a, b) => a.sortLabel.localeCompare(b.sortLabel, undefined, { sensitivity: "base" }));
    populateSelect(
      elements.characterSelect,
      options.map(({ value, label }) => ({ value, label })),
      { placeholder: "Select character" }
    );
    const value = state.draft?.id || "";
    elements.characterSelect.value = value;
  }

  function refreshNewCharacterTemplateOptions(selectedValue = "") {
    if (!elements.newCharacterTemplate) {
      return;
    }
    const options = Array.from(templateCatalog.values())
      .filter((entry) => entry.id)
      .map((entry) => ({ value: entry.id, label: entry.title || entry.id }))
      .sort((a, b) => a.label.localeCompare(b.label, undefined, { sensitivity: "base" }));
    populateSelect(elements.newCharacterTemplate, options, { placeholder: "Select template" });
    if (selectedValue) {
      elements.newCharacterTemplate.value = selectedValue;
    }
  }

  function removeCharacterRecord(id) {
    if (!id) {
      return;
    }
    characterCatalog.delete(id);
    syncCharacterOptions();
    syncCharacterActions();
  }

  function syncCharacterActions() {
    const draftHasId = Boolean(state.draft?.id);
    const metadata = draftHasId ? characterCatalog.get(state.draft.id) || null : null;
    const updateToolbarButton = (button, { disabled, disabledTitle, enabledTitle }) => {
      if (!button) {
        return;
      }
      const nextDisabled = Boolean(disabled);
      const defaultTitle =
        button.dataset.defaultTitle || button.getAttribute("data-bs-title") || button.title || "";
      if (!button.dataset.defaultTitle && defaultTitle) {
        button.dataset.defaultTitle = defaultTitle;
      }
      const title = nextDisabled
        ? disabledTitle || button.dataset.disabledTitle || ""
        : enabledTitle || button.dataset.defaultTitle || defaultTitle || "";
      button.disabled = nextDisabled;
      button.classList.toggle("disabled", nextDisabled);
      button.setAttribute("aria-disabled", nextDisabled ? "true" : "false");
      if (title) {
        button.setAttribute("title", title);
        button.setAttribute("data-bs-title", title);
      } else {
        button.removeAttribute("title");
        button.removeAttribute("data-bs-title");
      }
      refreshTooltips(button.parentElement || button);
    };

<<<<<<< HEAD
    const locked = state.viewLocked;

    updateToolbarButton(elements.importButton, {
      disabled: !draftHasId || locked,
      disabledTitle: locked
        ? "Group characters must be claimed before importing."
        : "Select a character to import data.",
    });

    updateToolbarButton(elements.exportButton, {
      disabled: !draftHasId || locked,
      disabledTitle: locked
        ? "Group characters must be claimed before exporting."
        : "Select a character to export data.",
=======
    updateToolbarButton(elements.importButton, {
      disabled: !draftHasId,
      disabledTitle: "Select a character to import data.",
    });

    updateToolbarButton(elements.exportButton, {
      disabled: !draftHasId,
      disabledTitle: "Select a character to export data.",
>>>>>>> d4cbc3f0
    });

    if (!elements.deleteCharacterButton) {
      return;
    }
    const canWrite = dataManager.hasWriteAccess("characters");
    const canEditRecord = draftHasId ? characterAllowsEdits(metadata) : false;
    const showDelete = draftHasId && canEditRecord && canWrite;
    elements.deleteCharacterButton.classList.toggle("d-none", !showDelete);
    if (!showDelete) {
      elements.deleteCharacterButton.disabled = true;
      elements.deleteCharacterButton.setAttribute("aria-disabled", "true");
      elements.deleteCharacterButton.removeAttribute("title");
      return;
    }
    const origin = state.characterOrigin || metadata?.source || metadata?.origin || state.character?.origin || "";
    const isBuiltin = origin === "builtin";
    const deletable = !isBuiltin;
    elements.deleteCharacterButton.disabled = !deletable;
    elements.deleteCharacterButton.classList.toggle("disabled", !deletable);
    elements.deleteCharacterButton.setAttribute("aria-disabled", deletable ? "false" : "true");
    if (!deletable) {
      elements.deleteCharacterButton.title = "Built-in characters cannot be deleted.";
    } else {
      elements.deleteCharacterButton.removeAttribute("title");
    }
  }

  function initNotesEditor() {
    if (!elements.noteEditor) {
      return;
    }
    elements.noteEditor.addEventListener("input", () => {
      if (suppressNotesChange) {
        return;
      }
      persistNotes(elements.noteEditor.value);
    });
    syncNotesEditor(true);
  }

  function openToolsPane() {
    if (elements.rightPane) {
      expandPane(elements.rightPane, elements.rightPaneToggle);
    }
  }

  function parseQuickDiceCounts(expression) {
    const counts = Object.fromEntries(QUICK_DICE.map((die) => [die, 0]));
    if (typeof expression !== "string" || !expression) {
      return counts;
    }
    const regex = /(\d*)d(4|6|8|10|12|20|100)(?!\d)/gi;
    let match;
    while ((match = regex.exec(expression)) !== null) {
      const quantity = match[1] ? parseInt(match[1], 10) : 1;
      const die = `d${match[2]}`.toLowerCase();
      if (Number.isFinite(quantity) && counts[die] !== undefined) {
        counts[die] += quantity;
      }
    }
    return counts;
  }

  function syncQuickDiceButtons() {
    if (!elements.diceExpression) {
      return;
    }
    const expression = elements.diceExpression.value || "";
    const counts = parseQuickDiceCounts(expression);
    diceQuickButtons.forEach((button, die) => {
      const count = counts[die] || 0;
      const baseLabel = button.dataset.label || button.textContent.trim();
      if (count > 0) {
        button.textContent = `${baseLabel} × ${count}`;
        button.classList.add("btn-primary", "active");
        button.classList.remove("btn-outline-secondary");
        button.setAttribute("aria-label", `${baseLabel} (${count} in expression)`);
      } else {
        button.textContent = baseLabel;
        button.classList.remove("btn-primary", "active");
        button.classList.add("btn-outline-secondary");
        button.setAttribute("aria-label", `Add ${baseLabel}`);
      }
    });
  }

  function incrementDieInExpression(die, expression = "") {
    const sides = die.slice(1);
    const patternStart = new RegExp(`^(\\s*)(\\d*)d${sides}(?!\\d)`, "i");
    if (patternStart.test(expression)) {
      return expression.replace(patternStart, (match, leading, count) => {
        const base = parseInt(count || "1", 10);
        const next = Number.isFinite(base) ? base + 1 : 2;
        return `${leading}${next}d${sides}`;
      });
    }
    const pattern = new RegExp(`([^A-Za-z0-9_])(\\d*)d${sides}(?!\\d)`, "i");
    let replaced = false;
    const updated = expression.replace(pattern, (match, prefix, count) => {
      if (replaced) {
        return match;
      }
      const base = parseInt(count || "1", 10);
      const next = Number.isFinite(base) ? base + 1 : 2;
      replaced = true;
      return `${prefix}${next}d${sides}`;
    });
    if (replaced) {
      return updated;
    }
    const trimmed = expression.trim();
    if (!trimmed) {
      return `1d${sides}`;
    }
    if (/[+\-*/(]$/.test(trimmed)) {
      return `${expression} 1d${sides}`;
    }
    return `${trimmed} + 1d${sides}`;
  }

  function executeDiceRoll(expression, { label = "", updateInput = true } = {}) {
    const trimmed = typeof expression === "string" ? expression.trim() : "";
    if (!trimmed) {
      if (elements.diceResult) {
        elements.diceResult.textContent = "Enter a dice expression like 2d6 + 3.";
      }
      return null;
    }
    if (updateInput && elements.diceExpression) {
      elements.diceExpression.value = trimmed;
      syncQuickDiceButtons();
    }
    openToolsPane();
    try {
      const result = rollDiceExpression(trimmed, { context: state.draft?.data || {} });
      if (elements.diceResult) {
        const heading = label ? escapeHtml(label) : "Total";
        const breakdown = result.detailHtml
          ? `<div class="dice-breakdown text-body-secondary mt-2">${result.detailHtml}</div>`
          : "";
        elements.diceResult.innerHTML = `<strong>${heading}</strong>: ${escapeHtml(result.total)}${breakdown}`;
      }
<<<<<<< HEAD
      recordGameLogRoll(result, { expression: trimmed, label });
=======
>>>>>>> d4cbc3f0
      return result;
    } catch (error) {
      if (elements.diceResult) {
        const message = error instanceof Error ? error.message : "Unable to roll dice.";
        elements.diceResult.textContent = message;
      }
      return null;
    }
  }

  function handleComponentRoll(expression, label) {
    if (!expression) {
      return;
    }
    const text = typeof label === "string" && label.trim() ? label.trim() : "";
    executeDiceRoll(expression, { label: text, updateInput: true });
  }

  function createRollOverlayButton(component, expressions) {
    const container = document.createElement("div");
    container.className = "character-roll-overlay";
    const button = document.createElement("button");
    button.type = "button";
    button.className = "btn btn-outline-primary btn-sm d-flex align-items-center justify-content-center";
    const label = component.label || component.name || "Roll";
    button.setAttribute("aria-label", `Roll ${label}`);
    if (Array.isArray(expressions) && expressions.length) {
      button.title = expressions.join(" • ");
    }
    const icon = document.createElement("span");
    icon.className = "iconify";
    icon.setAttribute("data-icon", "tabler:dice-5");
    icon.setAttribute("aria-hidden", "true");
    button.appendChild(icon);
    let index = 0;
    button.addEventListener("click", () => {
      if (!Array.isArray(expressions) || !expressions.length) {
        return;
      }
      const expression = expressions[index] || expressions[0];
      index = (index + 1) % expressions.length;
      handleComponentRoll(expression, label);
    });
    container.appendChild(button);
    return container;
  }

  function initDiceRoller() {
    if (!elements.diceForm || !elements.diceExpression || !elements.diceResult) {
      return;
    }
    Array.from(elements.diceQuickButtons || []).forEach((button) => {
      const die = (button.getAttribute("data-dice-button") || "").toLowerCase();
      if (!die || !QUICK_DICE.includes(die)) {
        return;
      }
      diceQuickButtons.set(die, button);
      const label = button.textContent.trim();
      button.dataset.label = label;
      button.setAttribute("aria-label", `Add ${label}`);
      button.addEventListener("click", () => {
        const next = incrementDieInExpression(die, elements.diceExpression.value || "");
        elements.diceExpression.value = next;
        try {
          elements.diceExpression.focus({ preventScroll: true });
        } catch (focusError) {
          elements.diceExpression.focus();
        }
        syncQuickDiceButtons();
      });
    });

    if (elements.diceClearButton) {
      elements.diceClearButton.setAttribute("aria-label", "Clear dice expression");
      elements.diceClearButton.addEventListener("click", () => {
        if (elements.diceExpression) {
          elements.diceExpression.value = "";
          syncQuickDiceButtons();
          try {
            elements.diceExpression.focus({ preventScroll: true });
          } catch (focusError) {
            elements.diceExpression.focus();
          }
        }
        if (elements.diceResult) {
          elements.diceResult.textContent = "Enter a dice expression like 2d6 + 3.";
        }
      });
    }

    elements.diceExpression.addEventListener("input", () => {
      syncQuickDiceButtons();
    });

    elements.diceForm.addEventListener("submit", (event) => {
      event.preventDefault();
      const expression = elements.diceExpression.value || "";
      executeDiceRoll(expression, { updateInput: false });
    });

    syncQuickDiceButtons();
  }

  async function loadTemplateRecords() {
    try {
      const localEntries = dataManager.listLocalEntries("templates");
      localEntries.forEach(({ id, payload }) => {
        if (!id) return;
        registerTemplateRecord({
          id,
          title: payload?.title || id,
          schema: payload?.schema || payload?.system || "",
          source: "local",
        });
      });
    } catch (error) {
      console.warn("Character editor: unable to read local templates", error);
    }
    const selected = elements.newCharacterTemplate?.value || "";
    if (!dataManager.baseUrl) {
      refreshNewCharacterTemplateOptions(selected);
      return;
    }
    try {
      const { remote } = await dataManager.list("templates", { refresh: true, includeLocal: false });
      const items = dataManager.collectListEntries(remote);
      items.forEach((item) => {
        if (!item || !item.id) return;
        const shareToken = item.shareToken || item.share_token || "";
        const ownership = item.permissions ? "shared" : item.is_public ? "public" : "remote";
        registerTemplateRecord({
          id: item.id,
          title: item.title || item.id,
          schema: item.schema || "",
          source: "remote",
          shareToken,
          ownership,
          ownerId: item.owner_id ?? item.ownerId ?? null,
          ownerUsername: item.owner_username || item.ownerUsername || "",
        });
      });
    } catch (error) {
      console.warn("Character editor: unable to list templates", error);
    } finally {
      refreshNewCharacterTemplateOptions(selected);
    }
  }

  async function loadCharacterRecords() {
    try {
      const localEntries = dataManager.listLocalEntries("characters");
      const user = sessionUser();
      localEntries.forEach((entry) => {
        const { id, payload, owner } = entry;
        if (!id) return;
        if (!dataManager.localEntryBelongsToCurrentUser(entry)) {
          return;
        }
        const isOwner = dataManager.isAuthenticated();
        const ownerSnapshot =
          owner ||
          (isOwner && user
            ? { id: user.id ?? null, username: user.username || "", tier: dataManager.getUserTier() }
            : null);
        registerCharacterRecord({
          id,
          title: payload?.data?.name || payload?.title || id,
          template: payload?.template || "",
          templateTitle: payload?.templateTitle || "",
          source: "local",
          ownership: isOwner ? "owned" : "local",
          ownerId: ownerSnapshot?.id ?? null,
          ownerUsername: ownerSnapshot?.username || "",
          ownerTier: ownerSnapshot?.tier || "",
        });
      });
    } catch (error) {
      console.warn("Character editor: unable to read local characters", error);
    }
    syncCharacterOptions();
    if (dataManager.isAuthenticated()) {
      await refreshRemoteCharacters({ force: true });
    }
  }

  async function refreshRemoteCharacters({ force = false } = {}) {
    if (!dataManager.isAuthenticated()) {
      return;
    }
    try {
      const { remote } = await dataManager.list("characters", { refresh: force, includeLocal: false });
      const session = sessionUser();
      const owned = Array.isArray(remote?.owned) ? remote.owned : [];
      const ownedIds = [];
      owned.forEach((entry) => {
        if (!entry || !entry.id) return;
        ownedIds.push(entry.id);
        registerCharacterRecord({
          id: entry.id,
          title: entry.name || entry.title || entry.id,
          template: entry.template || "",
          templateTitle: entry.template_title || "",
          source: "remote",
          ownership: "owned",
          ownerId: entry.owner_id ?? session?.id ?? null,
          ownerUsername: entry.owner_username || session?.username || "",
          ownerTier: entry.owner_tier || session?.tier || "",
        });
      });
      const adopted = dataManager.adoptLegacyRecords("characters", ownedIds);
      adopted.forEach(({ id, payload, owner }) => {
        if (!id) return;
        registerCharacterRecord({
          id,
          title: payload?.data?.name || payload?.title || id,
          template: payload?.template || "",
          templateTitle: payload?.templateTitle || "",
          source: "remote",
          ownership: "owned",
          ownerId: owner?.id ?? session?.id ?? null,
          ownerUsername: owner?.username || session?.username || "",
          ownerTier: owner?.tier || session?.tier || "",
        });
      });
      const shared = Array.isArray(remote?.shared) ? remote.shared : [];
      shared.forEach((entry) => {
        if (!entry || !entry.id) return;
        registerCharacterRecord({
          id: entry.id,
          title: entry.name || entry.title || entry.id,
          template: entry.template || "",
          templateTitle: entry.template_title || "",
          source: "remote",
          ownership: "shared",
          ownerId: entry.owner_id ?? null,
          ownerUsername: entry.owner_username || "",
          ownerTier: entry.owner_tier || "",
          sharePermissions: entry.permissions || "",
        });
      });
      syncCharacterOptions();
    } catch (error) {
      console.warn("Character editor: unable to refresh remote characters", error);
    }
  }

  function setGroupShareCollapsed(collapsed) {
    const next = Boolean(collapsed);
    groupShareState.collapsed = next;
    const actionLabel = next ? "Expand group characters" : "Collapse group characters";
    if (elements.groupSharePanel) {
      elements.groupSharePanel.hidden = next;
      elements.groupSharePanel.classList.toggle("d-none", next);
    }
    if (elements.groupShareSection) {
      elements.groupShareSection.classList.toggle("is-collapsed", next);
    }
    if (elements.groupShareStatus) {
      const shouldHide = next || !groupShareState.token;
      elements.groupShareStatus.hidden = shouldHide;
    }
    if (elements.groupShareToggle) {
      elements.groupShareToggle.setAttribute("aria-expanded", next ? "false" : "true");
      elements.groupShareToggle.setAttribute("aria-label", actionLabel);
      elements.groupShareToggle.setAttribute("title", actionLabel);
    }
    if (elements.groupShareToggleLabel) {
      elements.groupShareToggleLabel.textContent = actionLabel;
    }
    if (elements.groupShareToggleIcon) {
      elements.groupShareToggleIcon.setAttribute("data-icon", next ? "tabler:chevron-right" : "tabler:chevron-down");
    }
  }

  function setViewModeLocked(locked) {
    const next = Boolean(locked);
    state.viewLocked = next;
    if (next && state.mode !== "view") {
      state.mode = "view";
      renderCanvas();
      renderPreview();
    }
    syncModeIndicator();
<<<<<<< HEAD
    syncCharacterActions();
=======
>>>>>>> d4cbc3f0
  }

  function assignSectionAriaConnections() {
    const notesPanelId = ensureElementId(elements.notesPanel, "character-notes");
    if (notesPanelId && elements.notesToggle) {
      elements.notesToggle.setAttribute("aria-controls", notesPanelId);
    }
    const jsonPanelId = ensureElementId(elements.jsonPanel, "character-json");
    if (jsonPanelId && elements.jsonToggle) {
      elements.jsonToggle.setAttribute("aria-controls", jsonPanelId);
    }
    const sharePanelId = ensureElementId(elements.groupSharePanel, "character-group-share");
    if (sharePanelId && elements.groupShareToggle) {
      elements.groupShareToggle.setAttribute("aria-controls", sharePanelId);
    }
  }

  function ensureElementId(element, prefix) {
    if (!element) {
      return "";
    }
    if (element.id) {
      return element.id;
    }
    const base = typeof prefix === "string" && prefix.trim() ? prefix.trim().toLowerCase().replace(/[^a-z0-9_-]+/g, "-") : "element";
    const id = `${base}-${Math.random().toString(36).slice(2, 9)}`;
    element.id = id;
    return id;
  }

  function setGroupShareStatus(message = "") {
    if (!elements.groupShareStatus) {
<<<<<<< HEAD
      return;
    }
    const text = typeof message === "string" ? message.trim() : "";
    elements.groupShareStatus.textContent = text;
    const shouldHide = groupShareState.collapsed || !groupShareState.token || !text;
    elements.groupShareStatus.hidden = shouldHide;
  }

  function initGameLog() {
    if (elements.gameLogForm) {
      elements.gameLogForm.addEventListener("submit", (event) => {
        event.preventDefault();
        void submitGameLogMessage();
      });
    }
    if (elements.gameLogRefresh) {
      elements.gameLogRefresh.addEventListener("click", () => {
        void refreshGameLog({ force: true });
      });
    }
    updateGameLogVisibility();
    updateGameLogControls();
    updateGameLogStatus();
  }

  function gameLogCanPost() {
    if (!gameLogState.enabled) {
      return false;
    }
    if (!dataManager.isAuthenticated()) {
      return false;
    }
    if (gameLogState.shareToken) {
      return Boolean(gameLogState.groupId);
    }
    if (!gameLogState.groupId) {
      return false;
    }
    if (gameLogState.access === "owner" || gameLogState.access === "member") {
      return true;
    }
    return dataManager.getUserTier() === "admin";
  }

  function updateGameLogControls() {
    const canPost = gameLogCanPost();
    if (elements.gameLogInput) {
      elements.gameLogInput.disabled = !canPost || gameLogState.sending;
    }
    if (elements.gameLogForm) {
      const submit = elements.gameLogForm.querySelector('button[type="submit"]');
      if (submit) {
        submit.disabled = !canPost || gameLogState.sending;
      }
    }
    if (elements.gameLogRefresh) {
      elements.gameLogRefresh.disabled = gameLogState.loading;
      elements.gameLogRefresh.classList.toggle("disabled", gameLogState.loading);
      elements.gameLogRefresh.setAttribute("aria-disabled", gameLogState.loading ? "true" : "false");
    }
  }

  function updateGameLogVisibility() {
    if (!elements.gameLogSection) {
      return;
    }
    const enabled = gameLogState.enabled;
    elements.gameLogSection.hidden = !enabled;
    elements.gameLogSection.classList.toggle("d-none", !enabled);
    if (!enabled && elements.gameLogEntries) {
      elements.gameLogEntries.innerHTML = "";
    }
  }

  function updateGameLogStatus() {
    if (!elements.gameLogStatus) {
      return;
    }
    let message = "";
    elements.gameLogStatus.classList.remove("text-danger");
    if (gameLogState.error) {
      message = gameLogState.error;
      elements.gameLogStatus.classList.add("text-danger");
    } else if (gameLogState.enabled) {
      if (!gameLogCanPost()) {
        message = dataManager.isAuthenticated()
          ? "You can view the log but cannot post to this group."
          : "Sign in to chat with your group.";
      } else if (!gameLogState.loading && !gameLogState.entries.length) {
        message = "Roll dice or send a message to start the log.";
      }
    }
    elements.gameLogStatus.textContent = message;
    elements.gameLogStatus.hidden = !message;
  }

  function createGameLogEntryElement(entry) {
    const container = document.createElement("article");
    container.className = "game-log-entry";
    const header = document.createElement("div");
    header.className = "d-flex justify-content-between align-items-baseline gap-2";
    const author = document.createElement("span");
    author.className = "fw-semibold";
    author.textContent = entry?.author?.name || "System";
    header.appendChild(author);
    if (entry?.created_at) {
      const timestamp = document.createElement("time");
      timestamp.className = "text-body-secondary small";
      timestamp.dateTime = entry.created_at;
      timestamp.textContent = formatGameLogTimestamp(entry.created_at);
      header.appendChild(timestamp);
    }
    container.appendChild(header);
    const body = document.createElement("div");
    body.className = "small";
    if (entry?.type === "roll") {
      const payload = entry && typeof entry.payload === "object" && entry.payload ? entry.payload : {};
      const label = typeof payload.label === "string" ? payload.label.trim() : "";
      const notation = typeof payload.expression === "string" && payload.expression.trim()
        ? payload.expression.trim()
        : typeof payload.notation === "string" && payload.notation.trim()
          ? payload.notation.trim()
          : "";
      const total = payload.total !== undefined && payload.total !== null ? payload.total : "";
      let summary = "";
      if (label) {
        summary += `<span class="text-body-secondary">${escapeHtml(label)}:</span> `;
      }
      if (notation) {
        summary += `<code>${escapeHtml(notation)}</code>`;
      }
      if (summary && (total || total === 0)) {
        summary += ` ⇒ <strong>${escapeHtml(total)}</strong>`;
      } else if (total || total === 0) {
        summary += `<strong>${escapeHtml(total)}</strong>`;
      }
      if (!summary) {
        summary = escapeHtml(entry?.message || "Roll");
      }
      body.innerHTML = summary;
      if (payload.detailHtml) {
        const detail = document.createElement("div");
        detail.className = "game-log-roll-detail text-body-secondary mt-1";
        detail.innerHTML = payload.detailHtml;
        body.appendChild(detail);
      } else if (payload.detailText) {
        const detail = document.createElement("pre");
        detail.className = "game-log-roll-detail text-body-secondary mb-0 mt-1";
        detail.textContent = payload.detailText;
        body.appendChild(detail);
      }
    } else {
      body.textContent = entry?.message || "";
    }
    container.appendChild(body);
    return container;
  }

  function formatGameLogTimestamp(value) {
    if (!value) {
      return "";
    }
    const date = new Date(value);
    if (Number.isNaN(date.getTime())) {
      return value;
    }
    try {
      return date.toLocaleTimeString([], { hour: "2-digit", minute: "2-digit" });
    } catch (error) {
      return date.toISOString();
    }
  }

  function renderGameLogEntries() {
    if (!elements.gameLogEntries) {
      return;
    }
    elements.gameLogEntries.innerHTML = "";
    if (!gameLogState.enabled) {
      return;
    }
    if (!gameLogState.entries.length) {
      const placeholder = document.createElement("p");
      placeholder.className = "text-body-secondary small mb-0";
      placeholder.textContent = gameLogState.loading ? "Loading log…" : "No activity yet.";
      elements.gameLogEntries.appendChild(placeholder);
      return;
    }
    const fragment = document.createDocumentFragment();
    gameLogState.entries.forEach((entry) => {
      fragment.appendChild(createGameLogEntryElement(entry));
    });
    elements.gameLogEntries.appendChild(fragment);
  }

  function stopGameLogPolling() {
    if (gameLogState.pollTimer) {
      window.clearInterval(gameLogState.pollTimer);
      gameLogState.pollTimer = 0;
    }
  }

  function startGameLogPolling() {
    stopGameLogPolling();
    if (!gameLogState.enabled) {
      return;
    }
    gameLogState.pollTimer = window.setInterval(() => {
      void refreshGameLog({ silent: true });
    }, 30000);
  }

  function clearGameLogContext() {
    if (!gameLogState.enabled && !gameLogState.groupId && !gameLogState.shareToken) {
      return;
    }
    stopGameLogPolling();
    gameLogState.enabled = false;
    gameLogState.groupId = "";
    gameLogState.groupName = "";
    gameLogState.shareToken = "";
    gameLogState.access = "none";
    gameLogState.entries = [];
    gameLogState.error = "";
    if (elements.gameLogTitle) {
      elements.gameLogTitle.textContent = "";
      elements.gameLogTitle.hidden = true;
    }
    updateGameLogVisibility();
    updateGameLogControls();
    updateGameLogStatus();
  }

  function setGameLogContext({ groupId = "", shareToken = "", groupName = "", access = "none" } = {}) {
    const normalizedId = typeof groupId === "string" ? groupId.trim() : "";
    const normalizedToken = typeof shareToken === "string" ? shareToken.trim() : "";
    const normalizedAccess = typeof access === "string" ? access : "none";
    const changed = normalizedId !== gameLogState.groupId || normalizedToken !== gameLogState.shareToken;
    gameLogState.groupId = normalizedId;
    gameLogState.shareToken = normalizedToken;
    gameLogState.groupName = typeof groupName === "string" ? groupName.trim() : "";
    gameLogState.access = normalizedAccess;
    gameLogState.enabled = Boolean(normalizedId || normalizedToken);
    if (elements.gameLogTitle) {
      elements.gameLogTitle.textContent = gameLogState.groupName;
      elements.gameLogTitle.hidden = !gameLogState.groupName;
    }
    if (!gameLogState.enabled) {
      clearGameLogContext();
      return;
    }
    if (changed) {
      gameLogState.entries = [];
    }
    updateGameLogVisibility();
    renderGameLogEntries();
    updateGameLogControls();
    updateGameLogStatus();
    if (changed) {
      void refreshGameLog({ silent: true });
    }
    startGameLogPolling();
  }

  async function refreshGameLog({ silent = false, force = false } = {}) {
    if (!gameLogState.enabled || (!gameLogState.groupId && !gameLogState.shareToken)) {
      return;
    }
    if (gameLogState.loading && !force) {
      return;
    }
    gameLogState.loading = true;
    updateGameLogControls();
    if (elements.gameLogEntries) {
      elements.gameLogEntries.setAttribute("aria-busy", "true");
    }
    try {
      const payload = await dataManager.getGroupLog({
        groupId: gameLogState.shareToken ? "" : gameLogState.groupId,
        shareToken: gameLogState.shareToken,
      });
      const entries = Array.isArray(payload?.entries) ? payload.entries : [];
      if (payload?.group?.name) {
        gameLogState.groupName = String(payload.group.name);
        if (elements.gameLogTitle) {
          elements.gameLogTitle.textContent = gameLogState.groupName;
          elements.gameLogTitle.hidden = !gameLogState.groupName;
        }
      }
      gameLogState.entries = entries;
      gameLogState.error = "";
      renderGameLogEntries();
    } catch (error) {
      console.error("Character editor: failed to load game log", error);
      if (!silent) {
        gameLogState.error = error?.message || "Unable to load the game log.";
      }
      renderGameLogEntries();
    } finally {
      gameLogState.loading = false;
      if (elements.gameLogEntries) {
        elements.gameLogEntries.setAttribute("aria-busy", "false");
      }
      updateGameLogControls();
      updateGameLogStatus();
    }
  }

  async function postGameLogEntry(type, message, payload) {
    if (!gameLogCanPost()) {
      updateGameLogStatus();
      return null;
    }
    if (gameLogState.sending) {
      return null;
    }
    gameLogState.sending = true;
    updateGameLogControls();
    try {
      const entry = await dataManager.createGroupLogEntry({
        groupId: gameLogState.shareToken ? "" : gameLogState.groupId,
        shareToken: gameLogState.shareToken,
        type,
        message,
        payload,
      });
      gameLogState.error = "";
      return entry;
    } catch (error) {
      console.error("Character editor: unable to send game log entry", error);
      gameLogState.error = error?.message || "Unable to send to the game log.";
      updateGameLogStatus();
      if (status) {
        status.show(gameLogState.error, { type: "danger" });
      }
      return null;
    } finally {
      gameLogState.sending = false;
      updateGameLogControls();
    }
  }

  function integrateGameLogEntry(entry) {
    if (!entry || typeof entry !== "object") {
      return;
    }
    const existing = gameLogState.entries.findIndex((item) => item && item.id === entry.id);
    if (existing >= 0) {
      gameLogState.entries[existing] = entry;
    } else {
      gameLogState.entries.push(entry);
    }
    gameLogState.entries.sort((a, b) => {
      const aId = typeof a?.id === "number" ? a.id : parseInt(a?.id, 10) || 0;
      const bId = typeof b?.id === "number" ? b.id : parseInt(b?.id, 10) || 0;
      return aId - bId;
    });
    renderGameLogEntries();
    updateGameLogStatus();
  }

  async function submitGameLogMessage() {
    if (!elements.gameLogInput) {
      return;
    }
    const value = elements.gameLogInput.value.trim();
    if (!value) {
      return;
    }
    const context = resolveCurrentCharacterContext();
    const payload = context ? { character: context } : undefined;
    const entry = await postGameLogEntry("message", value, payload);
    if (entry) {
      elements.gameLogInput.value = "";
      integrateGameLogEntry(entry);
      void refreshGameLog({ silent: true, force: true });
    } else {
      updateGameLogStatus();
    }
  }

  function recordGameLogRoll(result, { expression = "", label = "" } = {}) {
    if (!result || !gameLogCanPost()) {
      return;
    }
    const context = resolveCurrentCharacterContext();
    const payload = {
      expression: expression || result.expression || result.notation || "",
      notation: result.notation || expression || "",
      total: result.total,
      detailHtml: result.detailHtml || undefined,
      detailText: result.detailText || undefined,
      dice: Array.isArray(result.dice) && result.dice.length ? result.dice : undefined,
      label: label || undefined,
      character: context || undefined,
    };
    void postGameLogEntry("roll", "", payload).then((entry) => {
      if (entry) {
        integrateGameLogEntry(entry);
        void refreshGameLog({ silent: true, force: true });
      } else if (gameLogState.enabled) {
        void refreshGameLog({ silent: true, force: true });
      }
    });
  }

  function resolveCurrentCharacterContext() {
    if (!state.draft?.id) {
      return null;
    }
    const name = typeof state.draft.data?.name === "string" && state.draft.data.name.trim()
      ? state.draft.data.name.trim()
      : state.draft.id;
    const templateId = state.template?.id || state.draft.template || "";
    const templateTitle = state.template?.title || "";
    return {
      id: state.draft.id,
      name,
      template: templateId,
      template_title: templateTitle,
    };
  }

  async function refreshCharacterGroups(characterId) {
    if (!characterId || !dataManager.isAuthenticated()) {
      characterGroupCache.delete(characterId);
      return [];
    }
    try {
      const payload = await dataManager.listCharacterGroups(characterId);
      const groups = Array.isArray(payload?.groups) ? payload.groups : [];
      characterGroupCache.set(characterId, groups);
      return groups;
    } catch (error) {
      console.warn("Character editor: unable to fetch character groups", error);
      characterGroupCache.set(characterId, []);
      return [];
    }
  }

  async function syncGameLogContext({ force = false } = {}) {
    const shareToken = state.shareToken || groupShareState.token || "";
    const shareGroupId = shareToken ? groupShareState.groupId || "" : "";
    if (shareToken && shareGroupId) {
      const groupName = groupShareState.group?.name || gameLogState.groupName;
      const access = dataManager.isAuthenticated() ? "share" : "viewer";
      setGameLogContext({ groupId: shareGroupId, shareToken, groupName, access });
      return;
    }
    if (!state.draft?.id) {
      clearGameLogContext();
      return;
    }
    if (!dataManager.isAuthenticated()) {
      characterGroupCache.delete(state.draft.id);
      clearGameLogContext();
      return;
    }
    let memberships = characterGroupCache.get(state.draft.id);
    if (force || memberships === undefined) {
      memberships = await refreshCharacterGroups(state.draft.id);
    }
    const groups = Array.isArray(memberships) ? memberships : [];
    const campaign = groups.find((entry) => typeof entry?.type === "string" && entry.type.toLowerCase() === "campaign") || groups[0];
    if (!campaign) {
      clearGameLogContext();
      return;
    }
    const ownerId = campaign.owner_id ?? null;
    const userId = dataManager.session?.user?.id ?? null;
    const access = ownerId === userId ? "owner" : "member";
    setGameLogContext({ groupId: campaign.id, groupName: campaign.name || "", access });
=======
      return;
    }
    const text = typeof message === "string" ? message.trim() : "";
    elements.groupShareStatus.textContent = text;
    const shouldHide = groupShareState.collapsed || !groupShareState.token || !text;
    elements.groupShareStatus.hidden = shouldHide;
>>>>>>> d4cbc3f0
  }

  function applyGroupSharePayload(payload) {
    const group = payload && typeof payload.group === "object" ? payload.group : null;
    groupShareState.group = group;
    groupShareState.groupId = group?.id || groupShareState.groupId;
    const members = Array.isArray(payload?.members) ? payload.members : [];
    groupShareState.members = members;
    const available = Array.isArray(payload?.available)
      ? payload.available
      : members.filter((member) => member.content_type === "character" && !member.is_claimed && !member.missing);
    groupShareState.available = available;
    groupShareState.error = "";
    groupShareState.status = "";
    registerGroupShareRecords();
<<<<<<< HEAD
    void syncGameLogContext();
=======
>>>>>>> d4cbc3f0
  }

  function registerGroupShareRecords() {
    const available = Array.isArray(groupShareState.available) ? groupShareState.available : [];
    available.forEach((member) => {
      if (!member || member.content_type !== "character" || !member.content_id) {
        return;
      }
      registerCharacterRecord({
        id: member.content_id,
        title: member.label || member.content_id,
        template: member.template || "",
        templateTitle: member.template_title || "",
        system: member.system || "",
        source: "remote",
        ownership: "shared",
        ownerUsername: member.owner_username || "",
        shareToken: groupShareState.token,
      });
    });
  }

  function syncCharacterToolbarVisibility() {
    if (!elements.characterToolbar) {
      return;
    }
    const currentId = state.draft?.id || "";
    const metadata = currentId ? characterCatalog.get(currentId) : null;
    const viewingShared =
      Boolean(groupShareState.token) &&
      Boolean(groupShareState.viewOnlyCharacterId) &&
      currentId === groupShareState.viewOnlyCharacterId;
    const ownership = (metadata?.ownership || "").toLowerCase();
    const hideToolbar = viewingShared && ownership === "shared";
    elements.characterToolbar.classList.toggle("d-none", hideToolbar);
    const lockViewMode = viewingShared && ownership === "shared";
    setViewModeLocked(lockViewMode);
  }

  function renderGroupSharePanel() {
    if (!elements.groupShareSection) {
      return;
    }
    const hasToken = Boolean(groupShareState.token);
    elements.groupShareSection.hidden = !hasToken;
    if (!hasToken) {
      setGroupShareStatus("");
      syncCharacterToolbarVisibility();
      return;
    }
    if (!groupShareState.paneRevealed) {
      expandPane(elements.leftPane, elements.leftPaneToggle);
      groupShareState.paneRevealed = true;
    }
    setGroupShareCollapsed(groupShareState.collapsed);
    const container = elements.groupSharePanel;
    if (!container) {
      return;
    }
    container.innerHTML = "";
    if (groupShareState.loading) {
      const loading = document.createElement("div");
      loading.className = "text-body-secondary small";
      loading.textContent = "Loading available characters…";
      container.appendChild(loading);
      setGroupShareStatus("");
      return;
    }
    if (groupShareState.error) {
      const alert = document.createElement("div");
      alert.className = "alert alert-danger mb-0";
      alert.textContent = groupShareState.error;
      container.appendChild(alert);
      setGroupShareStatus("");
      return;
    }
    const available = Array.isArray(groupShareState.available) ? groupShareState.available : [];
    if (!available.length) {
      const empty = document.createElement("div");
      empty.className = "text-body-secondary small";
      empty.textContent = "No unclaimed characters are available in this group.";
      container.appendChild(empty);
      const message = dataManager.isAuthenticated() ? "" : "Sign in to claim a character.";
      setGroupShareStatus(message);
      return;
    }
    available.forEach((member) => {
      container.appendChild(renderGroupShareOption(member));
    });
    const message = groupShareState.status || (dataManager.isAuthenticated() ? "" : "Sign in to claim a character.");
    setGroupShareStatus(message);
  }

  function formatGroupMemberLabel(member) {
    if (!member) {
      return "Character";
    }
    const id = typeof member.content_id === "string" && member.content_id
      ? member.content_id
      : typeof member.id === "string" && member.id
        ? member.id
        : "";
    const rawName = member.label || member.name || member.title || id;
    const name = typeof rawName === "string" && rawName.trim() ? rawName.trim() : id || "Character";
    const rawTemplate = member.template_title || member.templateTitle || member.template;
    const templateLabel = typeof rawTemplate === "string" && rawTemplate.trim() ? rawTemplate.trim() : "";
    return templateLabel ? `${name} (${templateLabel})` : name;
  }

  function renderGroupShareOption(member) {
    const card = document.createElement("div");
    card.className = "border border-body-tertiary rounded-3 p-3 d-flex flex-column gap-3";
    const header = document.createElement("div");
    header.className = "d-flex flex-column gap-1";
    const title = document.createElement("div");
    title.className = "fw-semibold";
    title.textContent = formatGroupMemberLabel(member);
    header.appendChild(title);
    const systemLabel = member.system_name || member.system;
    if (systemLabel) {
      const system = document.createElement("div");
      system.className = "text-body-secondary small";
      system.textContent = systemLabel;
      header.appendChild(system);
    }
    card.appendChild(header);
    const buttonRow = document.createElement("div");
    buttonRow.className = "d-flex flex-wrap gap-2";
    const viewButton = document.createElement("button");
    viewButton.type = "button";
    viewButton.className = "btn btn-outline-secondary btn-sm";
    viewButton.textContent = "View";
    viewButton.addEventListener("click", () => viewGroupCharacter(member, viewButton));
    buttonRow.appendChild(viewButton);
    const claimButton = document.createElement("button");
    claimButton.type = "button";
    claimButton.className = "btn btn-primary btn-sm";
    claimButton.textContent = "Claim";
    claimButton.addEventListener("click", () => claimGroupCharacter(member, claimButton));
    buttonRow.appendChild(claimButton);
    card.appendChild(buttonRow);
    return card;
  }

  async function viewGroupCharacter(member, button) {
    if (!groupShareState.token) {
      return;
    }
    const label = formatGroupMemberLabel(member);
    if (button) {
      button.disabled = true;
    }
    setGroupShareStatus(`Loading ${label}…`);
    try {
      groupShareState.viewOnlyCharacterId = member.content_id;
      registerCharacterRecord({
        id: member.content_id,
        title: member.label || member.content_id,
        template: member.template || "",
        templateTitle: member.template_title || "",
        system: member.system || "",
        source: "remote",
        ownership: "shared",
        ownerUsername: member.owner_username || "",
        shareToken: groupShareState.token,
      });
      await loadCharacter(member.content_id, { shareToken: groupShareState.token });
      groupShareState.status = dataManager.isAuthenticated() ? "" : "Sign in to claim a character.";
    } catch (error) {
      console.error("Character editor: unable to load group character", error);
      const message = error?.message || `Unable to load ${label}.`;
      groupShareState.status = message;
      setGroupShareStatus(message);
      if (status) {
        status.show(message, { type: "danger" });
      }
    } finally {
      if (button) {
        button.disabled = false;
      }
      syncCharacterToolbarVisibility();
      renderGroupSharePanel();
    }
  }
  async function claimGroupCharacter(member, button) {
    if (!groupShareState.token) {
      return;
    }
    const label = formatGroupMemberLabel(member);
    button.disabled = true;
    setGroupShareStatus(`Claiming ${label}…`);
    try {
      await dataManager.claimGroupCharacter({ token: groupShareState.token, characterId: member.content_id });
      groupShareState.status = "";
      setGroupShareStatus("");
      if (status) {
        status.show(`Claimed ${label}.`, { type: "success", timeout: 2000 });
      }
      const url = new URL(window.location.href);
      url.searchParams.set("record", `characters:${member.content_id}`);
      url.searchParams.delete("share");
      window.history.replaceState({}, "", url);
      groupShareState.viewOnlyCharacterId = "";
      syncCharacterToolbarVisibility();
      await refreshRemoteCharacters({ force: true });
      await loadCharacter(member.content_id);
      await refreshGroupShareDetails();
      renderGroupSharePanel();
    } catch (error) {
      console.error("Character editor: unable to claim group character", error);
      const message = error?.message || "Unable to claim this character.";
      groupShareState.status = message;
      setGroupShareStatus(message);
      button.disabled = false;
      if (error?.status === 401) {
        if (status) {
          status.show("Sign in to claim a character.", { type: "warning", timeout: 2000 });
        }
      } else if (status) {
        status.show(message, { type: "danger" });
      }
      await refreshGroupShareDetails();
      renderGroupSharePanel();
    }
  }

  async function refreshGroupShareDetails() {
    if (!groupShareState.token) {
      return;
    }
    groupShareState.loading = true;
    groupShareState.status = "";
    renderGroupSharePanel();
    try {
      const payload = await dataManager.fetchGroupShare(groupShareState.token);
      applyGroupSharePayload(payload);
    } catch (error) {
      console.error("Character editor: unable to refresh group share details", error);
      groupShareState.error = error?.message || "Unable to load available characters.";
    } finally {
      groupShareState.loading = false;
      renderGroupSharePanel();
    }
  }

  async function loadPendingGroupShare() {
    if (!pendingGroupShare) {
      return;
    }
    const { id = "", shareToken = "" } = pendingGroupShare;
    pendingGroupShare = null;
    if (!shareToken) {
      groupShareState.token = "";
      groupShareState.groupId = id;
      groupShareState.group = null;
      groupShareState.members = [];
      groupShareState.available = [];
      groupShareState.error = "";
      groupShareState.status = "";
      groupShareState.loading = false;
      groupShareState.paneRevealed = false;
      groupShareState.viewOnlyCharacterId = "";
      renderGroupSharePanel();
      syncCharacterToolbarVisibility();
<<<<<<< HEAD
      state.shareToken = "";
      clearGameLogContext();
=======
>>>>>>> d4cbc3f0
      return;
    }
    groupShareState.token = shareToken;
    groupShareState.groupId = id;
    groupShareState.group = null;
    groupShareState.members = [];
    groupShareState.available = [];
    groupShareState.error = "";
    groupShareState.status = "";
    groupShareState.loading = true;
    groupShareState.collapsed = false;
    groupShareState.paneRevealed = false;
    groupShareState.viewOnlyCharacterId = "";
    renderGroupSharePanel();
    try {
      const payload = await dataManager.fetchGroupShare(shareToken);
      applyGroupSharePayload(payload);
    } catch (error) {
      console.error("Character editor: unable to load group share", error);
      groupShareState.error = error?.message || "Unable to load available characters.";
      if (status) {
        status.show(groupShareState.error, { type: "danger" });
      }
    } finally {
      groupShareState.loading = false;
      renderGroupSharePanel();
<<<<<<< HEAD
      state.shareToken = shareToken;
      void syncGameLogContext({ force: true });
=======
>>>>>>> d4cbc3f0
    }
  }

  function initializeSharedRecordHandling() {
    if (pendingGroupShare) {
      void loadPendingGroupShare();
    }
    if (pendingSharedRecord) {
      void loadPendingSharedRecord();
    }
  }

  async function loadPendingSharedRecord() {
    if (!pendingSharedRecord) {
      return;
    }
    const { id: targetId, shareToken = "" } = pendingSharedRecord;
    pendingSharedRecord = null;
    registerCharacterRecord({
      id: targetId,
      title: targetId,
      template: "",
      source: "remote",
      ownership: "shared",
      shareToken,
    });
    syncCharacterOptions();
    try {
      await loadCharacter(targetId, { shareToken });
    } catch (error) {
      console.error("Character editor: unable to load shared character", error);
      if (status) {
        status.show(error.message || "Unable to load shared character", { type: "danger" });
      }
    }
  }

  async function loadTemplateById(id, { announce = false } = {}) {
    if (!id) {
      return;
    }
    try {
      const metadata = templateCatalog.get(id);
      if (!metadata) {
        throw new Error("Template metadata unavailable");
      }
      const payload = await fetchTemplatePayload(metadata);
      if (!payload) {
        throw new Error("Template payload missing");
      }
      applyTemplateData(payload, { origin: metadata.source || "remote" });
      if (announce) {
        status.show(`Loaded template ${payload.title || id}`, { type: "success", timeout: 1800 });
      }
    } catch (error) {
      console.error("Character editor: failed to load template", error);
      status.show("Unable to load template", { type: "error", timeout: 2500 });
    }
  }

  async function fetchTemplatePayload(metadata) {
    if (!metadata) {
      return null;
    }
    if (metadata.source === "builtin") {
      const templateId = metadata.id || "";
      if (builtinIsTemporarilyMissing("templates", templateId)) {
        removeTemplateRecord(templateId);
        throw new Error("Builtin template unavailable");
      }
    }
    if (metadata.source === "local") {
      const local = dataManager.getLocal("templates", metadata.id);
      if (local) {
        return JSON.parse(JSON.stringify(local));
      }
    }
    if (metadata.source === "builtin" && metadata.path) {
      const response = await fetch(metadata.path);
      const templateId = metadata.id || "";
      if (!response.ok) {
        markBuiltinMissing("templates", templateId);
        removeTemplateRecord(templateId);
        throw new Error(`Failed to fetch template: ${response.status}`);
      }
      markBuiltinAvailable("templates", templateId);
      return await response.json();
    }
    if (metadata.source === "remote" && dataManager.baseUrl) {
      const result = await dataManager.get("templates", metadata.id, { preferLocal: true });
      return result?.payload || null;
    }
    return null;
  }

  function applyTemplateData(payload, { origin = "remote" } = {}) {
    const template = {
      id: payload.id || payload.template || "",
      title: payload.title || payload.name || payload.id || "",
      schema: payload.schema || payload.system || "",
      origin,
      metadata: cloneValue(payload.metadata) || undefined,
      data: cloneValue(payload.data) || undefined,
      sources: cloneValue(payload.sources) || undefined,
      preview: cloneValue(payload.preview) || undefined,
      sample: cloneValue(payload.sample) || undefined,
      samples: cloneValue(payload.samples) || undefined,
    };
    componentCounter = 0;
    const components = Array.isArray(payload.components)
      ? payload.components.map((component) => hydrateComponent(component)).filter(Boolean)
      : [];
    resetSystemContext();
    state.template = template;
    state.components = components;
    collapsedComponents.clear();
    if (template.id) {
      registerTemplateRecord({
        id: template.id,
        title: template.title || template.id,
        schema: template.schema || "",
        source: origin,
      });
    }
    if (state.draft) {
      state.draft.template = template.id;
    }
    void updateSystemContext(template.schema);
    renderCanvas();
    renderPreview();
  }

  async function loadCharacter(id, { shareToken = "" } = {}) {
    if (!id) {
      return;
    }
    state.shareToken = shareToken || "";
    try {
      const metadata = characterCatalog.get(id);
      if (!metadata) {
        throw new Error("Character metadata missing");
      }
      const token = shareToken || metadata.shareToken || "";
      const payload = await fetchCharacterPayload(metadata, { shareToken: token });
      if (!payload) {
        throw new Error("Character payload missing");
      }
      state.character = cloneCharacter(payload);
      state.draft = cloneCharacter(payload);
      state.characterOrigin = metadata.source || payload.origin || "";
      registerCharacterRecord({
        id: state.draft.id,
        title: state.draft.data?.name || metadata.title || state.draft.id,
        template: state.draft.template || metadata.template || "",
        source: metadata.source,
        ownership: metadata.ownership,
        ownerId: metadata.ownerId,
        ownerUsername: metadata.ownerUsername,
        ownerTier: metadata.ownerTier,
        sharePermissions: metadata.sharePermissions,
        shareToken: token,
      });
      if (state.draft.template) {
        await loadTemplateById(state.draft.template);
      }
      if (!state.draft.data || typeof state.draft.data !== "object") {
        state.draft.data = {};
      }
      markCharacterClean();
      syncNotesEditor();
      renderCanvas();
      renderPreview();
      syncCharacterOptions();
      syncCharacterActions();
      syncCharacterToolbarVisibility();
      status.show(`Loaded ${state.draft.data?.name || metadata.title || state.draft.id}`, {
        type: "success",
        timeout: 2000,
      });
      await syncGameLogContext({ force: true });
    } catch (error) {
      console.error("Character editor: failed to load character", error);
      const pruned = handleCharacterLoadFailure(id, error);
      const message = pruned
        ? "That character is no longer available and was removed from your list."
        : "Unable to load character";
      const type = pruned ? "warning" : "error";
      status.show(message, { type, timeout: 2800 });
      syncCharacterToolbarVisibility();
<<<<<<< HEAD
      await syncGameLogContext({ force: true });
=======
>>>>>>> d4cbc3f0
    }

    return true;
  }

  function handleCharacterLoadFailure(id, error) {
    const metadata = characterCatalog.get(id);
    if (!metadata) {
      return false;
    }
    const source = (metadata.source || "").toLowerCase();
    const statusCode = typeof error?.status === "number" ? error.status : null;
    const message = error?.message || "";
    const isMissingCharacter =
      statusCode === 404 ||
      statusCode === 410 ||
      message === "Character metadata missing" ||
      message === "Character payload missing" ||
      message.startsWith("Failed to fetch character");
    const isTemplateFailure =
      message === "Template metadata unavailable" || message === "Template payload missing";
    if (source === "builtin" && isMissingCharacter) {
      markBuiltinMissing("characters", id);
    }
    const isRemovable = isMissingCharacter || (source !== "builtin" && isTemplateFailure);

    if (!isRemovable) {
      return false;
    }

    try {
      dataManager.removeLocal("characters", id);
    } catch (storageError) {
      console.warn("Character editor: unable to clear local cache for", id, storageError);
    }

    removeCharacterRecord(id);

    if (state.draft && state.draft.id === id) {
      state.character = null;
      state.draft = null;
      state.characterOrigin = null;
      state.template = null;
      state.components = [];
      collapsedComponents.clear();
      resetSystemContext();
      markCharacterClean();
      renderCanvas();
      renderPreview();
      syncCharacterActions();
      state.shareToken = "";
      clearGameLogContext();
    }

    if (elements.characterSelect && elements.characterSelect.value === id) {
      elements.characterSelect.value = "";
    }

    return true;
  }

  async function fetchCharacterPayload(metadata, { shareToken = "" } = {}) {
    if (!metadata) {
      return null;
    }
    if (metadata.source === "local") {
      const local = dataManager.getLocal("characters", metadata.id);
      if (local) {
        return JSON.parse(JSON.stringify(local));
      }
    }
    if (metadata.source === "builtin") {
      const characterId = metadata.id || "";
      if (characterId && builtinIsTemporarilyMissing("characters", characterId)) {
        removeCharacterRecord(characterId);
        const error = new Error("Failed to fetch character: 404");
        error.status = 404;
        throw error;
      }
    }
    if (metadata.source === "builtin" && metadata.path) {
      const characterId = metadata.id || "";
      try {
        const response = await fetch(metadata.path, { cache: "no-store" });
        if (!response.ok) {
          markBuiltinMissing("characters", characterId);
          removeCharacterRecord(characterId);
          const error = new Error(`Failed to fetch character: ${response.status}`);
          error.status = response.status;
          throw error;
        }
        markBuiltinAvailable("characters", characterId);
        return await response.json();
      } catch (fetchError) {
        markBuiltinMissing("characters", characterId);
        removeCharacterRecord(characterId);
        const error =
          fetchError instanceof Error ? fetchError : new Error("Failed to fetch character");
        if (typeof error.status !== "number") {
          error.status = 500;
        }
        if (!error.message || error.message === fetchError?.message) {
          error.message = `Failed to fetch character: ${error.status}`;
        }
        throw error;
      }
    }
    if (metadata.source === "remote" && dataManager.baseUrl) {
      const result = await dataManager.get("characters", metadata.id, {
        preferLocal: !shareToken,
        shareToken,
      });
      return result?.payload || null;
    }
    return null;
  }

  function renderCanvas() {
    if (!elements.canvasRoot) {
      return;
    }
    componentRollDirectives.clear();
    elements.canvasRoot.dataset.canvasMode = state.mode;
    elements.canvasRoot.innerHTML = "";
    if (!state.draft?.id) {
      elements.canvasRoot.appendChild(
        createCanvasPlaceholder("Select a character to view the sheet.", { variant: "root" })
      );
      refreshTooltips(elements.canvasRoot);
      syncModeIndicator();
      return;
    }
    if (!state.template?.id) {
      elements.canvasRoot.appendChild(
        createCanvasPlaceholder("The linked template could not be loaded.", { variant: "root" })
      );
      refreshTooltips(elements.canvasRoot);
      syncModeIndicator();
      return;
    }
    if (!state.components.length) {
      elements.canvasRoot.appendChild(
        createCanvasPlaceholder("This template has no components yet.", { variant: "root" })
      );
      refreshTooltips(elements.canvasRoot);
      syncModeIndicator();
      return;
    }
    const fragment = document.createDocumentFragment();
    state.components.forEach((component) => {
      fragment.appendChild(renderComponentCard(component));
    });
    elements.canvasRoot.appendChild(fragment);
    refreshTooltips(elements.canvasRoot);
    syncModeIndicator();
  }

  function renderComponentCard(component) {
    const iconName = COMPONENT_ICONS[component.type] || "tabler:app-window";
    const showTypeIcon = state.mode === "edit";
    const collapsibleValue = component?.collapsible;
    const collapsible = typeof collapsibleValue === "string"
      ? collapsibleValue.toLowerCase() === "true"
      : Boolean(collapsibleValue);
    const shouldRenderActions = showTypeIcon;
    const wrapper = createCanvasCardElement({
      classes: ["character-component"],
      dataset: { componentId: component.uid || "" },
      gapClass: "gap-3",
    });
    const { header, actions, ensureActions } = createStandardCardChrome({
      icon: showTypeIcon ? iconName : null,
      iconLabel: component.type,
      headerOptions: { classes: ["character-component-header"], sortableHandle: false },
      actionsOptions: shouldRenderActions ? { classes: ["character-component-actions"] } : false,
      iconOptions: { classes: ["character-component-icon"] },
      removeButtonOptions: false,
    });
    wrapper.appendChild(header);
    const content = renderComponentContent(component);
    const body = content instanceof Element ? content : (() => {
      const container = document.createElement("div");
      container.appendChild(content);
      return container;
    })();
    const bodyId = component?.uid ? `${component.uid}-content` : "";
    if (body instanceof HTMLElement && bodyId) {
      body.id = bodyId;
    }
    wrapper.appendChild(body);

    if (collapsible) {
      const key = component?.uid || null;
      const collapsed = key ? collapsedComponents.get(key) === true : false;
      const labelText = component.label || component.name || "Section";
      const { button: collapseButton, setCollapsed } = createCollapseToggleButton({
        label: labelText,
        collapsed,
        onToggle(next) {
          if (key) {
            if (next) {
              collapsedComponents.set(key, true);
            } else {
              collapsedComponents.delete(key);
            }
          }
          if (body instanceof HTMLElement) {
            body.hidden = next;
          }
          wrapper.classList.toggle("is-collapsed", next);
        },
      });
      if (body instanceof HTMLElement && body.id) {
        collapseButton.setAttribute("aria-controls", body.id);
      }
      header.appendChild(collapseButton);
      if (body instanceof HTMLElement) {
        body.hidden = collapsed;
      }
      wrapper.classList.toggle("is-collapsed", collapsed);
      setCollapsed(collapsed);
    } else {
      if (component?.uid) {
        collapsedComponents.delete(component.uid);
      }
      if (body instanceof HTMLElement) {
        body.hidden = false;
      }
      wrapper.classList.remove("is-collapsed");
    }
    applyComponentStyles(wrapper, component);
    return wrapper;
  }

  function renderComponentContent(component) {
    switch (component.type) {
      case "input":
        return renderInputComponent(component);
      case "array":
        return renderArrayComponent(component);
      case "divider":
        return renderDividerComponent(component);
      case "image":
        return renderImageComponent(component);
      case "label":
        return renderLabelComponent(component);
      case "container":
        return renderContainerComponent(component);
      case "linear-track":
        return renderLinearTrackComponent(component);
      case "circular-track":
        return renderCircularTrackComponent(component);
      case "select-group":
        return renderSelectGroupComponent(component);
      case "toggle":
        return renderToggleComponent(component);
      default: {
        const unsupported = document.createElement("p");
        unsupported.className = "text-body-secondary mb-0";
        unsupported.textContent = `Unsupported component: ${component.type}`;
        return unsupported;
      }
    }
  }

  function renderInputComponent(component) {
    const wrapper = document.createElement("div");
    wrapper.className = "d-flex flex-column gap-2";
    const labelText = component.label || component.name || "Field";
    if (labelText) {
      const label = document.createElement("label");
      label.className = "form-label fw-semibold text-body-secondary mb-0";
      label.textContent = labelText;
      applyTextFormatting(label, component);
      wrapper.appendChild(label);
    }
    const editable = isEditable(component);
    const resolvedValue = resolveComponentValue(component, component.value ?? "");
    const variant = component.variant || "text";
    const componentUid = component?.uid || null;

    if (variant === "select") {
      const select = document.createElement("select");
      select.className = "form-select";
      const currentValue = resolvedValue == null ? "" : String(resolvedValue);
      const options = resolveSelectionOptions(component);
      options.forEach(({ value, label }) => {
        const opt = document.createElement("option");
        opt.value = value;
        opt.textContent = label;
        if (opt.value === currentValue) {
          opt.selected = true;
        }
        select.appendChild(opt);
      });
      select.disabled = !editable;
      assignBindingMetadata(select, component);
      if (editable) {
        select.addEventListener("change", () => {
          updateBinding(component.binding, select.value);
        });
      }
      wrapper.appendChild(select);
      return wrapper;
    }

    if (variant === "textarea") {
      const textarea = document.createElement("textarea");
      textarea.className = "form-control";
      const rows = Number.isFinite(Number(component.rows)) ? Number(component.rows) : 3;
      textarea.rows = Math.min(Math.max(Math.round(rows), 2), 12);
      textarea.placeholder = component.placeholder || "";
      textarea.value = resolvedValue != null ? String(resolvedValue) : "";
      textarea.disabled = !editable;
      assignBindingMetadata(textarea, component);
      if (editable) {
        textarea.addEventListener("input", () => {
          updateBinding(component.binding, textarea.value);
        });
      }
      wrapper.appendChild(textarea);
      return wrapper;
    }

    if (variant === "radio" || variant === "checkbox") {
      const group = document.createElement("div");
      group.className = "d-flex flex-wrap gap-2";
      const options = Array.isArray(component.options) ? component.options : [];
      const currentValue = variant === "checkbox"
        ? Array.isArray(resolvedValue)
          ? resolvedValue.map(String)
          : []
        : resolvedValue == null
        ? ""
        : String(resolvedValue);
      options.forEach((option, index) => {
        const optionValue = typeof option === "string" ? option : option.value;
        const optionLabel = typeof option === "string" ? option : option.label;
        const id = `${component.uid}-${variant}-${index}`;
        const formCheck = document.createElement("div");
        formCheck.className = "form-check form-check-inline";
        const input = document.createElement("input");
        input.className = "form-check-input";
        input.type = variant;
        input.name = `${component.uid}-${variant}`;
        input.id = id;
        input.disabled = !editable;
        if (variant === "radio") {
          input.value = optionValue;
          input.checked = optionValue === currentValue;
        } else {
          input.value = optionValue;
          input.checked = currentValue.includes(String(optionValue));
        }
        assignBindingMetadata(input, component, { value: optionValue });
        if (editable) {
          input.addEventListener("change", () => {
            if (variant === "radio") {
              updateBinding(component.binding, input.value);
            } else {
              const checkedValues = Array.from(group.querySelectorAll("input[type=checkbox]"))
                .filter((node) => node.checked)
                .map((node) => node.value);
              updateBinding(component.binding, checkedValues);
            }
          });
        }
        const optionLabelEl = document.createElement("label");
        optionLabelEl.className = "form-check-label";
        optionLabelEl.setAttribute("for", id);
        optionLabelEl.textContent = optionLabel;
        formCheck.append(input, optionLabelEl);
        group.appendChild(formCheck);
      });
      wrapper.appendChild(group);
      return wrapper;
    }

    const input = document.createElement("input");
    input.className = "form-control";
    if (variant === "number") {
      input.type = "number";
      if (component.min !== undefined) input.min = component.min;
      if (component.max !== undefined) input.max = component.max;
      if (component.step !== undefined) input.step = component.step;
      const numericValue = resolvedValue == null ? "" : resolvedValue;
      input.value = numericValue === undefined ? "" : numericValue;
      input.disabled = !editable;
      assignBindingMetadata(input, component);
      if (editable) {
        input.addEventListener("input", () => {
          const raw = input.value;
          if (raw === "") {
            updateBinding(component.binding, null);
            return;
          }
          const next = Number(raw);
          updateBinding(component.binding, Number.isNaN(next) ? raw : next);
        });
      }
    } else {
      input.type = component.inputType || "text";
      input.placeholder = component.placeholder || "";
      input.value = resolvedValue ?? "";
      input.disabled = !editable;
      assignBindingMetadata(input, component);
      if (editable) {
        input.addEventListener("input", () => {
          updateBinding(component.binding, input.value);
        });
      }
    }
    const inputContainer = document.createElement("div");
    inputContainer.className = "position-relative";
    const rollExpressions = componentUid ? componentRollDirectives.get(componentUid) : null;
    const showRollOverlay =
      state.mode === "view" && Array.isArray(rollExpressions) && rollExpressions.length > 0;
    if (showRollOverlay) {
      input.classList.add("character-rollable-input");
    }
    inputContainer.appendChild(input);
    if (showRollOverlay) {
      inputContainer.appendChild(createRollOverlayButton(component, rollExpressions));
    }
    wrapper.appendChild(inputContainer);
    return wrapper;
  }

  function renderArrayComponent(component) {
    const wrapper = document.createElement("div");
    wrapper.className = "d-flex flex-column gap-2";
    const heading = document.createElement("div");
    heading.className = "fw-semibold text-body-secondary";
    heading.textContent = component.label || component.name || "List";
    applyTextFormatting(heading, component);
    wrapper.appendChild(heading);
    const textarea = document.createElement("textarea");
    textarea.className = "form-control";
    textarea.rows = component.rows || 4;
    const value = resolveComponentValue(component);
    const serialized = Array.isArray(value)
      ? JSON.stringify(value, null, 2)
      : value != null
      ? String(value)
      : "";
    textarea.value = serialized;
    const editable = isEditable(component);
    textarea.readOnly = !editable;
    assignBindingMetadata(textarea, component);
    if (editable) {
      textarea.addEventListener("blur", async () => {
        const text = textarea.value.trim();
        if (!text) {
          updateBinding(component.binding, []);
          await persistDraft({ silent: true });
          return;
        }
        try {
          const parsed = JSON.parse(text);
          updateBinding(component.binding, parsed);
          await persistDraft({ silent: true });
        } catch (error) {
          status.show("Enter valid JSON for this list.", { type: "warning", timeout: 2000 });
        }
      });
    }
    wrapper.appendChild(textarea);
    return wrapper;
  }

  function renderDividerComponent(component) {
    const divider = document.createElement("hr");
    divider.className = "my-2";
    if (component.thickness) {
      divider.style.borderWidth = `${component.thickness}px`;
    }
    if (component.borderColor) {
      divider.style.borderColor = component.borderColor;
    }
    return divider;
  }

  function renderImageComponent(component) {
    const wrapper = document.createElement("div");
    wrapper.className = "d-flex flex-column gap-2";
    const label = component.label || component.name;
    if (label) {
      const heading = document.createElement("div");
      heading.className = "fw-semibold text-body-secondary";
      heading.textContent = label;
      wrapper.appendChild(heading);
    }
    const image = document.createElement("img");
    image.className = "img-fluid rounded";
    image.alt = component.alt || label || "Image";
    image.src = component.src || "https://placehold.co/640x360?text=Image";
    wrapper.appendChild(image);
    return wrapper;
  }

  function renderLabelComponent(component) {
    const text = document.createElement("div");
    text.className = "text-body";
    const resolved = resolveComponentValue(component, component.text || component.label || "Label");
    text.textContent = resolved != null ? String(resolved) : "";
    applyTextFormatting(text, component);
    return text;
  }

  function renderContainerComponent(component) {
    const wrapper = document.createElement("div");
    wrapper.className = "d-flex flex-column gap-3";
    const zones = normalizeZones(component);
    if (!zones.length) {
      wrapper.appendChild(createCanvasPlaceholder("No components in this container yet.", { variant: "compact" }));
      return wrapper;
    }
    zones.forEach((zone, index) => {
      if (zones.length > 1) {
        const badge = document.createElement("div");
        badge.className = "text-uppercase extra-small text-body-secondary";
        badge.textContent = zone.label || `Zone ${index + 1}`;
        wrapper.appendChild(badge);
      }
      const group = document.createElement("div");
      group.className = "d-flex flex-column gap-3";
      zone.components.forEach((child) => {
        group.appendChild(renderComponentCard(child));
      });
      wrapper.appendChild(group);
    });
    return wrapper;
  }

  function renderLinearTrackComponent(component) {
    const wrapper = document.createElement("div");
    wrapper.className = "d-flex flex-column gap-2";
    const label = document.createElement("div");
    label.className = "fw-semibold text-body-secondary";
    label.textContent = component.label || "Progress";
    wrapper.appendChild(label);
    const input = document.createElement("input");
    input.type = "range";
    input.className = "form-range";
    input.min = component.min ?? 0;
    input.max = component.max ?? 100;
    const resolved = resolveComponentValue(component, component.value ?? 0);
    const value = Number(resolved ?? 0);
    input.value = Number.isNaN(value) ? 0 : value;
    const editable = isEditable(component);
    input.disabled = !editable;
    assignBindingMetadata(input, component);
    if (editable) {
      input.addEventListener("input", () => {
        updateBinding(component.binding, Number(input.value));
      });
    }
    wrapper.appendChild(input);
    return wrapper;
  }

  function renderCircularTrackComponent(component) {
    const wrapper = document.createElement("div");
    wrapper.className = "d-flex flex-column gap-2";
    const label = document.createElement("div");
    label.className = "fw-semibold text-body-secondary";
    label.textContent = component.label || "Track";
    wrapper.appendChild(label);
    const input = document.createElement("input");
    input.type = "number";
    input.className = "form-control";
    input.min = 0;
    const max = component.max ?? 100;
    input.max = max;
    const resolved = resolveComponentValue(component, component.value ?? 0);
    const value = Number(resolved ?? 0);
    input.value = Number.isNaN(value) ? 0 : value;
    const editable = isEditable(component);
    input.disabled = !editable;
    assignBindingMetadata(input, component);
    if (editable) {
      input.addEventListener("input", () => {
        const next = Number(input.value);
        updateBinding(component.binding, Number.isNaN(next) ? 0 : Math.max(0, Math.min(max, next)));
      });
    }
    wrapper.appendChild(input);
    return wrapper;
  }

  function renderSelectGroupComponent(component) {
    const wrapper = document.createElement("div");
    wrapper.className = "d-flex flex-column gap-2";
    const label = document.createElement("div");
    label.className = "fw-semibold text-body-secondary";
    label.textContent = component.label || "Options";
    wrapper.appendChild(label);
    const editable = isEditable(component);
    const value = resolveComponentValue(component, component.value ?? (component.multiple ? [] : ""));
    const activeValues = component.multiple
      ? Array.isArray(value)
        ? value.map(String)
        : value != null
        ? [String(value)]
        : []
      : value != null
      ? String(value)
      : "";
    const options = resolveSelectionOptions(component);
    const group = document.createElement("div");
    group.className = "btn-group flex-wrap";
    group.setAttribute("role", "group");
    options.forEach(({ value: optionValue, label: optionLabel }) => {
      const normalizedOption = String(optionValue);
      const button = document.createElement("button");
      button.type = "button";
      const isActive = component.multiple
        ? activeValues.includes(normalizedOption)
        : normalizedOption === activeValues;
      button.className = isActive ? "btn btn-primary btn-sm" : "btn btn-outline-secondary btn-sm";
      button.textContent = optionLabel;
      button.disabled = !editable;
      assignBindingMetadata(button, component, { value: optionValue });
      if (editable) {
        button.addEventListener("click", () => {
          if (component.multiple) {
            const current = resolveComponentValue(component, component.value ?? []);
            const normalizedCurrent = Array.isArray(current)
              ? current.map(String)
              : current != null
              ? [String(current)]
              : [];
            const exists = normalizedCurrent.includes(normalizedOption);
            const next = exists
              ? normalizedCurrent.filter((entry) => entry !== normalizedOption)
              : [...normalizedCurrent, normalizedOption];
            updateBinding(component.binding, next);
          } else {
            updateBinding(component.binding, optionValue);
          }
        });
      }
      group.appendChild(button);
    });
    wrapper.appendChild(group);
    return wrapper;
  }

  function renderToggleComponent(component) {
    const wrapper = document.createElement("div");
    wrapper.className = "d-flex flex-column gap-2";
    const label = document.createElement("div");
    label.className = "fw-semibold text-body-secondary";
    label.textContent = component.label || "Toggle";
    wrapper.appendChild(label);
    const select = document.createElement("select");
    select.className = "form-select form-select-sm";
    const states = resolveToggleStates(component);
    const resolvedState = resolveComponentValue(component);
    const normalizedState = resolvedState != null ? String(resolvedState) : null;
    states.forEach((state, index) => {
      const label = state != null ? String(state) : `State ${index + 1}`;
      const option = document.createElement("option");
      option.value = label;
      option.textContent = label;
      const shouldSelect = normalizedState !== null
        ? normalizedState === String(state)
        : component.activeIndex === index;
      if (shouldSelect) {
        option.selected = true;
      }
      select.appendChild(option);
    });
    const editable = isEditable(component);
    select.disabled = !editable;
    assignBindingMetadata(select, component);
    if (editable) {
      select.addEventListener("change", () => {
        updateBinding(component.binding, select.value);
      });
    }
    wrapper.appendChild(select);
    return wrapper;
  }

  function normalizeZones(component) {
    if (!component || !component.zones || typeof component.zones !== "object") {
      return [];
    }
    return Object.keys(component.zones).map((key, index) => ({
      key,
      label:
        component.zoneLabels?.[key] ||
        (Array.isArray(component.tabLabels) ? component.tabLabels[index] : null) ||
        formatZoneLabel(key, index),
      components: Array.isArray(component.zones[key]) ? component.zones[key].map((child) => child) : [],
    }));
  }

  function formatZoneLabel(key, index) {
    if (!key) {
      return `Zone ${index + 1}`;
    }
    const cleaned = key.replace(/[-_]+/g, " ").trim();
    if (!cleaned) {
      return `Zone ${index + 1}`;
    }
    return cleaned
      .split(" ")
      .map((part) => part.charAt(0).toUpperCase() + part.slice(1))
      .join(" ");
  }

  function hydrateComponent(component) {
    if (!component || typeof component !== "object") {
      return null;
    }
    const clone = JSON.parse(JSON.stringify(component));
    const normalizedBinding = normalizeBinding(clone.binding ?? clone.bind ?? "");
    if (normalizedBinding) {
      clone.binding = normalizedBinding;
    }
    if (typeof clone.roller !== "string") {
      clone.roller = "";
    }
    clone.roller = clone.roller.trim();
    if (typeof clone.collapsible === "string") {
      clone.collapsible = clone.collapsible.toLowerCase() === "true";
    } else {
      clone.collapsible = Boolean(clone.collapsible);
    }
    if (!clone.uid) {
      componentCounter += 1;
      clone.uid = `cmp-${componentCounter}`;
    }
    if (clone.zones && typeof clone.zones === "object") {
      Object.keys(clone.zones).forEach((key) => {
        const items = Array.isArray(clone.zones[key]) ? clone.zones[key] : [];
        clone.zones[key] = items.map((child) => hydrateComponent(child)).filter(Boolean);
      });
    }
    return clone;
  }

  function normalizeBinding(bindingOrComponent) {
    if (typeof bindingOrComponent === "string") {
      return bindingOrComponent.trim();
    }
    if (bindingOrComponent && typeof bindingOrComponent === "object") {
      if (typeof bindingOrComponent.binding === "string") {
        return bindingOrComponent.binding.trim();
      }
      if (typeof bindingOrComponent.bind === "string") {
        return bindingOrComponent.bind.trim();
      }
    }
    return "";
  }

  function resolveSourceBindingValue(bindingOrComponent) {
    const normalized = normalizeBinding(bindingOrComponent);
    if (!normalized) {
      return undefined;
    }
    const contexts = [];
    if (state.draft?.data && typeof state.draft.data === "object") {
      contexts.push({ value: state.draft.data, prefixes: ["data"], allowDirect: true });
    }
    if (state.draft && typeof state.draft === "object") {
      contexts.push({ value: state.draft, prefixes: ["character"], allowDirect: true });
    }
    const template = state.template && typeof state.template === "object" ? state.template : null;
    if (template) {
      contexts.push({ value: template, prefixes: ["template"], allowDirect: true });
      if (template.metadata && typeof template.metadata === "object") {
        contexts.push({ value: template.metadata, prefixes: ["metadata"] });
      }
      if (template.data && typeof template.data === "object") {
        contexts.push({ value: template.data, prefixes: ["data"], allowDirect: true });
      }
      if (template.sources && typeof template.sources === "object") {
        contexts.push({ value: template.sources, prefixes: ["sources"], allowDirect: true });
      }
      if (template.preview && typeof template.preview === "object") {
        contexts.push({ value: template.preview, prefixes: ["preview"], allowDirect: true });
      }
      if (template.sample && typeof template.sample === "object") {
        contexts.push({ value: template.sample, prefixes: ["sample"], allowDirect: true });
      }
      if (template.samples && typeof template.samples === "object") {
        contexts.push({ value: template.samples, prefixes: ["samples"], allowDirect: true });
      }
    }
    const systemPreviewData =
      state.systemPreviewData && typeof state.systemPreviewData === "object" ? state.systemPreviewData : null;
    if (systemPreviewData) {
      contexts.push({
        value: systemPreviewData,
        allowDirect: true,
        prefixes: ["system", "data", "preview", "sources"],
      });
    }
    const definition = state.systemDefinition && typeof state.systemDefinition === "object" ? state.systemDefinition : null;
    if (definition) {
      contexts.push({ value: definition, prefixes: ["system"], allowDirect: true });
      if (definition.metadata && typeof definition.metadata === "object") {
        contexts.push({ value: definition.metadata, prefixes: ["metadata"] });
      }
      if (definition.definition && typeof definition.definition === "object") {
        contexts.push({ value: definition.definition, prefixes: ["definition"], allowDirect: true });
      }
      if (definition.schema && typeof definition.schema === "object") {
        contexts.push({ value: definition.schema, prefixes: ["schema"] });
      }
      if (definition.data && typeof definition.data === "object") {
        contexts.push({ value: definition.data, prefixes: ["data"], allowDirect: true });
      }
      if (definition.sources && typeof definition.sources === "object") {
        contexts.push({ value: definition.sources, prefixes: ["sources"], allowDirect: true });
      }
      if (definition.preview && typeof definition.preview === "object") {
        contexts.push({ value: definition.preview, prefixes: ["preview"], allowDirect: true });
      }
      if (definition.samples && typeof definition.samples === "object") {
        contexts.push({ value: definition.samples, prefixes: ["samples"], allowDirect: true });
      }
      if (definition.sample && typeof definition.sample === "object") {
        contexts.push({ value: definition.sample, prefixes: ["sample"], allowDirect: true });
      }
      if (definition.values && typeof definition.values === "object") {
        contexts.push({ value: definition.values, prefixes: ["values"], allowDirect: true });
      }
      if (definition.lists && typeof definition.lists === "object") {
        contexts.push({ value: definition.lists, prefixes: ["lists"], allowDirect: true });
      }
      if (definition.collections && typeof definition.collections === "object") {
        contexts.push({ value: definition.collections, prefixes: ["collections"], allowDirect: true });
      }
    }
    return resolveBindingFromContexts(normalized, contexts);
  }

  function componentHasFormula(component) {
    return typeof component?.formula === "string" && component.formula.trim().length > 0;
  }

  function isEditable(component) {
    if (!component) {
      return false;
    }
    if (componentHasFormula(component)) {
      return false;
    }
    return state.mode === "edit" && !component.readOnly;
  }

  function resolveComponentValue(component, fallback = undefined) {
    const componentUid = component?.uid || null;
    const manualRolls = new Set();
    if (typeof component?.roller === "string") {
      const trimmedRoller = component.roller.trim();
      if (trimmedRoller) {
        manualRolls.add(trimmedRoller);
      }
    }
    const applyRollDirectives = (extra) => {
      if (!componentUid) {
        return;
      }
      const combined = new Set(manualRolls);
      if (extra) {
        const values = extra instanceof Set ? Array.from(extra) : Array.isArray(extra) ? extra : [extra];
        values.forEach((value) => {
          if (typeof value === "string") {
            const trimmed = value.trim();
            if (trimmed) {
              combined.add(trimmed);
            }
          }
        });
      }
      if (combined.size) {
        componentRollDirectives.set(componentUid, Array.from(combined));
      } else {
        componentRollDirectives.delete(componentUid);
      }
    };
    if (componentHasFormula(component)) {
      const collected = new Set();
      try {
        const dataContext = state.draft?.data || {};
        const result = evaluateFormula(component.formula, dataContext, {
          onRoll: (notation) => {
            if (typeof notation === "string") {
              const trimmedNotation = notation.trim();
              if (trimmedNotation) {
                collected.add(trimmedNotation);
              }
            }
          },
          rollContext: dataContext,
        });
        applyRollDirectives(collected);
        return result;
      } catch (error) {
        applyRollDirectives();
        console.warn("Character editor: unable to evaluate formula", error);
      }
    } else {
      applyRollDirectives();
    }
    const bound = getBindingValue(component?.binding);
    if (bound !== undefined) {
      return bound;
    }
    return fallback;
  }

  function ensureLeadingBlankOption(options) {
    const entries = Array.isArray(options) ? options.filter(Boolean).map((entry) => ({ ...entry })) : [];
    const blankIndex = entries.findIndex((entry) => entry && entry.value === "");
    if (blankIndex === 0) {
      return entries;
    }
    if (blankIndex > 0) {
      const [blank] = entries.splice(blankIndex, 1);
      return [blank, ...entries];
    }
    return [{ value: "", label: "" }, ...entries];
  }

  function resolveSelectionOptions(component) {
    const expectsSource = Boolean(component?.sourceBinding);
    const boundOptions = normalizeOptionEntries(resolveSourceBindingValue(component?.sourceBinding));
    if (boundOptions.length || expectsSource) {
      return expectsSource ? ensureLeadingBlankOption(boundOptions) : boundOptions;
    }
    const componentOptions = normalizeOptionEntries(component?.options);
    if (componentOptions.length) {
      return expectsSource ? ensureLeadingBlankOption(componentOptions) : componentOptions;
    }
    return expectsSource ? ensureLeadingBlankOption([]) : [];
  }

  function resolveToggleStates(component) {
    const boundStates = normalizeOptionEntries(resolveSourceBindingValue(component?.statesBinding));
    if (boundStates.length) {
      return boundStates.map((entry) => entry.label || entry.value).filter((value) => value != null);
    }
    if (Array.isArray(component?.states) && component.states.length) {
      return component.states.map((state) => (state != null ? String(state) : state)).filter((state) => state != null);
    }
    return [];
  }

  function assignBindingMetadata(element, component, { binding = null, value = null } = {}) {
    if (!element || !element.dataset) {
      return;
    }
    if (component?.uid) {
      element.dataset.componentUid = component.uid;
    }
    const normalized = binding !== null ? binding : normalizeBinding(component?.binding);
    if (normalized) {
      element.dataset.bindingPath = normalized;
    }
    if (value !== null && value !== undefined) {
      element.dataset.bindingValue = String(value);
    }
  }

  function escapeSelector(value) {
    if (typeof value !== "string") {
      return "";
    }
    if (typeof CSS !== "undefined" && typeof CSS.escape === "function") {
      return CSS.escape(value);
    }
    return value.replace(/"/g, '\\"');
  }

  function captureActiveField() {
    const active = document.activeElement;
    if (!active || !elements.canvasRoot?.contains(active)) {
      return null;
    }
    const container = active.closest("[data-component-id]");
    if (!container) {
      return null;
    }
    return {
      componentId: container.dataset.componentId || "",
      bindingPath: active.dataset?.bindingPath || "",
      bindingValue: active.dataset?.bindingValue || "",
      tagName: active.tagName || "",
      type: active.type || "",
      name: active.name || "",
      selectionStart: typeof active.selectionStart === "number" ? active.selectionStart : null,
      selectionEnd: typeof active.selectionEnd === "number" ? active.selectionEnd : null,
    };
  }

  function restoreActiveField(snapshot) {
    if (!snapshot || !snapshot.componentId || !elements.canvasRoot) {
      return;
    }
    const selector = `[data-component-id="${escapeSelector(snapshot.componentId)}"]`;
    const container = elements.canvasRoot.querySelector(selector);
    if (!container) {
      return;
    }
    let target = null;
    if (snapshot.bindingPath) {
      const bindingSelector = `[data-binding-path="${escapeSelector(snapshot.bindingPath)}"]`;
      if (snapshot.bindingValue) {
        target = container.querySelector(`${bindingSelector}[data-binding-value="${escapeSelector(snapshot.bindingValue)}"]`);
      }
      if (!target) {
        target = container.querySelector(bindingSelector);
      }
    }
    if (!target && snapshot.name) {
      target = container.querySelector(`[name="${escapeSelector(snapshot.name)}"]`);
    }
    if (!target && snapshot.tagName) {
      target = container.querySelector(snapshot.tagName.toLowerCase());
    }
    if (!target) {
      target = container.querySelector("input, select, textarea");
    }
    if (target && typeof target.focus === "function") {
      target.focus({ preventScroll: true });
      if (
        snapshot.selectionStart !== null &&
        snapshot.selectionEnd !== null &&
        typeof target.setSelectionRange === "function"
      ) {
        try {
          target.setSelectionRange(snapshot.selectionStart, snapshot.selectionEnd);
        } catch (error) {
          // ignore selection errors
        }
      }
    }
  }

  function getBindingValue(binding) {
    const normalizedBinding = normalizeBinding(binding);
    if (!normalizedBinding) {
      return undefined;
    }
    const trimmed = normalizedBinding.trim();
    if (!trimmed.startsWith("@")) {
      return undefined;
    }
    const path = trimmed.slice(1).split(".").filter(Boolean);
    if (!path.length) {
      return undefined;
    }
    let cursor = state.draft?.data;
    for (const segment of path) {
      if (!cursor || typeof cursor !== "object" || !(segment in cursor)) {
        return undefined;
      }
      cursor = cursor[segment];
    }
    return cursor;
  }

  function updateBinding(binding, value) {
    const pathSegments = resolveBindingPath(binding);
    if (!pathSegments) {
      return;
    }
    const previousValue = cloneValue(getValueAtPath(pathSegments));
    const nextValue = cloneValue(value);
    if (valuesEqual(previousValue, nextValue)) {
      return;
    }
    const focusSnapshot = captureActiveField();
    const applied = applyBindingValue(pathSegments, nextValue, { focusSnapshot });
    if (applied && undoStack) {
      const previousValueDefined = previousValue !== undefined;
      const nextValueDefined = nextValue !== undefined;
      undoStack.push({
        type: "binding",
        characterId: state.draft?.id || "",
        path: pathSegments,
        previousValue: previousValueDefined ? previousValue : null,
        previousValueDefined,
        nextValue: nextValueDefined ? nextValue : null,
        nextValueDefined,
      });
    }
  }

  function ensureCharacterContext(entry) {
    if (!entry || typeof entry !== "object") {
      return false;
    }
    const entryId = entry.characterId ?? "";
    const currentId = state.draft?.id || "";
    if (entryId && entryId !== currentId) {
      return false;
    }
    return true;
  }

  function applyCharacterUndo(entry) {
    if (!ensureCharacterContext(entry)) {
      return { message: "Undo unavailable for this character", options: { type: "warning", timeout: 2200 } };
    }
    if (entry.type === "binding" && Array.isArray(entry.path)) {
      const focusSnapshot = captureActiveField();
      const previousValue = entry.previousValueDefined ? entry.previousValue : undefined;
      applyBindingValue(entry.path, cloneValue(previousValue), { focusSnapshot });
      return { message: "Reverted field change", options: { type: "info", timeout: 1500 } };
    }
    return { message: "Nothing to undo", options: { timeout: 1200 } };
  }

  function applyCharacterRedo(entry) {
    if (!ensureCharacterContext(entry)) {
      return { message: "Redo unavailable for this character", options: { type: "warning", timeout: 2200 } };
    }
    if (entry.type === "binding" && Array.isArray(entry.path)) {
      const focusSnapshot = captureActiveField();
      const nextValue = entry.nextValueDefined ? entry.nextValue : undefined;
      applyBindingValue(entry.path, cloneValue(nextValue), { focusSnapshot });
      return { message: "Reapplied field change", options: { type: "info", timeout: 1500 } };
    }
    return { message: "Nothing to redo", options: { timeout: 1200 } };
  }

  function handleUndoEntry(entry) {
    return applyCharacterUndo(entry);
  }

  function handleRedoEntry(entry) {
    return applyCharacterRedo(entry);
  }

  function openNewCharacterDialog() {
    if (elements.newCharacterForm && elements.newCharacterName && elements.newCharacterTemplate) {
      const defaultTemplate = state.template?.id || elements.newCharacterTemplate.value || "";
      prepareNewCharacterForm(defaultTemplate);
      if (newCharacterModalInstance) {
        newCharacterModalInstance.show();
        return;
      }
      createNewCharacterPromptFallback();
      return;
    }
    createNewCharacterPromptFallback();
  }

  function prepareNewCharacterForm(defaultTemplate = "") {
    if (!elements.newCharacterForm) {
      return;
    }
    elements.newCharacterForm.reset();
    elements.newCharacterForm.classList.remove("was-validated");
    if (elements.newCharacterId) {
      elements.newCharacterId.setCustomValidity("");
      let generatedId = "";
      do {
        generatedId = generateCharacterId("character");
      } while (generatedId && characterCatalog.has(generatedId));
      elements.newCharacterId.value = generatedId;
    }
    refreshNewCharacterTemplateOptions(defaultTemplate);
    if (elements.newCharacterTemplate && defaultTemplate) {
      elements.newCharacterTemplate.value = defaultTemplate;
    }
    if (elements.newCharacterName) {
      elements.newCharacterName.value = "";
      elements.newCharacterName.focus();
      elements.newCharacterName.select();
    }
  }

  async function createNewCharacterFromForm() {
    if (!elements.newCharacterName || !elements.newCharacterTemplate) {
      await createNewCharacterPromptFallback();
      return;
    }
    const idInput = elements.newCharacterId;
    const id = (idInput?.value || "").trim();
    if (idInput) {
      idInput.setCustomValidity("");
    }
    const name = (elements.newCharacterName.value || "").trim();
    const templateId = (elements.newCharacterTemplate.value || "").trim();
    if (!id) {
      elements.newCharacterForm?.classList.add("was-validated");
      status.show("Provide an ID for the new character.", { type: "warning", timeout: 2000 });
      idInput?.focus();
      idInput?.select();
      return;
    }
    if (characterCatalog.has(id)) {
      if (idInput) {
        idInput.setCustomValidity("Character ID already exists.");
        idInput.reportValidity();
      }
      status.show("Character ID already exists. Choose another one.", { type: "warning", timeout: 2400 });
      return;
    }
    if (!name) {
      elements.newCharacterForm?.classList.add("was-validated");
      status.show("Provide a name for the new character.", { type: "warning", timeout: 2000 });
      return;
    }
    if (!templateId) {
      elements.newCharacterForm?.classList.add("was-validated");
      status.show("Select a template for the new character.", { type: "warning", timeout: 2000 });
      return;
    }
    const created = await startNewCharacter({ id, name, templateId });
    if (!created) {
      return;
    }
    if (newCharacterModalInstance) {
      newCharacterModalInstance.hide();
    }
    if (elements.newCharacterForm) {
      elements.newCharacterForm.reset();
      elements.newCharacterForm.classList.remove("was-validated");
    }
  }

  async function createNewCharacterPromptFallback() {
    const name = window.prompt("Name your character", "New Hero");
    if (name === null) {
      return;
    }
    const trimmedName = name.trim();
    if (!trimmedName) {
      status.show("Provide a name for the new character.", { type: "warning", timeout: 2000 });
      return;
    }
    const templateOptions = Array.from(templateCatalog.values()).filter((entry) => entry.id);
    const templatePrompt = templateOptions.length
      ? `Enter a template ID (e.g. ${templateOptions[0].id})`
      : "Enter a template ID";
    const templateId = window.prompt(templatePrompt, state.template?.id || templateOptions[0]?.id || "");
    if (templateId === null) {
      return;
    }
    const trimmedTemplate = templateId.trim();
    if (!trimmedTemplate) {
      status.show("Select a template for the new character.", { type: "warning", timeout: 2000 });
      return;
    }
    const suggestedId = (() => {
      let candidate = "";
      do {
        candidate = generateCharacterId(trimmedName || "character");
      } while (candidate && characterCatalog.has(candidate));
      return candidate;
    })();
    const idInput = window.prompt("Enter a character ID", suggestedId);
    if (idInput === null) {
      return;
    }
    const trimmedId = idInput.trim();
    if (!trimmedId) {
      status.show("Provide an ID for the new character.", { type: "warning", timeout: 2000 });
      return;
    }
    await startNewCharacter({ id: trimmedId, name: trimmedName, templateId: trimmedTemplate });
  }

  async function startNewCharacter({ id, name, templateId }) {
    const trimmedName = (name || "").trim();
    const trimmedTemplate = (templateId || "").trim();
    const trimmedId = (id || "").trim();
    if (!trimmedId) {
      status.show("Provide an ID for the new character.", { type: "warning", timeout: 2000 });
      return false;
    }
    if (!trimmedName) {
      status.show("Provide a name for the new character.", { type: "warning", timeout: 2000 });
      return false;
    }
    if (!trimmedTemplate) {
      status.show("Select a template for the new character.", { type: "warning", timeout: 2000 });
      return false;
    }
    const templateMetadata = templateCatalog.get(trimmedTemplate);
    if (!templateMetadata) {
      status.show("Template metadata unavailable.", { type: "warning", timeout: 2200 });
      return false;
    }
    if (state.template?.id !== trimmedTemplate) {
      await loadTemplateById(trimmedTemplate);
      if (state.template?.id !== trimmedTemplate) {
        return false;
      }
    }
    if (characterCatalog.has(trimmedId)) {
      status.show("Character ID already exists. Choose another one.", { type: "warning", timeout: 2400 });
      return false;
    }
    const draft = {
      id: trimmedId,
      title: trimmedName,
      template: trimmedTemplate,
      system: state.template?.schema || templateMetadata?.schema || "",
      data: { name: trimmedName },
      state: { timers: {}, log: [] },
    };
    state.character = cloneCharacter(draft);
    state.draft = cloneCharacter(draft);
    state.characterOrigin = "local";
    state.mode = "edit";
    const user = sessionUser();
    registerCharacterRecord({
      id: trimmedId,
      title: trimmedName,
      template: trimmedTemplate,
      source: "local",
      ownership: user ? "owned" : "local",
      ownerId: user?.id ?? null,
      ownerUsername: user?.username ?? "",
      ownerTier: user?.tier ?? "",
    });
    if (elements.characterSelect) {
      elements.characterSelect.value = trimmedId;
    }
    await persistDraft({ silent: true });
    syncNotesEditor();
    renderCanvas();
    renderPreview();
    syncModeIndicator();
    syncCharacterActions();
    state.shareToken = "";
    clearGameLogContext();
    status.show(`Started ${trimmedName}`, { type: "success", timeout: 2000 });
    return true;
  }

  async function deleteCurrentCharacter() {
    const id = state.draft?.id;
    if (!id) {
      status.show("Select a character before deleting.", { type: "warning", timeout: 2000 });
      return;
    }
    const metadata = characterCatalog.get(id) || {};
    const origin = state.characterOrigin || metadata.source || metadata.origin || state.character?.origin || "";
    if (origin === "builtin") {
      status.show("Built-in characters cannot be deleted.", { type: "info", timeout: 2400 });
      return;
    }
    const label = state.draft.data?.name || metadata.title || id;
    const confirmed = window.confirm(`Delete ${label}? This action cannot be undone.`);
    if (!confirmed) {
      return;
    }
    const button = elements.deleteCharacterButton;
    if (button) {
      button.disabled = true;
      button.classList.add("disabled");
      button.setAttribute("aria-disabled", "true");
      button.setAttribute("aria-busy", "true");
    }
    try {
      await dataManager.delete("characters", id, { mode: "auto" });
    } catch (error) {
      console.error("Character editor: unable to delete character", error);
      if (status) {
        status.show(error.message || "Unable to delete character", { type: "danger" });
      }
      if (button) {
        button.disabled = false;
        button.classList.remove("disabled");
        button.setAttribute("aria-disabled", "false");
        button.removeAttribute("aria-busy");
      }
      return;
    }
    const notesKey = `undercroft.workbench.character.notes.${id}`;
    try {
      localStorage.removeItem(notesKey);
    } catch (error) {
      console.warn("Character editor: unable to remove notes", error);
    }
    removeCharacterRecord(id);
    state.character = null;
    state.draft = null;
    state.template = null;
    state.components = [];
    collapsedComponents.clear();
    resetSystemContext();
    state.characterOrigin = null;
    state.mode = "view";
    componentCounter = 0;
    currentNotesKey = "";
    if (elements.characterSelect) {
      elements.characterSelect.value = "";
    }
    state.shareToken = "";
    markCharacterClean();
    syncNotesEditor();
    renderCanvas();
    renderPreview();
    syncModeIndicator();
    syncCharacterActions();
    clearGameLogContext();
    status.show(`Deleted ${label}`, { type: "success", timeout: 2200 });
    if (button) {
      button.removeAttribute("aria-busy");
    }
  }

  function exportDraft() {
    const dataStr = JSON.stringify(state.draft, null, 2);
    const blob = new Blob([dataStr], { type: "application/json" });
    const url = URL.createObjectURL(blob);
    const anchor = document.createElement("a");
    anchor.href = url;
    anchor.download = `${state.draft.id || "character"}.json`;
    document.body.appendChild(anchor);
    anchor.click();
    document.body.removeChild(anchor);
    URL.revokeObjectURL(url);
    status.show("Downloaded character JSON", { timeout: 2000 });
  }

  async function persistDraft({ silent = true } = {}) {
    if (!state.draft?.id) {
      return false;
    }
    const payload = cloneCharacter(state.draft);
    const id = state.draft.id;
    const label = payload?.data?.name || payload?.title || id;
    const metadata = characterCatalog.get(id) || {};
    const session = sessionUser();
    const wantsRemote = dataManager.isAuthenticated() && Boolean(dataManager.baseUrl);
    const requireRemote = dataManager.isAuthenticated() && dataManager.hasWriteAccess("characters");
    let remoteSucceeded = false;
    let remoteError = null;
    if (wantsRemote) {
      try {
        const result = await dataManager.save("characters", id, payload, { mode: "remote" });
        remoteSucceeded = result?.source === "remote";
      } catch (error) {
        remoteError = error;
        console.error("Character editor: failed to sync character", error);
      }
    } else if (dataManager.isAuthenticated() && !dataManager.baseUrl && !silent && status) {
      status.show("Server connection not configured. Start the Workbench server to sync.", {
        type: "warning",
        timeout: 3000,
      });
    }

    if (!remoteSucceeded) {
      try {
        dataManager.saveLocal("characters", id, payload);
      } catch (error) {
        console.warn("Character editor: unable to save character locally", error);
        if (status) {
          status.show("Failed to save character locally", { type: "danger", timeout: 2200 });
        }
        return false;
      }
    }

    registerCharacterRecord({
      id,
      title: label,
      template: payload.template || state.template?.id || "",
      source: remoteSucceeded ? "remote" : "local",
      ownership: remoteSucceeded
        ? "owned"
        : metadata.ownership || (session ? "owned" : "local"),
      ownerId: remoteSucceeded
        ? session?.id ?? metadata.ownerId ?? null
        : metadata.ownerId ?? session?.id ?? null,
      ownerUsername: remoteSucceeded
        ? session?.username || metadata.ownerUsername || ""
        : metadata.ownerUsername || session?.username || "",
      ownerTier: remoteSucceeded
        ? session?.tier || metadata.ownerTier || ""
        : metadata.ownerTier || session?.tier || "",
      sharePermissions: metadata.sharePermissions,
    });
    state.character = cloneCharacter(payload);
    state.characterOrigin = remoteSucceeded ? "remote" : "local";

    if (remoteSucceeded || !requireRemote) {
      markCharacterClean();
    }

    if (remoteError && status) {
      const message = remoteError.message || "Unable to sync character with the server";
      status.show(message, { type: "danger" });
    } else if (!silent) {
      if (remoteSucceeded) {
        status.show(`Saved ${label} to the server`, { type: "success", timeout: 2200 });
      } else {
        status.show("Character saved locally", { type: "success", timeout: 2000 });
      }
    }

    syncCharacterActions();
    return remoteSucceeded;
  }

  function syncModeIndicator() {
    if (elements.modeIndicator) {
      elements.modeIndicator.textContent = state.mode === "edit" ? "Editing" : "Viewing";
    }
    if (elements.viewToggle) {
      const icon = elements.viewToggle.querySelector("[data-mode-icon]");
      const label = elements.viewToggle.querySelector("[data-mode-label]");
      const hasCharacter = Boolean(state.draft?.id);
      const locked = state.viewLocked || !hasCharacter;
      let tooltipTitle = "";
      if (!hasCharacter) {
        tooltipTitle = "Select a character to enable editing.";
      } else if (state.viewLocked) {
        tooltipTitle = "Group characters are view-only until claimed.";
      } else {
        tooltipTitle = state.mode === "edit" ? "Switch to view mode" : "Switch to edit mode";
      }
      const isEditing = hasCharacter && !state.viewLocked && state.mode === "edit";
      elements.viewToggle.disabled = locked;
      elements.viewToggle.classList.toggle("disabled", locked);
      elements.viewToggle.setAttribute("aria-disabled", locked ? "true" : "false");
      elements.viewToggle.setAttribute("title", tooltipTitle);
      elements.viewToggle.setAttribute("data-bs-title", tooltipTitle);
      elements.viewToggle.setAttribute("aria-pressed", isEditing ? "true" : "false");
      if (icon) {
        icon.setAttribute("data-icon", isEditing ? "tabler:edit" : "tabler:eye");
      }
      if (label) {
        label.textContent = isEditing ? "Edit mode" : "View mode";
      }
      refreshTooltips(elements.viewToggle.parentElement || elements.viewToggle);
    }
  }

  function syncNotesEditor(force = false) {
    if (!elements.noteEditor) {
      return;
    }
    const key = getNotesStorageKey();
    if (!force && key === currentNotesKey) {
      return;
    }
    currentNotesKey = key;
    suppressNotesChange = true;
    try {
      const stored = localStorage.getItem(key);
      elements.noteEditor.value = stored || "";
    } catch (error) {
      console.warn("Character editor: unable to load notes", error);
      elements.noteEditor.value = "";
    } finally {
      suppressNotesChange = false;
    }
  }

  function persistNotes(value) {
    const key = getNotesStorageKey();
    const payload = value ?? elements.noteEditor?.value ?? "";
    try {
      localStorage.setItem(key, payload);
    } catch (error) {
      console.warn("Character editor: unable to save notes", error);
    }
  }

  function getNotesStorageKey() {
    const id = state.draft?.id || "session";
    return `undercroft.workbench.character.notes.${id}`;
  }

  function cloneCharacter(payload) {
    return payload ? JSON.parse(JSON.stringify(payload)) : null;
  }

  function computeCharacterSignature() {
    if (!state.draft) {
      return null;
    }
    try {
      return JSON.stringify(state.draft);
    } catch (error) {
      console.warn("Character editor: unable to compute character signature", error);
      return null;
    }
  }

  function markCharacterClean() {
    lastSavedCharacterSignature = computeCharacterSignature();
  }

  function hasUnsavedCharacterChanges() {
    if (!state.draft) {
      return false;
    }
    const current = computeCharacterSignature();
    if (!lastSavedCharacterSignature) {
      return Boolean(current);
    }
    return current !== lastSavedCharacterSignature;
  }

  function generateCharacterId(name) {
    if (typeof crypto !== "undefined" && crypto.randomUUID) {
      return `cha_${crypto.randomUUID()}`;
    }
    const slug = name.toLowerCase().replace(/[^a-z0-9]+/g, "-").replace(/(^-|-$)/g, "");
    const rand = Math.random().toString(36).slice(2, 8);
    return `cha_${slug || "character"}_${rand}`;
  }

  function parseRecordParam() {
    try {
      const params = new URLSearchParams(window.location.search || "");
      const record = params.get("record");
      if (!record) {
        return null;
      }
      const [bucket, ...rest] = record.split(":");
      const id = rest.join(":");
      if (!bucket || !id) {
        return null;
      }
      const shareToken = params.get("share") || "";
      return { bucket, id, shareToken };
    } catch (error) {
      console.warn("Character editor: unable to parse shared record", error);
      return null;
    }
  }

  window.addEventListener("workbench:auth-changed", () => {
    if (dataManager.isAuthenticated()) {
      refreshRemoteCharacters({ force: true });
      if (pendingSharedRecord) {
        void loadPendingSharedRecord();
      }
    }
    syncCharacterActions();
  });

  window.addEventListener("workbench:content-saved", (event) => {
    const detail = event.detail || {};
    if (detail.bucket === "characters" && detail.source === "remote") {
      refreshRemoteCharacters({ force: true });
    }
  });

  window.addEventListener("workbench:content-deleted", (event) => {
    const detail = event.detail || {};
    if (detail.bucket === "characters" && detail.source === "remote") {
      refreshRemoteCharacters({ force: true });
    }
  });
})();<|MERGE_RESOLUTION|>--- conflicted
+++ resolved
@@ -59,10 +59,7 @@
     systemDefinition: null,
     systemPreviewData: {},
     viewLocked: false,
-<<<<<<< HEAD
     shareToken: "",
-=======
->>>>>>> d4cbc3f0
   };
 
   let lastSavedCharacterSignature = null;
@@ -71,7 +68,6 @@
   const collapsedComponents = new Map();
   const diceQuickButtons = new Map();
   const QUICK_DICE = ["d4", "d6", "d8", "d10", "d12", "d20", "d100"];
-<<<<<<< HEAD
   const characterGroupCache = new Map();
 
   const gameLogState = {
@@ -86,8 +82,6 @@
     access: "none",
     pollTimer: 0,
   };
-=======
->>>>>>> d4cbc3f0
 
   function escapeHtml(value) {
     if (value === undefined || value === null) {
@@ -378,7 +372,6 @@
     groupShareToggleLabel: document.querySelector("[data-group-share-toggle-label]"),
     groupSharePanel: document.querySelector("[data-group-share-panel]"),
     groupShareStatus: document.querySelector("[data-group-share-status]"),
-<<<<<<< HEAD
     gameLogSection: document.querySelector("[data-game-log-section]"),
     gameLogEntries: document.querySelector("[data-game-log-entries]"),
     gameLogForm: document.querySelector("[data-game-log-form]"),
@@ -386,8 +379,6 @@
     gameLogRefresh: document.querySelector("[data-game-log-refresh]"),
     gameLogStatus: document.querySelector("[data-game-log-status]"),
     gameLogTitle: document.querySelector("[data-game-log-group]"),
-=======
->>>>>>> d4cbc3f0
   };
 
   assignSectionAriaConnections();
@@ -962,7 +953,6 @@
       refreshTooltips(button.parentElement || button);
     };
 
-<<<<<<< HEAD
     const locked = state.viewLocked;
 
     updateToolbarButton(elements.importButton, {
@@ -977,16 +967,6 @@
       disabledTitle: locked
         ? "Group characters must be claimed before exporting."
         : "Select a character to export data.",
-=======
-    updateToolbarButton(elements.importButton, {
-      disabled: !draftHasId,
-      disabledTitle: "Select a character to import data.",
-    });
-
-    updateToolbarButton(elements.exportButton, {
-      disabled: !draftHasId,
-      disabledTitle: "Select a character to export data.",
->>>>>>> d4cbc3f0
     });
 
     if (!elements.deleteCharacterButton) {
@@ -1130,10 +1110,7 @@
           : "";
         elements.diceResult.innerHTML = `<strong>${heading}</strong>: ${escapeHtml(result.total)}${breakdown}`;
       }
-<<<<<<< HEAD
       recordGameLogRoll(result, { expression: trimmed, label });
-=======
->>>>>>> d4cbc3f0
       return result;
     } catch (error) {
       if (elements.diceResult) {
@@ -1417,10 +1394,7 @@
       renderPreview();
     }
     syncModeIndicator();
-<<<<<<< HEAD
     syncCharacterActions();
-=======
->>>>>>> d4cbc3f0
   }
 
   function assignSectionAriaConnections() {
@@ -1453,7 +1427,6 @@
 
   function setGroupShareStatus(message = "") {
     if (!elements.groupShareStatus) {
-<<<<<<< HEAD
       return;
     }
     const text = typeof message === "string" ? message.trim() : "";
@@ -1926,14 +1899,6 @@
     const userId = dataManager.session?.user?.id ?? null;
     const access = ownerId === userId ? "owner" : "member";
     setGameLogContext({ groupId: campaign.id, groupName: campaign.name || "", access });
-=======
-      return;
-    }
-    const text = typeof message === "string" ? message.trim() : "";
-    elements.groupShareStatus.textContent = text;
-    const shouldHide = groupShareState.collapsed || !groupShareState.token || !text;
-    elements.groupShareStatus.hidden = shouldHide;
->>>>>>> d4cbc3f0
   }
 
   function applyGroupSharePayload(payload) {
@@ -1949,10 +1914,7 @@
     groupShareState.error = "";
     groupShareState.status = "";
     registerGroupShareRecords();
-<<<<<<< HEAD
     void syncGameLogContext();
-=======
->>>>>>> d4cbc3f0
   }
 
   function registerGroupShareRecords() {
@@ -2217,11 +2179,8 @@
       groupShareState.viewOnlyCharacterId = "";
       renderGroupSharePanel();
       syncCharacterToolbarVisibility();
-<<<<<<< HEAD
       state.shareToken = "";
       clearGameLogContext();
-=======
->>>>>>> d4cbc3f0
       return;
     }
     groupShareState.token = shareToken;
@@ -2248,11 +2207,8 @@
     } finally {
       groupShareState.loading = false;
       renderGroupSharePanel();
-<<<<<<< HEAD
       state.shareToken = shareToken;
       void syncGameLogContext({ force: true });
-=======
->>>>>>> d4cbc3f0
     }
   }
 
@@ -2442,10 +2398,7 @@
       const type = pruned ? "warning" : "error";
       status.show(message, { type, timeout: 2800 });
       syncCharacterToolbarVisibility();
-<<<<<<< HEAD
       await syncGameLogContext({ force: true });
-=======
->>>>>>> d4cbc3f0
     }
 
     return true;
