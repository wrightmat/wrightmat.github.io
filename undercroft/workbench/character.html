--- conflicted
+++ resolved
@@ -280,7 +280,6 @@
           data-pane-initial="collapsed"
         >
           <div class="workbench-pane-content d-flex flex-column gap-4 p-4 workbench-sticky-pane">
-<<<<<<< HEAD
             <section class="d-flex flex-column gap-3" data-dice-section>
               <div class="d-flex align-items-center justify-content-between">
                 <h2 class="text-uppercase fs-6 fw-semibold text-body-secondary mb-0">Dice Roller</h2>
@@ -328,15 +327,12 @@
                 </form>
               </div>
             </section>
-=======
->>>>>>> 66ab6a48
             <section class="d-flex flex-column gap-3" data-game-log-section hidden>
               <div class="d-flex align-items-center justify-content-between">
                 <div class="d-flex flex-column">
                   <h2 class="text-uppercase fs-6 fw-semibold text-body-secondary mb-0">Game Log</h2>
                   <span class="text-body-secondary small" data-game-log-group></span>
                 </div>
-<<<<<<< HEAD
                 <div class="d-flex align-items-center gap-2">
                   <div class="btn-group btn-group-sm" role="group" aria-label="Game log tools">
                     <button
@@ -373,63 +369,6 @@
                 <form class="d-flex flex-column gap-2" data-game-log-form novalidate>
                   <div class="input-group input-group-sm">
                     <label class="visually-hidden" for="game-log-input">Message</label>
-=======
-                <div class="btn-group btn-group-sm" role="group" aria-label="Game log tools">
-                  <button
-                    class="btn btn-outline-secondary"
-                    type="button"
-                    data-game-log-refresh
-                    data-bs-toggle="tooltip"
-                    data-bs-placement="left"
-                    data-bs-title="Refresh log"
-                    aria-label="Refresh game log"
-                  >
-                    <span class="iconify" data-icon="tabler:refresh" aria-hidden="true"></span>
-                    <span class="visually-hidden">Refresh game log</span>
-                  </button>
-                </div>
-              </div>
-              <div
-                class="border rounded-3 bg-body p-3 game-log-entries d-flex flex-column"
-                data-game-log-entries
-                aria-live="polite"
-              ></div>
-              <div class="text-body-secondary small" data-game-log-status hidden></div>
-              <form class="d-flex flex-column gap-2" data-game-log-form novalidate>
-                <label class="form-label small text-body-secondary mb-0" for="game-log-input">Message</label>
-                <textarea
-                  class="form-control form-control-sm"
-                  id="game-log-input"
-                  rows="2"
-                  data-game-log-input
-                  placeholder="Share a note with your group…"
-                ></textarea>
-                <div class="d-flex justify-content-end">
-                  <button class="btn btn-primary btn-sm" type="submit">Send</button>
-                </div>
-              </form>
-            </section>
-            <section class="d-flex flex-column gap-3">
-              <h2 class="text-uppercase fs-6 fw-semibold text-body-secondary mb-0">Dice Roller</h2>
-              <form class="d-flex flex-column gap-3" data-dice-form>
-                <div class="d-flex flex-column gap-2">
-                  <span class="form-label small text-body-secondary mb-0">Quick Dice</span>
-                  <div class="dice-quick-grid" data-dice-quick>
-                    <button type="button" class="btn btn-outline-secondary btn-sm" data-dice-button="d4">d4</button>
-                    <button type="button" class="btn btn-outline-secondary btn-sm" data-dice-button="d6">d6</button>
-                    <button type="button" class="btn btn-outline-secondary btn-sm" data-dice-button="d8">d8</button>
-                    <button type="button" class="btn btn-outline-secondary btn-sm" data-dice-button="d10">d10</button>
-                    <button type="button" class="btn btn-outline-secondary btn-sm" data-dice-button="d12">d12</button>
-                    <button type="button" class="btn btn-outline-secondary btn-sm" data-dice-button="d20">d20</button>
-                    <button type="button" class="btn btn-outline-secondary btn-sm" data-dice-button="d100">d100</button>
-                    <button type="button" class="btn btn-outline-secondary btn-sm" data-dice-clear>Clear</button>
-                  </div>
-                  <small class="text-body-secondary">Click to add dice to the expression.</small>
-                </div>
-                <div class="d-flex flex-column gap-2">
-                  <label class="form-label small text-body-secondary" for="dice-expression">Roll</label>
-                  <div class="input-group">
->>>>>>> 66ab6a48
                     <input
                       class="form-control"
                       id="game-log-input"
