--- conflicted
+++ resolved
@@ -293,7 +293,6 @@
                   <span class="visually-hidden" data-dice-toggle-label>Collapse dice roller</span>
                 </button>
               </div>
-<<<<<<< HEAD
               <div class="d-flex flex-column gap-3" data-dice-panel></div>
             </section>
             <section class="d-flex flex-column gap-3" data-game-log-section>
@@ -327,90 +326,6 @@
                     <span class="visually-hidden" data-game-log-toggle-label>Collapse game log</span>
                   </button>
                 </div>
-=======
-              <div class="d-flex flex-column gap-3" data-dice-panel>
-                <form class="d-flex flex-column gap-3" data-dice-form>
-                  <div class="dice-quick-grid" data-dice-quick>
-                    <button type="button" class="btn btn-outline-secondary btn-sm" data-dice-button="d4">d4</button>
-                    <button type="button" class="btn btn-outline-secondary btn-sm" data-dice-button="d6">d6</button>
-                    <button type="button" class="btn btn-outline-secondary btn-sm" data-dice-button="d8">d8</button>
-                    <button type="button" class="btn btn-outline-secondary btn-sm" data-dice-button="d10">d10</button>
-                    <button type="button" class="btn btn-outline-secondary btn-sm" data-dice-button="d12">d12</button>
-                    <button type="button" class="btn btn-outline-secondary btn-sm" data-dice-button="d20">d20</button>
-                    <button type="button" class="btn btn-outline-secondary btn-sm" data-dice-button="d100">d100</button>
-                    <button type="button" class="btn btn-outline-secondary btn-sm" data-dice-clear>Clear</button>
-                  </div>
-                  <div class="input-group">
-                    <label class="visually-hidden" for="dice-expression">Dice expression</label>
-                    <input
-                      class="form-control"
-                      id="game-log-input"
-                      type="text"
-                      data-game-log-input
-                      placeholder="Share a note with your group…"
-                      autocomplete="off"
-                    />
-                    <button class="btn btn-primary" type="submit">Send</button>
-                  </div>
-                </form>
-              </div>
-            </section>
-            <section class="d-flex flex-column gap-3" data-game-log-section>
-              <div class="d-flex align-items-center justify-content-between">
-                <div class="d-flex flex-column">
-                  <h2 class="text-uppercase fs-6 fw-semibold text-body-secondary mb-0">Game Log</h2>
-                  <span class="text-body-secondary small" data-game-log-group></span>
-                </div>
-                <div class="d-flex align-items-center gap-2">
-                  <div class="btn-group btn-group-sm" role="group" aria-label="Game log tools">
-                    <button
-                      class="btn btn-outline-secondary"
-                      type="button"
-                      data-game-log-refresh
-                      data-bs-toggle="tooltip"
-                      data-bs-placement="left"
-                      data-bs-title="Refresh log"
-                      aria-label="Refresh game log"
-                    >
-                      <span class="iconify" data-icon="tabler:refresh" aria-hidden="true"></span>
-                      <span class="visually-hidden">Refresh game log</span>
-                    </button>
-                  </div>
-                </form>
-              </div>
-            </section>
-            <section class="d-flex flex-column gap-3" data-game-log-section>
-              <div class="d-flex align-items-center justify-content-between">
-                <div class="d-flex flex-column">
-                  <h2 class="text-uppercase fs-6 fw-semibold text-body-secondary mb-0">Game Log</h2>
-                  <span class="text-body-secondary small" data-game-log-group></span>
-                </div>
-                <div class="d-flex align-items-center gap-2">
-                  <div class="btn-group btn-group-sm" role="group" aria-label="Game log tools">
-                    <button
-                      class="btn btn-outline-secondary"
-                      type="button"
-                      data-game-log-refresh
-                      data-bs-toggle="tooltip"
-                      data-bs-placement="left"
-                      data-bs-title="Refresh log"
-                      aria-label="Refresh game log"
-                    >
-                      <span class="iconify" data-icon="tabler:refresh" aria-hidden="true"></span>
-                      <span class="visually-hidden">Refresh game log</span>
-                    </button>
-                  </div>
-                  <button
-                    class="btn btn-outline-secondary btn-sm d-inline-flex align-items-center justify-content-center collapsible-toggle"
-                    type="button"
-                    data-game-log-toggle
-                    aria-expanded="true"
-                  >
-                    <span class="iconify" data-game-log-toggle-icon data-icon="tabler:chevron-right" aria-hidden="true"></span>
-                    <span class="visually-hidden" data-game-log-toggle-label>Collapse game log</span>
-                  </button>
-                </div>
->>>>>>> 71e4b720
               </div>
               <div class="d-flex flex-column gap-3" data-game-log-panel>
                 <div
