--- conflicted
+++ resolved
@@ -180,11 +180,7 @@
               <div class="d-flex align-items-center justify-content-between">
                 <h2 class="text-uppercase fs-6 fw-semibold text-body-secondary mb-0">Notes</h2>
                 <button
-<<<<<<< HEAD
                   class="btn btn-outline-secondary btn-sm d-inline-flex align-items-center justify-content-center collapsible-toggle"
-=======
-                  class="btn btn-outline-secondary btn-sm d-inline-flex align-items-center justify-content-center"
->>>>>>> af91b32e
                   type="button"
                   data-notes-toggle
                   aria-expanded="false"
@@ -208,11 +204,7 @@
                 <div class="d-flex align-items-center gap-2">
                   <span class="badge text-bg-secondary" data-preview-bytes>0 B</span>
                   <button
-<<<<<<< HEAD
                     class="btn btn-outline-secondary btn-sm d-inline-flex align-items-center justify-content-center collapsible-toggle"
-=======
-                    class="btn btn-outline-secondary btn-sm d-inline-flex align-items-center justify-content-center"
->>>>>>> af91b32e
                     type="button"
                     data-json-toggle
                     aria-expanded="false"
@@ -232,20 +224,12 @@
               <div class="d-flex align-items-center justify-content-between">
                 <h2 class="text-uppercase fs-6 fw-semibold text-body-secondary mb-0">Group characters</h2>
                 <button
-<<<<<<< HEAD
                   class="btn btn-outline-secondary btn-sm d-inline-flex align-items-center justify-content-center collapsible-toggle"
-=======
-                  class="btn btn-outline-secondary btn-sm d-inline-flex align-items-center justify-content-center"
->>>>>>> af91b32e
                   type="button"
                   data-group-share-toggle
                   aria-expanded="true"
                 >
-<<<<<<< HEAD
                   <span class="iconify" data-group-share-toggle-icon data-icon="tabler:chevron-right" aria-hidden="true"></span>
-=======
-                  <span class="iconify" data-group-share-toggle-icon data-icon="tabler:chevron-down" aria-hidden="true"></span>
->>>>>>> af91b32e
                   <span class="visually-hidden" data-group-share-toggle-label>Collapse group characters</span>
                 </button>
               </div>
@@ -300,26 +284,17 @@
               <div class="d-flex align-items-center justify-content-between">
                 <h2 class="text-uppercase fs-6 fw-semibold text-body-secondary mb-0">Dice Roller</h2>
                 <button
-<<<<<<< HEAD
                   class="btn btn-outline-secondary btn-sm d-inline-flex align-items-center justify-content-center collapsible-toggle"
-=======
-                  class="btn btn-outline-secondary btn-sm d-inline-flex align-items-center justify-content-center"
->>>>>>> af91b32e
                   type="button"
                   data-dice-toggle
                   aria-expanded="true"
                 >
-<<<<<<< HEAD
                   <span class="iconify" data-dice-toggle-icon data-icon="tabler:chevron-right" aria-hidden="true"></span>
-=======
-                  <span class="iconify" data-dice-toggle-icon data-icon="tabler:chevron-down" aria-hidden="true"></span>
->>>>>>> af91b32e
                   <span class="visually-hidden" data-dice-toggle-label>Collapse dice roller</span>
                 </button>
               </div>
               <div class="d-flex flex-column gap-3" data-dice-panel>
                 <form class="d-flex flex-column gap-3" data-dice-form>
-<<<<<<< HEAD
                   <div class="dice-quick-grid" data-dice-quick>
                     <button type="button" class="btn btn-outline-secondary btn-sm" data-dice-button="d4">d4</button>
                     <button type="button" class="btn btn-outline-secondary btn-sm" data-dice-button="d6">d6</button>
@@ -332,82 +307,6 @@
                   </div>
                   <div class="input-group">
                     <label class="visually-hidden" for="dice-expression">Dice expression</label>
-=======
-                  <div class="d-flex flex-column gap-2">
-                    <span class="form-label small text-body-secondary mb-0">Quick Dice</span>
-                    <div class="dice-quick-grid" data-dice-quick>
-                      <button type="button" class="btn btn-outline-secondary btn-sm" data-dice-button="d4">d4</button>
-                      <button type="button" class="btn btn-outline-secondary btn-sm" data-dice-button="d6">d6</button>
-                      <button type="button" class="btn btn-outline-secondary btn-sm" data-dice-button="d8">d8</button>
-                      <button type="button" class="btn btn-outline-secondary btn-sm" data-dice-button="d10">d10</button>
-                      <button type="button" class="btn btn-outline-secondary btn-sm" data-dice-button="d12">d12</button>
-                      <button type="button" class="btn btn-outline-secondary btn-sm" data-dice-button="d20">d20</button>
-                      <button type="button" class="btn btn-outline-secondary btn-sm" data-dice-button="d100">d100</button>
-                      <button type="button" class="btn btn-outline-secondary btn-sm" data-dice-clear>Clear</button>
-                    </div>
-                    <small class="text-body-secondary">Click to add dice to the expression.</small>
-                  </div>
-                  <div class="d-flex flex-column gap-2">
-                    <label class="form-label small text-body-secondary" for="dice-expression">Roll</label>
-                    <div class="input-group">
-                      <input
-                        class="form-control"
-                        id="dice-expression"
-                        type="text"
-                        inputmode="text"
-                        autocomplete="off"
-                        data-dice-expression
-                        placeholder="e.g. 2d6 + 3"
-                      />
-                      <button class="btn btn-primary" type="submit">Roll</button>
-                    </div>
-                  </div>
-                </form>
-              </div>
-            </section>
-            <section class="d-flex flex-column gap-3" data-game-log-section hidden>
-              <div class="d-flex align-items-center justify-content-between">
-                <div class="d-flex flex-column">
-                  <h2 class="text-uppercase fs-6 fw-semibold text-body-secondary mb-0">Game Log</h2>
-                  <span class="text-body-secondary small" data-game-log-group></span>
-                </div>
-                <div class="d-flex align-items-center gap-2">
-                  <div class="btn-group btn-group-sm" role="group" aria-label="Game log tools">
-                    <button
-                      class="btn btn-outline-secondary"
-                      type="button"
-                      data-game-log-refresh
-                      data-bs-toggle="tooltip"
-                      data-bs-placement="left"
-                      data-bs-title="Refresh log"
-                      aria-label="Refresh game log"
-                    >
-                      <span class="iconify" data-icon="tabler:refresh" aria-hidden="true"></span>
-                      <span class="visually-hidden">Refresh game log</span>
-                    </button>
-                  </div>
-                  <button
-                    class="btn btn-outline-secondary btn-sm d-inline-flex align-items-center justify-content-center"
-                    type="button"
-                    data-game-log-toggle
-                    aria-expanded="true"
-                  >
-                    <span class="iconify" data-game-log-toggle-icon data-icon="tabler:chevron-down" aria-hidden="true"></span>
-                    <span class="visually-hidden" data-game-log-toggle-label>Collapse game log</span>
-                  </button>
-                </div>
-              </div>
-              <div class="d-flex flex-column gap-3" data-game-log-panel>
-                <div
-                  class="border rounded-3 bg-body p-3 game-log-entries d-flex flex-column"
-                  data-game-log-entries
-                  aria-live="polite"
-                ></div>
-                <div class="text-body-secondary small" data-game-log-status hidden></div>
-                <form class="d-flex flex-column gap-2" data-game-log-form novalidate>
-                  <div class="input-group input-group-sm">
-                    <label class="visually-hidden" for="game-log-input">Message</label>
->>>>>>> af91b32e
                     <input
                       class="form-control"
                       id="game-log-input"
@@ -420,7 +319,6 @@
                   </div>
                 </form>
               </div>
-<<<<<<< HEAD
             </section>
             <section class="d-flex flex-column gap-3" data-game-log-section>
               <div class="d-flex align-items-center justify-content-between">
@@ -474,8 +372,6 @@
                   <button class="btn btn-primary" type="submit">Send</button>
                 </form>
               </div>
-=======
->>>>>>> af91b32e
             </section>
           </div>
         </aside>
