import { bindCollapsibleToggle } from "../../common/js/lib/collapsible.js";
import { initAppShell } from "../../common/js/lib/app-shell.js";
import { DataManager } from "../../common/js/lib/data-manager.js";
import { resolveApiBase } from "../../common/js/lib/api.js";
import { initAuthControls } from "../../common/js/lib/auth-ui.js";
import { initHelpSystem } from "../../common/js/lib/help.js";
import { createJsonPreviewRenderer } from "../../common/js/lib/json-preview.js";
import { createSortable } from "../../common/js/lib/dnd.js";
import { expandPane } from "../../common/js/lib/panes.js";
import {
  createTemplate,
  getFormatById,
  getPageSize,
  getStandardFormats,
  getTemplateById,
  getTemplates,
  buildTemplatePreview,
  loadTemplates,
} from "./templates.js";
import { getSourceById, getSources } from "./sources.js";
import { loadSourceData } from "./source-data.js";
import { loadSampleData, setSampleDataText, getSampleDataText, getSampleData, subscribeSampleData } from "./sample-data.js";
import { resolveBinding } from "./bindings.js";
import { attachFormulaAutocomplete } from "../../common/js/lib/formula-autocomplete.js";
import { listFormulaFunctionMetadata } from "../../common/js/lib/formula-metadata.js";
import { collectDataFields } from "../../common/js/lib/data-fields.js";

const templateSelect = document.getElementById("templateSelect");
const formatSelect = document.getElementById("formatSelect");
const orientationSelect = document.getElementById("orientationSelect");
const sourceSelect = document.getElementById("sourceSelect");
const sourceInputContainer = document.getElementById("sourceInputContainer");
const previewStage = document.getElementById("previewStage");
const printStack = document.getElementById("printStack");
const swapSideButton = document.getElementById("swapSide");
const generateButton = document.getElementById("generateButton");
const printButton = document.getElementById("printButton");
const selectionToggle = document.querySelector("[data-selection-toggle]");
const selectionToggleLabel = selectionToggle?.querySelector("[data-toggle-label]");
const selectionPanel = document.querySelector("[data-selection-panel]");
const newTemplateButton = document.querySelector('[data-action="new-template"]');
const jsonPreview = document.querySelector("[data-json-preview]");
const jsonBytes = document.querySelector("[data-preview-bytes]");
const undoButton = document.querySelector('[data-action="undo-layout"]');
const redoButton = document.querySelector('[data-action="redo-layout"]');
const saveButton = document.querySelector('[data-action="save-layout"]');
const paletteList = document.querySelector("[data-press-palette]");
const layoutList = document.querySelector("[data-layout-list]");
const layoutEmptyState = document.querySelector("[data-layout-empty]");
const sampleDataInput = document.querySelector("[data-sample-data-input]");
const sampleDataError = document.querySelector("[data-sample-data-error]");
const sampleDataLabel = document.querySelector("[data-sample-data-label]");
const templateInspector = document.querySelector("[data-template-inspector]");
const templateIdInput = document.querySelector("[data-template-id]");
const templateNameInput = document.querySelector("[data-template-name]");
const templateDescriptionInput = document.querySelector("[data-template-description]");
const templateTypeSelect = document.querySelector("[data-template-type]");
const templateFormatsSelect = document.querySelector("[data-template-formats]");
const templateSourcesSelect = document.querySelector("[data-template-sources]");
const templateCardGroup = document.querySelector("[data-template-card-group]");
const templateCardWidthInput = document.querySelector("[data-template-card-width]");
const templateCardHeightInput = document.querySelector("[data-template-card-height]");
const templateCardGutterInput = document.querySelector("[data-template-card-gutter]");
const templateCardSafeInsetInput = document.querySelector("[data-template-card-safe-inset]");
const templateCardColumnsInput = document.querySelector("[data-template-card-columns]");
const templateCardRowsInput = document.querySelector("[data-template-card-rows]");
const templateFrontDataInput = document.querySelector("[data-template-front-data]");
const templateFrontRepeatInput = document.querySelector("[data-template-front-repeat]");
const templateBackDataInput = document.querySelector("[data-template-back-data]");
const templateBackRepeatInput = document.querySelector("[data-template-back-repeat]");
const templateToggle = document.querySelector("[data-template-toggle]");
const templateToggleLabel = templateToggle?.querySelector("[data-template-toggle-label]");
const templatePanel = document.querySelector("[data-template-panel]");
const pageBindingsToggle = document.querySelector("[data-page-bindings-toggle]");
const pageBindingsToggleLabel = pageBindingsToggle?.querySelector("[data-page-bindings-toggle-label]");
const pageBindingsPanel = document.querySelector("[data-page-bindings-panel]");
const templateSaveButton = document.querySelector("[data-template-save]");
const templateDeleteButton = document.querySelector("[data-template-delete]");
const cardToggle = document.querySelector("[data-card-toggle]");
const cardToggleLabel = cardToggle?.querySelector("[data-card-toggle-label]");
const cardPanel = document.querySelector("[data-card-panel]");
const componentToggle = document.querySelector("[data-component-toggle]");
const componentToggleLabel = componentToggle?.querySelector("[data-component-toggle-label]");
const componentPanel = document.querySelector("[data-component-panel]");
const inspectorSection = document.querySelector("[data-component-inspector]");
const typeSummary = document.querySelector("[data-component-type-summary]");
let typeIcon = document.querySelector("[data-component-type-icon]");
const typeLabel = document.querySelector("[data-component-type-label]");
const typeDescription = document.querySelector("[data-component-type-description]");
const parentIndicator = document.querySelector("[data-component-parent-indicator]");
const parentSelectButton = document.querySelector("[data-component-parent-select]");
const iconField = document.querySelector("[data-inspector-icon-field]");
const iconInput = document.querySelector("[data-component-icon-class]");
const iconPreview = document.querySelector("[data-component-icon-preview]");
const iconResult = document.querySelector("[data-component-icon-result]");
const textEditor = document.querySelector("[data-component-text]");
const textEditorLabel = document.querySelector("[data-component-text-label]");
const ariaLabelField = document.querySelector("[data-inspector-aria-label-field]");
const ariaLabelInput = document.querySelector("[data-component-aria-label]");
const classNameField = document.querySelector("[data-inspector-class-name-field]");
const classNameInput = document.querySelector("[data-component-class-name]");
const imageFieldGroups = Array.from(document.querySelectorAll("[data-inspector-image-field]"));
const imageUrlInput = document.querySelector("[data-component-image-url]");
const imageWidthInput = document.querySelector("[data-component-image-width]");
const imageHeightInput = document.querySelector("[data-component-image-height]");
const gapInput = document.querySelector("[data-component-gap]");
const gapField = document.querySelector("[data-inspector-gap-field]");
const rowColumnsInput = document.querySelector("[data-component-columns]");
const rowColumnsField = document.querySelector("[data-inspector-row-columns]");
const templateColumnsInput = document.querySelector("[data-component-template-columns]");
const templateColumnsField = document.querySelector("[data-inspector-template-columns]");
const textFieldGroup = document.querySelector("[data-inspector-text-field]");
const tableFieldGroup = document.querySelector("[data-inspector-table-fields]");
const textDecorationGroup = document.querySelector("[data-inspector-text-decoration]");
const tableRowsInput = document.querySelector("[data-component-table-rows]");
const tableColumnsList = document.querySelector("[data-component-table-columns-list]");
const tableColumnsAddButton = document.querySelector("[data-component-table-columns-add]");
const textSettingGroups = Array.from(document.querySelectorAll("[data-inspector-text-settings]"));
const colorGroup = document.querySelector("[data-inspector-color-group]");
const alignmentGroup = document.querySelector("[data-inspector-alignment]");
const alignmentTitle = document.querySelector("[data-alignment-title]");
const alignmentLabels = {
  start: document.querySelector('[data-alignment-label="start"]'),
  center: document.querySelector('[data-alignment-label="center"]'),
  end: document.querySelector('[data-alignment-label="end"]'),
  justify: document.querySelector('[data-alignment-label="justify"]'),
};
const textSizeInputs = Array.from(document.querySelectorAll("[data-component-text-size]"));
const textSizeCustomInput = document.querySelector("[data-component-text-size-custom]");
const textOrientationInputs = Array.from(document.querySelectorAll("[data-component-text-orientation]"));
const textAngleInput = document.querySelector("[data-component-text-angle]");
const textCurveInput = document.querySelector("[data-component-text-curve]");
const colorInputs = Array.from(document.querySelectorAll("[data-component-color]"));
const colorClearButtons = Array.from(document.querySelectorAll("[data-component-color-clear]"));
const borderGroup = document.querySelector("[data-inspector-border-group]");
const borderWidthInput = document.querySelector("[data-component-border-width]");
const borderStyleInput = document.querySelector("[data-component-border-style]");
const borderRadiusInput = document.querySelector("[data-component-border-radius]");
const borderSideInputs = Array.from(document.querySelectorAll("[data-component-border-side]"));
const textStyleToggles = Array.from(document.querySelectorAll("[data-component-text-style]"));
const alignInputs = Array.from(document.querySelectorAll("[data-component-align]"));
const visibilityToggle = document.querySelector("[data-component-visible]");
const deleteButton = document.querySelector("[data-component-delete]");

const FORMULA_FUNCTIONS = listFormulaFunctionMetadata();
const MAX_AUTOCOMPLETE_ITEMS = 12;
const bindingAutocompleteInstances = new Set();
const bindingFieldCache = {
  source: null,
  entries: [],
};
const rightPane = document.querySelector('[data-pane="right"]');
const rightPaneToggle = document.querySelector('[data-pane-toggle="right"]');

const sourceValues = {};
const sourcePayloads = {};
let currentSide = "front";
let selectedNodeId = null;
let nodeCounter = 0;
let editablePages = { front: null, back: null };
let paletteSortable = null;
let layoutSortable = null;
let canvasSortables = [];
let tableColumnsSortable = null;
let undoStack = null;
let performUndo = null;
let performRedo = null;
let isApplyingHistory = false;
let pendingUndoSnapshot = null;
let pendingUndoTarget = null;
let status = null;
let lastSavedLayout = null;
let isSaving = false;
let isGenerating = false;
let applySelectionCollapse = null;
let applyTemplateCollapse = null;
let applyPageBindingsCollapse = null;
let applyCardCollapse = null;
let applyComponentCollapse = null;
let activeTemplateId = null;
let templateIdAuto = false;
let sampleDataSaveTimer = null;
let sampleDataMode = "sample";

const COLOR_DEFAULTS = {
  foreground: "#212529",
  background: "#ffffff",
  border: "#dee2e6",
};
const TEXT_SIZE_PX = {
  xs: 12,
  sm: 14,
  md: 16,
  lg: 20,
  xl: 24,
};
const PRESS_ICON_OPTIONS = [
  { group: "Damage", label: "Bludgeoning", value: "ddb-bludgeoning" },
  { group: "Damage", label: "Piercing", value: "ddb-piercing" },
  { group: "Damage", label: "Slashing", value: "ddb-slashing" },
  { group: "Damage", label: "Acid", value: "ddb-acid" },
  { group: "Damage", label: "Cold", value: "ddb-cold" },
  { group: "Damage", label: "Fire", value: "ddb-fire" },
  { group: "Damage", label: "Force", value: "ddb-force" },
  { group: "Damage", label: "Lightning", value: "ddb-lightning" },
  { group: "Damage", label: "Necrotic", value: "ddb-necrotic" },
  { group: "Damage", label: "Poison", value: "ddb-poison" },
  { group: "Damage", label: "Psychic", value: "ddb-psychic" },
  { group: "Damage", label: "Radiant", value: "ddb-radiant" },
  { group: "Damage", label: "Thunder", value: "ddb-thunder" },
  { group: "Magic School", label: "Abjuration", value: "ddb-abjuration" },
  { group: "Magic School", label: "Conjuration", value: "ddb-conjuration" },
  { group: "Magic School", label: "Divination", value: "ddb-divination" },
  { group: "Magic School", label: "Enchantment", value: "ddb-enchantment" },
  { group: "Magic School", label: "Evocation", value: "ddb-evocation" },
  { group: "Magic School", label: "Illusion", value: "ddb-illusion" },
  { group: "Magic School", label: "Necromancy", value: "ddb-necromancy" },
  { group: "Magic School", label: "Transmutation", value: "ddb-transmutation" },
  { group: "Inner Circle", label: "Artifice", value: "ddb-artifice" },
  { group: "Inner Circle", label: "Dunamancy", value: "ddb-dunamancy" },
  { group: "Inner Circle", label: "Psionics", value: "ddb-psionics" },
  { group: "Inner Circle", label: "Entropomancy", value: "ddb-entropomancy" },
  { group: "Inner Circle", label: "Sangromancy", value: "ddb-sangromancy" },
  { group: "Attack", label: "Melee Attack", value: "ddb-melee-attack" },
  { group: "Attack", label: "Melee Weapon", value: "ddb-melee-weapon" },
  { group: "Attack", label: "Ranged Attack", value: "ddb-ranged-attack" },
  { group: "Attack", label: "Ranged Weapon", value: "ddb-ranged-weapon" },
  { group: "Defense", label: "Immunity", value: "ddb-immunity" },
  { group: "Defense", label: "Resistance", value: "ddb-resistance" },
  { group: "Defense", label: "Vulnerability", value: "ddb-vulnerability" },
  { group: "Area", label: "Cone", value: "ddb-cone" },
  { group: "Area", label: "Cube", value: "ddb-cube" },
  { group: "Area", label: "Cylinder", value: "ddb-cylinder" },
  { group: "Area", label: "Sphere", value: "ddb-sphere" },
  { group: "Area", label: "Square", value: "ddb-square" },
  { group: "Class", label: "Artificer", value: "ddb-artificer" },
  { group: "Class", label: "Barbarian", value: "ddb-barbarian" },
  { group: "Class", label: "Bard", value: "ddb-bard" },
  { group: "Class", label: "Cleric", value: "ddb-cleric" },
  { group: "Class", label: "Druid", value: "ddb-druid" },
  { group: "Class", label: "Fighter", value: "ddb-fighter" },
  { group: "Class", label: "Monk", value: "ddb-monk" },
  { group: "Class", label: "Paladin", value: "ddb-paladin" },
  { group: "Class", label: "Ranger", value: "ddb-ranger" },
  { group: "Class", label: "Rogue", value: "ddb-rogue" },
  { group: "Class", label: "Sorcerer", value: "ddb-sorcerer" },
  { group: "Class", label: "Warlock", value: "ddb-warlock" },
  { group: "Class", label: "Wizard", value: "ddb-wizard" },
  { group: "Misc", label: "Advantage", value: "ddb-advantage" },
  { group: "Misc", label: "Attunement", value: "ddb-attunement" },
  { group: "Misc", label: "Concentration", value: "ddb-concentration" },
  { group: "Misc", label: "Disadvantage", value: "ddb-disadvantage" },
  { group: "Misc", label: "Healing", value: "ddb-healing" },
  { group: "Misc", label: "Ritual", value: "ddb-ritual" },
];

const paletteComponents = [
  {
    id: "text",
    label: "Text",
    description: "Paragraphs, summaries, or captions",
    icon: "tabler:align-left",
    node: {
      type: "field",
      component: "text",
      text: "Editable body text for this card or sheet.",
      textSize: "md",
      className: "card-body-text",
    },
  },
  {
    id: "icon",
    label: "Icon",
    description: "CSS class icons and status markers",
    icon: "tabler:star",
    node: {
      type: "field",
      component: "icon",
      iconClass: "ddb-advantage",
      ariaLabel: "Status icon",
    },
  },
  {
    id: "image",
    label: "Image",
    description: "Artwork or icon with URL binding",
    icon: "tabler:photo",
    node: {
      type: "field",
      component: "image",
      url: "",
      className: "press-image",
    },
  },
  {
    id: "list",
    label: "List",
    description: "Bulleted stacks of notes",
    icon: "tabler:list-details",
    node: {
      type: "field",
      component: "list",
      items: ["First entry", "Second entry", "Third entry"],
      gap: 1,
      className: "mb-0 ps-3 d-flex flex-column",
    },
  },
  {
    id: "table",
    label: "Table",
    description: "Column-based data tables",
    icon: "tabler:table",
    node: {
      type: "field",
      component: "table",
      rowsBind: "@rows",
      className: "press-table",
      columns: [
        { header: "Column 1", bind: "@value" },
        { header: "Column 2", bind: "@detail" },
      ],
    },
  },
  {
    id: "row",
    label: "Row",
    description: "Side-by-side layout columns",
    icon: "tabler:columns",
    node: {
      type: "row",
      gap: 4,
      columns: [
        {
          node: {
            type: "field",
            component: "text",
            text: "Column text",
            textSize: "md",
            className: "mb-0",
          },
        },
        {
          node: {
            type: "field",
            component: "text",
            text: "Column text",
            textSize: "md",
            className: "mb-0",
          },
        },
      ],
    },
  },
  {
    id: "stack",
    label: "Stack",
    description: "Vertical layout groups",
    icon: "tabler:layout-list",
    node: {
      type: "stack",
      gap: 4,
      align: "justify",
      children: [
        {
          type: "field",
          component: "text",
          text: "Stack heading",
          textSize: "lg",
          textStyles: { bold: true },
          className: "card-title",
        },
        {
          type: "field",
          component: "text",
          text: "Stack body text",
          textSize: "md",
          className: "mb-0",
        },
      ],
    },
  },
  {
    id: "stat",
    label: "Block",
    description: "Label + value blocks",
    icon: "tabler:graph",
    node: {
      type: "field",
      component: "stat",
      label: "Label",
      text: "Value",
      gap: 2,
      className: "press-block",
      style: {
        borderColor: "#adb5bd",
        borderWidth: 1,
        borderStyle: "solid",
        borderRadius: 6,
        borderSides: {
          top: true,
          right: true,
          bottom: true,
          left: true,
        },
      },
    },
  },
  {
    id: "noteLines",
    label: "Note Lines",
    description: "Ruled space for handwriting",
    icon: "tabler:notes",
    node: {
      type: "field",
      component: "noteLines",
      className: "note-lines",
    },
  },
];

const COMPONENT_REQUIRED_CLASS_MAP = {
  image: ["press-image"],
  table: ["press-table"],
  noteLines: ["note-lines"],
  stat: ["panel-box"],
};

function getComponentRequiredClassTokens(node) {
  if (!node?.component) return [];
  return COMPONENT_REQUIRED_CLASS_MAP[node.component] ?? [];
}

function splitClassTokens(value = "") {
  return value.split(/\s+/).filter(Boolean);
}

function getClassNameWithoutRequiredTokens(node, value) {
  const tokens = splitClassTokens(value);
  if (!tokens.length) return "";
  const requiredTokens = new Set(getComponentRequiredClassTokens(node));
  return tokens.filter((token) => !requiredTokens.has(token)).join(" ");
}

function mergeRequiredClassTokens(node, value) {
  const requiredTokens = getComponentRequiredClassTokens(node);
  const tokens = splitClassTokens(value);
  const combined = [...requiredTokens, ...tokens];
  return Array.from(new Set(combined)).join(" ");
}

const standardFormats = getStandardFormats();
const standardFormatMap = new Map(standardFormats.map((format) => [format.id, format]));

function initShell() {
  const { undoStack: stack, undo, redo, status: shellStatus } = initAppShell({
    namespace: "press-layout",
    storagePrefix: "undercroft.press.undo",
    onUndo: (entry) => {
      if (!entry?.before) {
        return { applied: false };
      }
      isApplyingHistory = true;
      try {
        applySnapshot(entry.before);
        updateSaveState();
      } finally {
        isApplyingHistory = false;
      }
      return null;
    },
    onRedo: (entry) => {
      if (!entry?.after) {
        return { applied: false };
      }
      isApplyingHistory = true;
      try {
        applySnapshot(entry.after);
        updateSaveState();
      } finally {
        isApplyingHistory = false;
      }
      return null;
    },
  });
  status = shellStatus;
  undoStack = stack;
  performUndo = undo;
  performRedo = redo;
  if (undoButton) {
    undoButton.addEventListener("click", () => {
      if (performUndo) {
        performUndo();
      }
    });
  }
  if (redoButton) {
    redoButton.addEventListener("click", () => {
      if (performRedo) {
        performRedo();
      }
    });
  }
  if (saveButton) {
    saveButton.addEventListener("click", handleSaveTemplate);
    updateSaveState();
  }
  initHelpSystem({ root: document });
}

function populateSources() {
  renderSourceOptions(getActiveTemplate());
  const active = getActiveSource();
  if (active) {
    renderSourceInput(active);
    updateGenerateButtonState();
  }
}

function populateTemplates() {
  templateSelect.innerHTML = "";
  const templates = getTemplates();
  templates.forEach((template) => {
    const option = document.createElement("option");
    option.value = template.id;
    option.textContent = template.name;
    templateSelect.appendChild(option);
  });
  if (templates[0]) {
    templateSelect.value = templates[0].id;
    hydrateEditablePages(templates[0]);
  }
}

function deriveTemplateId(name, { excludeId = "" } = {}) {
  const base = (name || "template").toLowerCase();
  const slug = base.replace(/[^a-z0-9]+/g, "-").replace(/(^-|-$)/g, "") || "template";
  const prefix = slug;
  const templates = getTemplates();
  let candidate = prefix;
  let counter = 2;
  while (templates.some((template) => template.id === candidate && template.id !== excludeId)) {
    candidate = `${prefix}-${counter}`;
    counter += 1;
  }
  return candidate;
}

function createEmptyLayout() {
  return {
    type: "stack",
    gap: 4,
    children: [],
  };
}

function appendTemplateOption(template) {
  if (!templateSelect || !template) return;
  const option = document.createElement("option");
  option.value = template.id;
  option.textContent = template.name ?? template.id;
  templateSelect.appendChild(option);
  templateSelect.value = template.id;
}

function clearTemplateSelection() {
  activeTemplateId = null;
  templateSelect.value = "";
  editablePages = { front: null, back: null };
  selectedNodeId = null;
  updateTemplateInspector(null);
  renderLayoutList();
  previewStage.innerHTML = "";
  printStack.innerHTML = "";
  renderJsonPreview();
}

function createBlankTemplate() {
  const name = "New Template";
  const id = deriveTemplateId(name);
  const baseFormat = standardFormats[0];
  const formats = baseFormat ? [{ ...baseFormat }] : [];
  return createTemplate({
    id,
    title: name,
    name,
    description: "",
    type: "sheet",
    formats,
    supportedSources: ["ddb", "srd", "json", "manual"],
    sides: ["front", "back"],
    pages: {
      front: { data: "@", layout: createEmptyLayout() },
      back: { data: "@", layout: createEmptyLayout() },
    },
  });
}

function renderTemplateFormatOptions() {
  if (!templateFormatsSelect) return;
  templateFormatsSelect.innerHTML = "";
  standardFormats.forEach((format) => {
    const option = document.createElement("option");
    option.value = format.id;
    option.textContent = format.label;
    templateFormatsSelect.appendChild(option);
  });
}

function renderTemplateSourceOptions() {
  if (!templateSourcesSelect) return;
  templateSourcesSelect.innerHTML = "";
  getSources().forEach((source) => {
    const option = document.createElement("option");
    option.value = source.id;
    option.textContent = source.name;
    templateSourcesSelect.appendChild(option);
  });
}

function renderFormatOptions(template) {
  formatSelect.innerHTML = "";
  if (!template) return;
  template.formats?.forEach((format) => {
    const option = document.createElement("option");
    option.value = format.id;
    option.textContent = format.label;
    formatSelect.appendChild(option);
  });
  const firstFormat = template.formats?.[0];
  formatSelect.value = firstFormat?.id ?? "";
  renderOrientationOptions(firstFormat);
}

function renderOrientationOptions(format) {
  orientationSelect.innerHTML = "";
  const orientations = format?.orientations ?? ["portrait"];
  orientations.forEach((value) => {
    const option = document.createElement("option");
    option.value = value;
    option.textContent = value.charAt(0).toUpperCase() + value.slice(1);
    orientationSelect.appendChild(option);
  });
  orientationSelect.value = format?.defaultOrientation ?? orientations[0];
}

function renderSourceOptions(template) {
  if (!sourceSelect) return;
  const previous = sourceSelect.value;
  const sources = getSources();
  const supportedIds = template?.supportedSources?.length ? new Set(template.supportedSources) : null;
  const available = supportedIds ? sources.filter((source) => supportedIds.has(source.id)) : sources;
  sourceSelect.innerHTML = "";
  available.forEach((source) => {
    const option = document.createElement("option");
    option.value = source.id;
    option.textContent = source.name;
    sourceSelect.appendChild(option);
  });
  const nextValue = available.find((source) => source.id === previous)?.id ?? available[0]?.id ?? "";
  sourceSelect.value = nextValue;
}

function getActiveTemplate() {
  const selected = templateSelect.value;
  return getTemplateById(selected);
}

function getActiveSource() {
  const selected = sourceSelect.value;
  return getSourceById(selected);
}

function getSourcePayload(source, value) {
  if (!source) return null;
  const payload = sourcePayloads[source.id];
  if (!payload) return null;
  if (payload.value !== value) return null;
  return payload;
}

function setSourcePayload(source, payload) {
  if (!source) return;
  if (payload) {
    sourcePayloads[source.id] = payload;
  } else {
    delete sourcePayloads[source.id];
  }
}

function clearSourcePayload(source) {
  if (!source) return;
  delete sourcePayloads[source.id];
}

function updateGenerateButtonState() {
  if (!generateButton) return;
  const source = getActiveSource();
  const value = source ? sourceValues[source.id] : null;
  const requiresInput = source?.input?.type !== "textarea";
  const hasValue = source?.id === "manual" ? true : Boolean(value);
  generateButton.disabled = Boolean(isGenerating || (requiresInput && !hasValue));
  generateButton.setAttribute("aria-disabled", generateButton.disabled ? "true" : "false");
}

function getSelectionContext() {
  const template = getActiveTemplate();
  const source = getActiveSource();
  const format = getFormatById(template, formatSelect.value);
  const orientation = orientationSelect.value || format?.defaultOrientation;
  const size = template && format ? getPageSize(template, format?.id, orientation) : null;
  const value = sourceValues[source?.id];
  const payload = getSourcePayload(source, value);

  return {
    template,
    source,
    format,
    orientation,
    size,
    sourceValue: value,
    sourcePayload: payload,
    sourceData: payload?.data ?? null,
  };
}

function asArray(value) {
  if (Array.isArray(value)) return value;
  if (value === undefined || value === null) return [];
  return [value];
}

function createItemContext(context, item, index) {
  const base = item && typeof item === "object" ? { ...context, ...item } : { ...context, value: item };
  return { ...base, item, index };
}

function resolveBasePreviewData() {
  const { sourceData } = getSelectionContext();
  if (sourceData && typeof sourceData === "object") {
    return sourceData;
  }
  const sample = getSampleData();
  if (sample && typeof sample === "object") {
    return sample;
  }
  return {};
}

function resolveNodePreviewContext(node, targetId, context) {
  if (!node || !targetId) return null;
  if (node.uid === targetId) return context;
  if (Array.isArray(node.children)) {
    for (const child of node.children) {
      const found = resolveNodePreviewContext(child, targetId, context);
      if (found) return found;
    }
  }
  if (Array.isArray(node.columns)) {
    for (const column of node.columns) {
      const found = resolveNodePreviewContext(column?.node, targetId, context);
      if (found) return found;
    }
  }
  if (node.type === "field" && node.component === "table") {
    const rows = resolveBinding(node.rowsBind ?? node.itemsBind, context) ?? node.rows ?? [];
    const rowContext = createItemContext(context, asArray(rows)[0], 0);
    if (Array.isArray(node.cells)) {
      const row = node.cells[0];
      if (Array.isArray(row)) {
        for (const cell of row) {
          if (Array.isArray(cell)) {
            for (const nested of cell) {
              const found = resolveNodePreviewContext(nested, targetId, rowContext);
              if (found) return found;
            }
            continue;
          }
          const found = resolveNodePreviewContext(cell, targetId, rowContext);
          if (found) return found;
        }
      }
    }
  }
  if (Array.isArray(node.cells)) {
    for (const row of node.cells) {
      if (!Array.isArray(row)) continue;
      for (const cell of row) {
        if (Array.isArray(cell)) {
          for (const nested of cell) {
            const found = resolveNodePreviewContext(nested, targetId, context);
            if (found) return found;
          }
          continue;
        }
        const found = resolveNodePreviewContext(cell, targetId, context);
        if (found) return found;
      }
    }
  }
  return null;
}

function getInspectorPreviewContext(nodeId) {
  const layout = getLayoutForSide(currentSide);
  const baseContext = resolveBasePreviewData();
  if (!layout || !nodeId) return baseContext;
  return resolveNodePreviewContext(layout, nodeId, baseContext) ?? baseContext;
}

const renderJsonPreview = createJsonPreviewRenderer({
  resolvePreviewElement: () => jsonPreview,
  resolveBytesElement: () => jsonBytes,
  serialize: () => {
    const context = getSelectionContext();
    if (!context.template) {
      return {};
    }
    const previewData = resolveBasePreviewData();
    return buildTemplatePreview(context.template, previewData);
  },
});

function removeDuplicateSampleDataSections() {
  const sections = document.querySelectorAll("[data-sample-data-section]");
  sections.forEach((section, index) => {
    if (index > 0) {
      section.remove();
    }
  });
}

function updateSampleDataFeedback(result) {
  if (!sampleDataInput) return;
  if (result?.valid) {
    sampleDataInput.classList.remove("is-invalid");
    if (sampleDataError) {
      sampleDataError.classList.add("d-none");
      sampleDataError.textContent = "";
    }
    return;
  }
  sampleDataInput.classList.add("is-invalid");
  if (sampleDataError) {
    const message = result?.error?.message ? `Invalid JSON: ${result.error.message}` : "Invalid JSON.";
    sampleDataError.textContent = message;
    sampleDataError.classList.remove("d-none");
  }
}

function renderSampleDataSection() {
  if (!sampleDataInput) return;
  const { sourceData } = getSelectionContext();
  const hasLoadedData = sourceData && typeof sourceData === "object";
  if (hasLoadedData) {
    sampleDataMode = "loaded";
    sampleDataInput.readOnly = true;
    sampleDataInput.classList.add("bg-body-secondary");
    sampleDataInput.value = JSON.stringify(sourceData, null, 2);
    if (sampleDataLabel) {
      sampleDataLabel.textContent = "Loaded Data";
    }
    if (sampleDataError) {
      sampleDataError.classList.add("d-none");
      sampleDataError.textContent = "";
    }
    sampleDataInput.classList.remove("is-invalid");
    return;
  }

  if (sampleDataMode !== "sample") {
    sampleDataMode = "sample";
    sampleDataInput.readOnly = false;
    sampleDataInput.classList.remove("bg-body-secondary");
    sampleDataInput.value = getSampleDataText() ?? "";
    if (sampleDataLabel) {
      sampleDataLabel.textContent = "Sample Data";
    }
  }
}

async function initSampleDataEditor() {
  const { text } = await loadSampleData();
  if (!sampleDataInput) return;
  sampleDataInput.value = text ?? getSampleDataText() ?? "";
  renderSampleDataSection();
  updateSampleDataFeedback({ valid: true });
  sampleDataInput.addEventListener("input", () => {
    if (sampleDataInput.readOnly) return;
    const nextValue = sampleDataInput.value;
    if (sampleDataSaveTimer) {
      window.clearTimeout(sampleDataSaveTimer);
    }
    sampleDataSaveTimer = window.setTimeout(() => {
      const result = setSampleDataText(nextValue);
      updateSampleDataFeedback(result);
    }, 400);
  });
  subscribeSampleData(() => {
    renderSampleDataSection();
    renderPreview();
    bindingFieldCache.source = null;
    refreshBindingAutocomplete();
  });
}

function cloneState(value) {
  if (typeof structuredClone === "function") {
    return structuredClone(value);
  }
  return JSON.parse(JSON.stringify(value));
}

function createSnapshot() {
  return {
    pages: cloneState(editablePages),
    currentSide,
    selectedNodeId,
    nodeCounter,
  };
}

function getTemplateProperties(template) {
  if (!template) return null;
  return {
    id: template.id ?? "",
    name: template.name ?? "",
    description: template.description ?? "",
    type: template.type ?? "",
    formats: cloneState(template.formats ?? []),
    supportedSources: cloneState(template.supportedSources ?? []),
    card: template.card ? cloneState(template.card) : null,
  };
}

function createLayoutSnapshot(template = getActiveTemplate()) {
  return {
    pages: cloneState(editablePages),
    template: getTemplateProperties(template),
  };
}

function applySnapshot(snapshot) {
  if (!snapshot) return;
  const next = cloneState(snapshot);
  editablePages = next.pages ?? { front: null, back: null };
  currentSide = next.currentSide ?? "front";
  selectedNodeId = next.selectedNodeId ?? null;
  nodeCounter = typeof next.nodeCounter === "number" ? next.nodeCounter : 0;
  renderLayoutList();
  updateInspector();
  renderPreview();
}

function snapshotsEqual(first, second) {
  try {
    return JSON.stringify(first) === JSON.stringify(second);
  } catch (error) {
    console.warn("Unable to compare undo snapshots", error);
    return false;
  }
}

function pushUndoEntry(before, after) {
  if (!undoStack) return;
  if (snapshotsEqual(before, after)) return;
  undoStack.push({
    type: "layout",
    before,
    after,
  });
}

function recordUndoableChange(action) {
  if (isApplyingHistory || typeof action !== "function") {
    if (typeof action === "function") {
      action();
    }
    return;
  }
  if (!undoStack) {
    action();
    updateSaveState();
    return;
  }
  const before = createSnapshot();
  action();
  const after = createSnapshot();
  pushUndoEntry(before, after);
  updateSaveState();
}

function beginPendingUndo(target) {
  if (!undoStack || isApplyingHistory) return;
  pendingUndoSnapshot = createSnapshot();
  pendingUndoTarget = target ?? null;
}

function commitPendingUndo(target) {
  if (!undoStack || isApplyingHistory) return;
  if (pendingUndoTarget && target && pendingUndoTarget !== target) return;
  const before = pendingUndoSnapshot;
  pendingUndoSnapshot = null;
  pendingUndoTarget = null;
  if (!before) return;
  const after = createSnapshot();
  pushUndoEntry(before, after);
  updateSaveState();
}

function updateSaveState() {
  const hasTemplate = Boolean(getActiveTemplate());
  const hasChanges = hasTemplate && !snapshotsEqual(lastSavedLayout, createLayoutSnapshot());
  const enabled = hasChanges && !isSaving;
  if (saveButton) {
    saveButton.disabled = !enabled;
    saveButton.setAttribute("aria-disabled", enabled ? "false" : "true");
    if (!hasTemplate) {
      saveButton.title = "Select a template before saving.";
    } else if (isSaving) {
      saveButton.title = "Saving template...";
    } else if (!hasChanges) {
      saveButton.title = "No changes to save.";
    } else {
      saveButton.removeAttribute("title");
    }
  }
  if (templateSaveButton) {
    templateSaveButton.disabled = !enabled;
    if (!hasTemplate) {
      templateSaveButton.title = "Select a template before saving.";
    } else if (isSaving) {
      templateSaveButton.title = "Saving template...";
    } else if (!hasChanges) {
      templateSaveButton.title = "No changes to save.";
    } else {
      templateSaveButton.removeAttribute("title");
    }
  }
}

function markLayoutSaved(snapshot) {
  lastSavedLayout = snapshot ?? createLayoutSnapshot();
  updateSaveState();
}

function stripNodeIds(node) {
  if (!node || typeof node !== "object") return node;
  if (Array.isArray(node)) {
    return node.map((child) => stripNodeIds(child));
  }
  const next = { ...node };
  delete next.uid;
  if (Array.isArray(next.children)) {
    next.children = next.children.map((child) => stripNodeIds(child));
  }
  if (Array.isArray(next.columns)) {
    next.columns = next.columns.map((column) => ({
      ...column,
      node: stripNodeIds(column.node),
    }));
  }
  if (Array.isArray(next.cells)) {
    next.cells = next.cells.map((row) => (Array.isArray(row) ? row.map((cell) => stripNodeIds(cell)) : row));
  }
  return next;
}

function buildTemplatePages() {
  const pages = {};
  Object.entries(editablePages ?? {}).forEach(([side, page]) => {
    if (!page || typeof page !== "object") {
      pages[side] = page;
      return;
    }
    const { layout, ...rest } = page;
    pages[side] = {
      ...rest,
      layout: layout ? stripNodeIds(layout) : layout,
    };
  });
  return pages;
}

function serializeTemplate(template) {
  if (!template || typeof template !== "object") return null;
  const { createPage, ...rest } = template;
  return cloneState({ ...rest, pages: buildTemplatePages() });
}

async function saveTemplateToServer(payload) {
  const id = payload?.id;
  if (!id) {
    throw new Error("Missing template id");
  }
  const response = await fetch(`/press/templates/${encodeURIComponent(id)}`, {
    method: "POST",
    headers: { "Content-Type": "application/json" },
    body: JSON.stringify(payload),
  });
  if (!response.ok) {
    let message = `Unable to save template (${response.status})`;
    try {
      const data = await response.json();
      if (data?.error) {
        message = data.error;
      }
    } catch (error) {
      console.warn("Unable to parse save response", error);
    }
    throw new Error(message);
  }
  return response.json();
}

async function handleSaveTemplate() {
  return saveTemplateChanges({ confirm: true });
}

async function saveTemplateChanges({ template = getActiveTemplate(), confirm = true } = {}) {
  if (!template) {
    return false;
  }
  const hasChanges = !snapshotsEqual(lastSavedLayout, createLayoutSnapshot(template));
  if (!hasChanges) {
    return false;
  }
  if (confirm) {
    const confirmed = window.confirm("Save template changes?");
    if (!confirmed) {
      if (status) {
        status.show("Save cancelled", { type: "info", timeout: 1500 });
      }
      return false;
    }
  }
  const payload = serializeTemplate(template);
  if (!payload) {
    return false;
  }
  isSaving = true;
  updateSaveState();
  try {
    await saveTemplateToServer(payload);
    template.pages = payload.pages;
    markLayoutSaved(createLayoutSnapshot(template));
    if (status) {
      status.show("Template saved", { type: "success", timeout: 2000 });
    }
    return true;
  } catch (error) {
    console.error("Failed to save template", error);
    if (status) {
      status.show(error.message || "Unable to save template", { type: "error", timeout: 2500 });
    }
    return false;
  } finally {
    isSaving = false;
    updateSaveState();
  }
}

function nextNodeId() {
  nodeCounter += 1;
  return `node-${nodeCounter}`;
}

function assignNodeIds(node) {
  if (!node || typeof node !== "object") return null;
  const clone = { ...node, uid: node.uid ?? nextNodeId() };
  if (Array.isArray(node.children)) {
    clone.children = node.children.map((child) => assignNodeIds(child));
  }
  if (Array.isArray(node.columns)) {
    clone.columns = node.columns.map((column) => ({ ...column, node: assignNodeIds(column.node) }));
  }
  if (Array.isArray(node.cells)) {
    clone.cells = node.cells.map((row) => (Array.isArray(row) ? row.map((cell) => assignNodeIds(cell)) : row));
  }
  return clone;
}

function cloneLayoutWithIds(layout) {
  if (!layout) return null;
  const copy = typeof structuredClone === "function" ? structuredClone(layout) : JSON.parse(JSON.stringify(layout));
  return assignNodeIds(copy);
}

function hydrateEditablePages(template) {
  nodeCounter = 0;
  const pages = template?.pages ?? {};
  const bySide = {};
  (template?.sides ?? ["front", "back"]).forEach((side) => {
    const pageConfig = pages[side] ?? {};
    bySide[side] = { ...pageConfig, layout: cloneLayoutWithIds(pageConfig.layout) };
  });
  editablePages = bySide;
  selectedNodeId = null;
}

function updateTemplateSelectOption(template, previousId) {
  if (!templateSelect || !template) return;
  const options = Array.from(templateSelect.options);
  const option = options.find((entry) => entry.value === previousId) || options.find((entry) => entry.value === template.id);
  if (!option) return;
  option.value = template.id;
  option.textContent = template.name ?? option.textContent;
  templateSelect.value = template.id;
}

function startNewTemplate() {
  const template = createBlankTemplate();
  getTemplates().push(template);
  appendTemplateOption(template);
  activeTemplateId = template.id;
  templateIdAuto = true;
  currentSide = "front";
  hydrateEditablePages(template);
  renderFormatOptions(template);
  renderSourceOptions(template);
  updateTemplateInspector(template);
  if (undoStack) {
    undoStack.clear();
  }
  pendingUndoSnapshot = null;
  pendingUndoTarget = null;
  selectedNodeId = null;
  renderLayoutList();
  renderPreview();
  updateGenerateButtonState();
  setInspectorMode("template");
  updateSaveState();
}

function removeTemplateOption(id) {
  if (!templateSelect || !id) return;
  const option = Array.from(templateSelect.options).find((entry) => entry.value === id);
  if (option) {
    option.remove();
  }
}

function deleteActiveTemplate() {
  const template = getActiveTemplate();
  if (!template) return;
  const confirmed = window.confirm(`Delete ${template.name || template.id}? This action cannot be undone.`);
  if (!confirmed) {
    return;
  }
  const templates = getTemplates();
  const index = templates.findIndex((entry) => entry.id === template.id);
  if (index >= 0) {
    templates.splice(index, 1);
  }
  removeTemplateOption(template.id);
  templateIdAuto = false;
  if (templates.length) {
    templateSelect.value = templates[0].id;
    activeTemplateId = templates[0].id;
    currentSide = "front";
    hydrateEditablePages(templates[0]);
    renderFormatOptions(templates[0]);
    renderSourceOptions(templates[0]);
    updateTemplateInspector(templates[0]);
    if (undoStack) {
      undoStack.clear();
    }
    pendingUndoSnapshot = null;
    pendingUndoTarget = null;
    selectedNodeId = null;
    renderLayoutList();
    updateInspector();
    renderPreview();
    markLayoutSaved();
    setInspectorMode("template");
    updateSaveState();
    return;
  }
  clearTemplateSelection();
  updateGenerateButtonState();
  setInspectorMode("template");
  updateSaveState();
}

function setTemplateFormatSelections(template) {
  if (!templateFormatsSelect) return;
  const selected = new Set((template.formats ?? []).map((format) => format.id ?? format.sizeId));
  Array.from(templateFormatsSelect.options).forEach((option) => {
    option.selected = selected.has(option.value);
  });
}

function setTemplateSourceSelections(template) {
  if (!templateSourcesSelect) return;
  const selected = new Set(template.supportedSources ?? []);
  Array.from(templateSourcesSelect.options).forEach((option) => {
    option.selected = selected.has(option.value);
  });
}

function setCardInputsDisabled(isDisabled) {
  [
    templateCardWidthInput,
    templateCardHeightInput,
    templateCardGutterInput,
    templateCardSafeInsetInput,
    templateCardColumnsInput,
    templateCardRowsInput,
  ].forEach((input) => {
    if (!input) return;
    input.disabled = isDisabled;
  });
}

function updateTemplateInspector(template) {
  if (!templateInspector) return;
  const hasTemplate = Boolean(template);
  templateInspector.classList.toggle("opacity-50", !hasTemplate);
  templateInspector.querySelectorAll("input, select, textarea, button").forEach((el) => {
    el.disabled = !hasTemplate;
  });
  setCardInputsDisabled(!hasTemplate);
  if (!hasTemplate) return;

  if (templateIdInput) {
    templateIdInput.value = template.id ?? "";
  }
  if (templateNameInput) {
    templateNameInput.value = template.name ?? "";
  }
  if (templateDescriptionInput) {
    templateDescriptionInput.value = template.description ?? "";
  }
  if (templateTypeSelect) {
    templateTypeSelect.value = template.type ?? "sheet";
  }
  setTemplateFormatSelections(template);
  setTemplateSourceSelections(template);
  const isGrid = template.type === "card" || template.type === "chip" || Boolean(template.card);
  if (templateCardGroup) {
    templateCardGroup.hidden = !isGrid;
    templateCardGroup.classList.toggle("d-none", !isGrid);
  }
  if (templateSaveButton) {
    templateSaveButton.disabled = !hasTemplate;
  }
  setCardInputsDisabled(!isGrid);
  if (isGrid) {
    const card = template.card ?? {};
    if (templateCardWidthInput) templateCardWidthInput.value = card.width ?? "";
    if (templateCardHeightInput) templateCardHeightInput.value = card.height ?? "";
    if (templateCardGutterInput) templateCardGutterInput.value = card.gutter ?? "";
    if (templateCardSafeInsetInput) templateCardSafeInsetInput.value = card.safeInset ?? "";
    if (templateCardColumnsInput) templateCardColumnsInput.value = card.columns ?? "";
    if (templateCardRowsInput) templateCardRowsInput.value = card.rows ?? "";
  } else {
    if (templateCardWidthInput) templateCardWidthInput.value = "";
    if (templateCardHeightInput) templateCardHeightInput.value = "";
    if (templateCardGutterInput) templateCardGutterInput.value = "";
    if (templateCardSafeInsetInput) templateCardSafeInsetInput.value = "";
    if (templateCardColumnsInput) templateCardColumnsInput.value = "";
    if (templateCardRowsInput) templateCardRowsInput.value = "";
  }

  const frontPage = editablePages?.front ?? {};
  const backPage = editablePages?.back ?? {};
  if (templateFrontDataInput) templateFrontDataInput.value = frontPage.data ?? "";
  if (templateFrontRepeatInput) templateFrontRepeatInput.value = frontPage.repeat ?? "";
  if (templateBackDataInput) templateBackDataInput.value = backPage.data ?? "";
  if (templateBackRepeatInput) templateBackRepeatInput.value = backPage.repeat ?? "";
}

function bindTemplateInspectorControls() {
  if (templateIdInput) {
    templateIdInput.addEventListener("change", () => {
      const template = getActiveTemplate();
      if (!template) return;
      const nextId = templateIdInput.value.trim();
      if (!nextId) {
        templateIdInput.value = template.id ?? "";
        return;
      }
      const previousId = template.id;
      template.id = nextId;
      updateTemplateSelectOption(template, previousId);
      activeTemplateId = template.id;
      templateIdAuto = false;
      updateSaveState();
      renderJsonPreview();
    });
  }

  if (templateNameInput) {
    templateNameInput.addEventListener("change", () => {
      const template = getActiveTemplate();
      if (!template) return;
      const nextName = templateNameInput.value.trim();
      const previousId = template.id;
      template.name = nextName;
      template.title = nextName;
      if (templateIdAuto) {
        template.id = deriveTemplateId(nextName, { excludeId: previousId });
        if (templateIdInput) {
          templateIdInput.value = template.id;
        }
      }
      updateTemplateSelectOption(template, previousId);
      activeTemplateId = template.id;
      updateSaveState();
      renderPreview();
    });
  }

  if (templateDescriptionInput) {
    templateDescriptionInput.addEventListener("change", () => {
      const template = getActiveTemplate();
      if (!template) return;
      template.description = templateDescriptionInput.value.trim();
      updateSaveState();
    });
  }

  if (templateTypeSelect) {
    templateTypeSelect.addEventListener("change", () => {
      const template = getActiveTemplate();
      if (!template) return;
      template.type = templateTypeSelect.value;
      if ((template.type === "card" || template.type === "chip") && !template.card) {
        template.card = template.type === "chip"
          ? {
              width: 1,
              height: 1,
              gutter: 0.1,
              safeInset: 0.05,
              columns: 7,
              rows: 9,
            }
          : {
              width: 2.5,
              height: 3.5,
              gutter: 0,
              safeInset: 0.125,
              columns: 3,
              rows: 3,
            };
      }
      if (template.type !== "card" && template.type !== "chip") {
        delete template.card;
      }
      updateTemplateInspector(template);
      renderSourceOptions(template);
      updateSaveState();
      renderPreview();
    });
  }

  if (templateFormatsSelect) {
    templateFormatsSelect.addEventListener("change", () => {
      const template = getActiveTemplate();
      if (!template) return;
      const selected = Array.from(templateFormatsSelect.selectedOptions)
        .map((option) => standardFormatMap.get(option.value))
        .filter(Boolean)
        .map((format) => ({ ...format }));
      template.formats = selected;
      renderFormatOptions(template);
      renderSourceOptions(template);
      renderPreview();
      updateSaveState();
    });
  }

  if (templateSourcesSelect) {
    templateSourcesSelect.addEventListener("change", () => {
      const template = getActiveTemplate();
      if (!template) return;
      template.supportedSources = Array.from(templateSourcesSelect.selectedOptions).map((option) => option.value);
      renderSourceOptions(template);
      renderSourceInput(getActiveSource());
      updateGenerateButtonState();
      renderPreview();
      updateSaveState();
    });
  }

  const cardInputs = [
    { input: templateCardWidthInput, key: "width", parse: parseFloat },
    { input: templateCardHeightInput, key: "height", parse: parseFloat },
    { input: templateCardGutterInput, key: "gutter", parse: parseFloat },
    { input: templateCardSafeInsetInput, key: "safeInset", parse: parseFloat },
    { input: templateCardColumnsInput, key: "columns", parse: (value) => parseInt(value, 10) },
    { input: templateCardRowsInput, key: "rows", parse: (value) => parseInt(value, 10) },
  ];

  cardInputs.forEach(({ input, key, parse }) => {
    if (!input) return;
    input.addEventListener("change", () => {
      const template = getActiveTemplate();
      if (!template) return;
      if (!template.card) {
        template.card = {};
      }
      const raw = input.value;
      const parsed = raw === "" ? null : parse(raw);
      if (!Number.isNaN(parsed) && parsed !== null) {
        template.card[key] = parsed;
      } else if (raw === "") {
        delete template.card[key];
      }
      updateSaveState();
      renderPreview();
    });
  });

  const pageBindingInputs = [
    { input: templateFrontDataInput, side: "front", key: "data" },
    { input: templateFrontRepeatInput, side: "front", key: "repeat" },
    { input: templateBackDataInput, side: "back", key: "data" },
    { input: templateBackRepeatInput, side: "back", key: "repeat" },
  ];

  pageBindingInputs.forEach(({ input, side, key }) => {
    if (!input) return;
    input.addEventListener("change", () => {
      const template = getActiveTemplate();
      if (!template) return;
      const trimmed = input.value.trim();
      const page = editablePages?.[side] ?? {};
      const next = { ...page };
      if (trimmed) {
        next[key] = trimmed;
      } else {
        delete next[key];
      }
      editablePages = { ...editablePages, [side]: next };
      updateSaveState();
      renderPreview();
      renderJsonPreview();
    });
  });

  if (templateSaveButton) {
    templateSaveButton.addEventListener("click", handleSaveTemplate);
  }
}

function getEditablePage(side) {
  return editablePages?.[side] ?? null;
}

function getLayoutForSide(side) {
  const page = getEditablePage(side);
  return page?.layout ?? null;
}

function findNodeById(node, uid) {
  if (!node || !uid) return null;
  if (node.uid === uid) return node;
  if (Array.isArray(node.children)) {
    for (const child of node.children) {
      const found = findNodeById(child, uid);
      if (found) return found;
    }
  }
  if (Array.isArray(node.columns)) {
    for (const column of node.columns) {
      const found = findNodeById(column.node, uid);
      if (found) return found;
    }
  }
  if (Array.isArray(node.cells)) {
    for (const row of node.cells) {
      if (!Array.isArray(row)) continue;
      for (const cell of row) {
        if (Array.isArray(cell)) {
          for (const nestedCell of cell) {
            const found = findNodeById(nestedCell, uid);
            if (found) return found;
          }
          continue;
        }
        const found = findNodeById(cell, uid);
        if (found) return found;
      }
    }
  }
  return null;
}

function findParentNode(node, uid, parent = null) {
  if (!node || !uid) return null;
  if (node.uid === uid) return parent;
  if (Array.isArray(node.children)) {
    for (const child of node.children) {
      if (child?.uid === uid) return node;
      const found = findParentNode(child, uid, node);
      if (found) return found;
    }
  }
  if (Array.isArray(node.columns)) {
    for (const column of node.columns) {
      if (column?.node?.uid === uid) return node;
      const found = findParentNode(column?.node, uid, node);
      if (found) return found;
    }
  }
  if (Array.isArray(node.cells)) {
    for (const row of node.cells) {
      if (!Array.isArray(row)) continue;
      for (const cell of row) {
        if (Array.isArray(cell)) {
          for (const nestedCell of cell) {
            if (nestedCell?.uid === uid) return node;
            const found = findParentNode(nestedCell, uid, node);
            if (found) return found;
          }
          continue;
        }
        if (cell?.uid === uid) return node;
        const found = findParentNode(cell, uid, node);
        if (found) return found;
      }
    }
  }
  return null;
}

function removeNodeById(node, uid) {
  if (!node || !uid) return null;
  if (Array.isArray(node.children)) {
    const index = node.children.findIndex((child) => child.uid === uid);
    if (index >= 0) {
      const [removed] = node.children.splice(index, 1);
      return removed;
    }
    for (const child of node.children) {
      const removed = removeNodeById(child, uid);
      if (removed) return removed;
    }
  }
  if (Array.isArray(node.columns)) {
    for (const column of node.columns) {
      if (column?.node?.uid === uid) {
        const removed = column.node;
        column.node = null;
        return removed;
      }
      const removed = removeNodeById(column.node, uid);
      if (removed) return removed;
    }
  }
  if (Array.isArray(node.cells)) {
    for (const row of node.cells) {
      if (!Array.isArray(row)) continue;
      const index = row.findIndex((cell) => cell?.uid === uid);
      if (index >= 0) {
        const [removed] = row.splice(index, 1, null);
        return removed;
      }
      for (const cell of row) {
        if (Array.isArray(cell)) {
          const nestedIndex = cell.findIndex((entry) => entry?.uid === uid);
          if (nestedIndex >= 0) {
            const [removed] = cell.splice(nestedIndex, 1);
            return removed;
          }
          for (const nestedCell of cell) {
            const removed = removeNodeById(nestedCell, uid);
            if (removed) return removed;
          }
          continue;
        }
        const removed = removeNodeById(cell, uid);
        if (removed) return removed;
      }
    }
  }
  return null;
}

function removeSelectedNode() {
  recordUndoableChange(() => {
    const layout = getLayoutForSide(currentSide);
    if (!layout || !selectedNodeId) return;
    removeNodeById(layout, selectedNodeId);
    selectedNodeId = getRootChildren(currentSide)[0]?.uid ?? null;
    renderLayoutList();
    updateInspector();
    renderPreview();
  });
}

function getRootChildren(side) {
  const layout = getLayoutForSide(side);
  if (layout?.type === "stack" && Array.isArray(layout.children)) {
    return layout.children;
  }
  return [];
}

function insertNodeAtRoot(side, node, index) {
  if (!node) return;
  const layout = getLayoutForSide(side);
  if (!layout || layout.type !== "stack") return;
  const children = getRootChildren(side);
  const targetIndex = Math.max(0, Math.min(index, children.length));
  const prepared = node.uid ? node : assignNodeIds(node);
  children.splice(targetIndex, 0, prepared);
  selectedNodeId = prepared.uid ?? children[targetIndex]?.uid ?? null;
}

function reorderRootChildren(side, fromIndex, toIndex) {
  const layout = getLayoutForSide(side);
  if (!layout || layout.type !== "stack") return;
  const children = getRootChildren(side);
  if (!children[fromIndex]) return;
  const [moved] = children.splice(fromIndex, 1);
  children.splice(Math.max(0, toIndex), 0, moved);
}

function removeNodeAtRoot(side, uid) {
  const layout = getLayoutForSide(side);
  if (!layout || layout.type !== "stack") return null;
  const children = getRootChildren(side);
  const index = children.findIndex((child) => child.uid === uid);
  if (index >= 0) {
    const [removed] = children.splice(index, 1);
    return removed;
  }
  return null;
}

function createNodeFromPalette(type) {
  const entry = paletteComponents.find((item) => item.id === type);
  if (!entry?.node) return null;
  const clone = typeof structuredClone === "function" ? structuredClone(entry.node) : JSON.parse(JSON.stringify(entry.node));
  return assignNodeIds(clone);
}

function reorderStackChildren(stackNode, fromIndex, toIndex) {
  if (!stackNode || stackNode.type !== "stack" || !Array.isArray(stackNode.children)) return;
  if (!stackNode.children[fromIndex]) return;
  const [moved] = stackNode.children.splice(fromIndex, 1);
  stackNode.children.splice(Math.max(0, toIndex), 0, moved);
}

function insertNodeIntoStack(stackNode, node, index) {
  if (!stackNode || stackNode.type !== "stack") return;
  if (!Array.isArray(stackNode.children)) {
    stackNode.children = [];
  }
  const targetIndex = Math.max(0, Math.min(index, stackNode.children.length));
  stackNode.children.splice(targetIndex, 0, node);
}

function setRowColumnNode(rowNode, columnIndex, node) {
  if (!rowNode || rowNode.type !== "row") return;
  if (!Array.isArray(rowNode.columns)) {
    rowNode.columns = [];
  }
  while (rowNode.columns.length <= columnIndex) {
    rowNode.columns.push({ node: null });
  }
  rowNode.columns[columnIndex].node = node;
}

function getTableCellNodes(tableNode, rowIndex, columnIndex) {
  if (!tableNode || tableNode.component !== "table") return;
  if (!Array.isArray(tableNode.cells)) {
    tableNode.cells = [];
  }
  while (tableNode.cells.length <= rowIndex) {
    tableNode.cells.push([]);
  }
  if (!Array.isArray(tableNode.cells[rowIndex])) {
    tableNode.cells[rowIndex] = [];
  }
  while (tableNode.cells[rowIndex].length <= columnIndex) {
    tableNode.cells[rowIndex].push(null);
  }
  const cellEntry = tableNode.cells[rowIndex][columnIndex];
  if (!Array.isArray(cellEntry)) {
    tableNode.cells[rowIndex][columnIndex] = cellEntry ? [cellEntry] : [];
  }
  return tableNode.cells[rowIndex][columnIndex];
}

function insertTableCellNode(tableNode, rowIndex, columnIndex, node, index) {
  const cellNodes = getTableCellNodes(tableNode, rowIndex, columnIndex);
  if (!Array.isArray(cellNodes)) return;
  const targetIndex = Math.max(0, Math.min(index, cellNodes.length));
  cellNodes.splice(targetIndex, 0, node);
}

function reorderTableCellNodes(tableNode, rowIndex, columnIndex, fromIndex, toIndex) {
  const cellNodes = getTableCellNodes(tableNode, rowIndex, columnIndex);
  if (!Array.isArray(cellNodes) || !cellNodes[fromIndex]) return;
  const [moved] = cellNodes.splice(fromIndex, 1);
  cellNodes.splice(Math.max(0, toIndex), 0, moved);
}

function getDraggedNodeId(item) {
  if (!item) return null;
  if (item.dataset?.nodeId) return item.dataset.nodeId;
  return item.querySelector?.("[data-node-id]")?.dataset?.nodeId ?? null;
}

function createDefaultRowColumn() {
  return {
    node: assignNodeIds({
      type: "field",
      component: "text",
      text: "Column text",
      textSize: "md",
      className: "mb-0",
    }),
  };
}

function removeTableColumnCells(node, index) {
  if (!node || node.component !== "table" || !Array.isArray(node.cells)) return;
  node.cells.forEach((row) => {
    if (!Array.isArray(row)) return;
    row.splice(index, 1);
  });
}

function moveTableColumnCells(node, fromIndex, toIndex) {
  if (!node || node.component !== "table" || !Array.isArray(node.cells)) return;
  node.cells.forEach((row) => {
    if (!Array.isArray(row)) return;
    const [moved] = row.splice(fromIndex, 1);
    row.splice(toIndex, 0, moved ?? null);
  });
}

function addTableColumnCells(node, index) {
  if (!node || node.component !== "table" || !Array.isArray(node.cells)) return;
  node.cells.forEach((row) => {
    if (!Array.isArray(row)) return;
    row.splice(index, 0, null);
  });
}

function describeNode(node) {
  if (!node) return "Component";
  if (node.type === "row") return "Row";
  if (node.type === "stack") return "Stack";
  if (node.component === "text") return node.text ? node.text.slice(0, 48) : "Text";
  if (node.component === "icon") return node.ariaLabel || "Icon";
  if (node.component === "badge") return node.text || node.label || "Badge";
  if (node.component === "image") return node.url || "Image";
  if (node.component === "list") return "List";
  if (node.component === "table") return "Table";
  if (node.component === "noteLines") return "Notes";
  if (node.component === "stat") return node.label || "Block";
  return node.component || node.type || "Component";
}

function getPaletteEntryForNode(node) {
  if (!node) return null;
  if (node.type === "stack") {
    return paletteComponents.find((item) => item.id === "stack") ?? null;
  }
  if (node.type === "row") {
    return paletteComponents.find((item) => item.id === "row") ?? null;
  }
  if (node.component) {
    return paletteComponents.find((item) => item.id === node.component) ?? null;
  }
  return null;
}

function destroyTableColumnsSortable() {
  if (tableColumnsSortable && typeof tableColumnsSortable.destroy === "function") {
    tableColumnsSortable.destroy();
  }
  tableColumnsSortable = null;
}

function renderTableColumnsList(node) {
  if (!tableColumnsList) return;
  tableColumnsList.innerHTML = "";
  destroyTableColumnsSortable();
  if (!node || node.component !== "table") return;
  const columns = Array.isArray(node.columns) ? node.columns : [];
  columns.forEach((column, index) => {
    const item = document.createElement("div");
    item.className = "list-group-item d-flex flex-column gap-2";
    item.dataset.columnIndex = String(index);

    const header = document.createElement("div");
    header.className = "d-flex align-items-center gap-2";

    const handle = document.createElement("span");
    handle.className = "iconify text-body-secondary";
    handle.dataset.icon = "tabler:grip-vertical";
    handle.setAttribute("data-sortable-handle", "");
    handle.setAttribute("aria-hidden", "true");

    const title = document.createElement("span");
    title.className = "fw-semibold";
    title.textContent = column?.header || `Column ${index + 1}`;

    const removeButton = document.createElement("button");
    removeButton.className = "btn btn-sm btn-outline-danger ms-auto";
    removeButton.type = "button";
    removeButton.textContent = "Remove";
    removeButton.addEventListener("click", () => {
      recordUndoableChange(() => {
        updateSelectedNode((nodeToUpdate) => {
          if (nodeToUpdate.component !== "table") return;
          const nextColumns = Array.isArray(nodeToUpdate.columns) ? [...nodeToUpdate.columns] : [];
          nextColumns.splice(index, 1);
          nodeToUpdate.columns = nextColumns;
          removeTableColumnCells(nodeToUpdate, index);
        });
        renderTableColumnsList(findNodeById(getLayoutForSide(currentSide), selectedNodeId));
        renderPreview();
      });
      updateSaveState();
    });

    header.append(handle, title, removeButton);
    item.appendChild(header);

    const formRow = document.createElement("div");
    formRow.className = "row g-2";

    const headerField = document.createElement("div");
    headerField.className = "col-12 col-md-4";
    const headerInput = document.createElement("input");
    headerInput.type = "text";
    headerInput.className = "form-control form-control-sm";
    headerInput.placeholder = "Header";
    headerInput.value = column?.header ?? "";
    headerInput.addEventListener("focus", () => beginPendingUndo(headerInput));
    headerInput.addEventListener("blur", () => commitPendingUndo(headerInput));
    headerInput.addEventListener("input", () => {
      updateSelectedNode((nodeToUpdate) => {
        if (nodeToUpdate.component !== "table") return;
        const nextColumns = Array.isArray(nodeToUpdate.columns) ? [...nodeToUpdate.columns] : [];
        const target = { ...(nextColumns[index] ?? {}) };
        target.header = headerInput.value;
        nextColumns[index] = target;
        nodeToUpdate.columns = nextColumns;
        updateTableHeaderCellText(nodeToUpdate, index, headerInput.value);
      });
      title.textContent = headerInput.value || `Column ${index + 1}`;
      renderPreview();
      updateSaveState();
    });
    headerField.appendChild(headerInput);

    const bindField = document.createElement("div");
    bindField.className = "col-12 col-md-4";
    const bindInput = document.createElement("input");
    bindInput.type = "text";
    bindInput.className = "form-control form-control-sm";
    bindInput.placeholder = "@value";
    bindInput.value = column?.bind ?? "";
    attachBindingAutocomplete(bindInput, { resolveContext: () => getInspectorPreviewContext(selectedNodeId) });
    bindInput.addEventListener("focus", () => beginPendingUndo(bindInput));
    bindInput.addEventListener("blur", () => commitPendingUndo(bindInput));
    bindInput.addEventListener("input", () => {
      updateSelectedNode((nodeToUpdate) => {
        if (nodeToUpdate.component !== "table") return;
        const nextColumns = Array.isArray(nodeToUpdate.columns) ? [...nodeToUpdate.columns] : [];
        const target = { ...(nextColumns[index] ?? {}) };
        target.bind = bindInput.value;
        nextColumns[index] = target;
        nodeToUpdate.columns = nextColumns;
        updateTableColumnCells(nodeToUpdate, index, (cell) => {
          cell.text = bindInput.value;
        });
      });
      renderPreview();
      updateSaveState();
    });
    bindField.appendChild(bindInput);

    const widthField = document.createElement("div");
    widthField.className = "col-12 col-md-4";
    const widthInput = document.createElement("input");
    widthInput.type = "text";
    widthInput.className = "form-control form-control-sm";
    widthInput.placeholder = "Width (%, in, etc.)";
    widthInput.value = column?.width ?? "";
    widthInput.addEventListener("focus", () => beginPendingUndo(widthInput));
    widthInput.addEventListener("blur", () => commitPendingUndo(widthInput));
    widthInput.addEventListener("input", () => {
      updateSelectedNode((nodeToUpdate) => {
        if (nodeToUpdate.component !== "table") return;
        const nextColumns = Array.isArray(nodeToUpdate.columns) ? [...nodeToUpdate.columns] : [];
        const target = { ...(nextColumns[index] ?? {}) };
        target.width = widthInput.value;
        nextColumns[index] = target;
        nodeToUpdate.columns = nextColumns;
      });
      renderPreview();
      updateSaveState();
    });
    widthField.appendChild(widthInput);

    const textSizeField = document.createElement("div");
    textSizeField.className = "col-12 col-md-4";
    const textSizeSelect = document.createElement("select");
    textSizeSelect.className = "form-select form-select-sm";
    [
      { label: "Text size (inherit)", value: "" },
      { label: "XS", value: "xs" },
      { label: "Sm", value: "sm" },
      { label: "Md", value: "md" },
      { label: "Lg", value: "lg" },
      { label: "XL", value: "xl" },
    ].forEach((option) => {
      const entry = document.createElement("option");
      entry.value = option.value;
      entry.textContent = option.label;
      textSizeSelect.appendChild(entry);
    });
    textSizeSelect.value = column?.textSize ?? "";
    textSizeSelect.addEventListener("focus", () => beginPendingUndo(textSizeSelect));
    textSizeSelect.addEventListener("blur", () => commitPendingUndo(textSizeSelect));
    textSizeSelect.addEventListener("change", () => commitPendingUndo(textSizeSelect));
    textSizeSelect.addEventListener("input", () => {
      updateSelectedNode((nodeToUpdate) => {
        if (nodeToUpdate.component !== "table") return;
        const nextColumns = Array.isArray(nodeToUpdate.columns) ? [...nodeToUpdate.columns] : [];
        const target = { ...(nextColumns[index] ?? {}) };
        if (textSizeSelect.value) {
          target.textSize = textSizeSelect.value;
        } else {
          delete target.textSize;
        }
        nextColumns[index] = target;
        nodeToUpdate.columns = nextColumns;
      });
      renderPreview();
      updateSaveState();
    });
    textSizeField.appendChild(textSizeSelect);

    const textStyleField = document.createElement("div");
    textStyleField.className = "col-12 col-md-4 d-flex align-items-center gap-2 flex-wrap";
    const textStyleOptions = [
      { key: "bold", label: "Bold" },
      { key: "italic", label: "Italic" },
      { key: "underline", label: "Underline" },
    ];
    const currentStyles = column?.textStyle ?? { bold: true };
    textStyleOptions.forEach((styleOption) => {
      const wrapper = document.createElement("label");
      wrapper.className = "form-check form-check-inline small mb-0";
      const checkbox = document.createElement("input");
      checkbox.type = "checkbox";
      checkbox.className = "form-check-input";
      checkbox.checked =
        styleOption.key === "bold" ? currentStyles?.bold !== false : Boolean(currentStyles?.[styleOption.key]);
      checkbox.addEventListener("change", () => {
        recordUndoableChange(() => {
          updateSelectedNode((nodeToUpdate) => {
            if (nodeToUpdate.component !== "table") return;
            const nextColumns = Array.isArray(nodeToUpdate.columns) ? [...nodeToUpdate.columns] : [];
            const target = { ...(nextColumns[index] ?? {}) };
            const nextStyles = { ...(target.textStyle ?? {}) };
            nextStyles[styleOption.key] = checkbox.checked;
            if (Object.values(nextStyles).some((value) => value !== undefined)) {
              target.textStyle = nextStyles;
            } else {
              delete target.textStyle;
            }
            nextColumns[index] = target;
            nodeToUpdate.columns = nextColumns;
          });
          renderPreview();
        });
        updateSaveState();
      });
      const label = document.createElement("span");
      label.className = "form-check-label";
      label.textContent = styleOption.label;
      wrapper.append(checkbox, label);
      textStyleField.appendChild(wrapper);
    });

    const alignField = document.createElement("div");
    alignField.className = "col-12 col-md-4";
    const alignSelect = document.createElement("select");
    alignSelect.className = "form-select form-select-sm";
    [
      { label: "Alignment (inherit)", value: "" },
      { label: "Left", value: "start" },
      { label: "Center", value: "center" },
      { label: "Right", value: "end" },
      { label: "Justify", value: "justify" },
    ].forEach((option) => {
      const entry = document.createElement("option");
      entry.value = option.value;
      entry.textContent = option.label;
      alignSelect.appendChild(entry);
    });
    alignSelect.value = column?.align ?? "";
    alignSelect.addEventListener("focus", () => beginPendingUndo(alignSelect));
    alignSelect.addEventListener("blur", () => commitPendingUndo(alignSelect));
    alignSelect.addEventListener("change", () => commitPendingUndo(alignSelect));
    alignSelect.addEventListener("input", () => {
      updateSelectedNode((nodeToUpdate) => {
        if (nodeToUpdate.component !== "table") return;
        const nextColumns = Array.isArray(nodeToUpdate.columns) ? [...nodeToUpdate.columns] : [];
        const target = { ...(nextColumns[index] ?? {}) };
        if (alignSelect.value) {
          target.align = alignSelect.value;
        } else {
          delete target.align;
        }
        nextColumns[index] = target;
        nodeToUpdate.columns = nextColumns;
      });
      renderPreview();
      updateSaveState();
    });
    alignField.appendChild(alignSelect);

    formRow.append(headerField, bindField, widthField, textSizeField, textStyleField, alignField);
    item.appendChild(formRow);
    tableColumnsList.appendChild(item);
  });

  tableColumnsSortable = createSortable(tableColumnsList, {
    animation: 150,
    handle: "[data-sortable-handle]",
    draggable: ".list-group-item",
    onUpdate: (event) => {
      recordUndoableChange(() => {
        updateSelectedNode((nodeToUpdate) => {
          if (nodeToUpdate.component !== "table") return;
          const nextColumns = Array.isArray(nodeToUpdate.columns) ? [...nodeToUpdate.columns] : [];
          const [moved] = nextColumns.splice(event.oldIndex ?? 0, 1);
          nextColumns.splice(event.newIndex ?? 0, 0, moved);
          nodeToUpdate.columns = nextColumns;
          moveTableColumnCells(nodeToUpdate, event.oldIndex ?? 0, event.newIndex ?? 0);
        });
        renderTableColumnsList(findNodeById(getLayoutForSide(currentSide), selectedNodeId));
        renderPreview();
      });
      updateSaveState();
    },
  });
}

function replaceTypeIcon(icon) {
  if (!typeSummary) return;
  const parent = typeSummary.querySelector("[data-component-type-icon]")?.parentElement;
  if (!parent) return;
  const fresh = document.createElement("span");
  fresh.className = "iconify fs-4 text-primary";
  fresh.setAttribute("data-component-type-icon", "");
  fresh.setAttribute("data-icon", icon);
  fresh.setAttribute("aria-hidden", "true");
  parent.replaceChild(fresh, parent.querySelector("[data-component-type-icon]"));
  typeIcon = fresh;
}

function mapFontSizeToToken(size) {
  if (typeof size !== "number") return "md";
  if (size <= 12) return "xs";
  if (size <= 14) return "sm";
  if (size >= 22) return "xl";
  if (size >= 19) return "lg";
  return "md";
}

function getDefaultTextSize(node) {
  if (node?.component === "text") return "md";
  return "md";
}

function resolveTextSize(node) {
  if (!node) return "md";
  if (node.textSize && !node.textSizeCustom) return node.textSize;
  const fallback = node.style?.fontSize;
  if (typeof fallback === "number") {
    return mapFontSizeToToken(fallback);
  }
  return getDefaultTextSize(node);
}

function resolveTextStyles(node) {
  const defaults = {
    bold: false,
    italic: false,
    underline: false,
  };
  if (!node?.textStyles) {
    return defaults;
  }
  return {
    bold: typeof node.textStyles.bold === "boolean" ? node.textStyles.bold : defaults.bold,
    italic: Boolean(node.textStyles.italic),
    underline: Boolean(node.textStyles.underline),
  };
}

function resolveTextTransform(node) {
  const orientation = node?.textOrientation ?? "horizontal";
  const defaultCurve = orientation === "curve-up" || orientation === "curve-down" ? 12 : 0;
  return {
    orientation,
    angle: Number.isFinite(node?.textAngle) ? node.textAngle : 0,
    curve: Number.isFinite(node?.textCurve) ? node.textCurve : defaultCurve,
    isCustom: Boolean(node?.textOrientationCustom),
  };
}

function hasBorderStyles(styles = {}) {
  return (
    styles.borderColor ||
    typeof styles.borderWidth === "number" ||
    styles.borderStyle ||
    typeof styles.borderRadius === "number" ||
    typeof styles.borderRadius === "string" ||
    styles.borderSides
  );
}

function pxToPt(value) {
  if (!Number.isFinite(value)) return "";
  return (value * 0.75).toFixed(1).replace(/\.0$/, "");
}

function ptToPx(value) {
  if (!Number.isFinite(value)) return null;
  return value * (4 / 3);
}

function getNodeIconClass(node) {
  if (!node) return "";
  if (node.iconClass) return node.iconClass;
  const classTokens = (node.className ?? "").split(/\s+/).filter(Boolean);
  const iconTokens = classTokens.filter((token) => token.startsWith("ddb-") || token.startsWith("bi-"));
  return iconTokens.join(" ");
}

function getIconTokens(value) {
  if (!value) return [];
  return value
    .split(/\s+/)
    .map((token) => token.trim())
    .filter((token) => token.startsWith("ddb-") || token.startsWith("bi-"));
}

function updateIconResult(resolvedValue, tokens) {
  if (!iconResult) return;
  if (!resolvedValue) {
    iconResult.textContent = "Result: —";
    return;
  }
  if (tokens.length) {
    iconResult.textContent = `Result: ${resolvedValue}`;
    return;
  }
  iconResult.textContent = `Result: ${resolvedValue} (no icon found)`;
}

function resolveIconPreviewValue(value, context) {
  const trimmed = value?.trim() ?? "";
  if (!trimmed) return "";
<<<<<<< HEAD
  const resolvedContext =
    context && typeof context === "object" && Object.keys(context).length ? context : resolveBasePreviewData();
  const resolved = resolveBinding(trimmed, resolvedContext);
=======
  const resolved = resolveBinding(trimmed, context);
>>>>>>> 720218bf
  if (typeof resolved === "string") {
    return resolved.trim();
  }
  if (resolved === null || resolved === undefined) {
    return "";
  }
  return String(resolved).trim();
}

function updateIconPreview(value, context) {
  if (!iconPreview) return;
  iconPreview.className = "press-icon-preview";
  iconPreview.innerHTML = "";
  const resolvedValue = resolveIconPreviewValue(value, context);
  const iconTokens = getIconTokens(resolvedValue);
  if (!resolvedValue) {
    updateIconResult("", []);
    return;
  }
  const resolvedIconTokens = getIconTokens(resolvedValue);
  if (resolvedIconTokens.length) {
    const hasBootstrap = resolvedIconTokens.some((token) => token.startsWith("bi-"));
    if (hasBootstrap) {
      const icon = document.createElement("i");
      icon.className = `bi ${resolvedIconTokens.find((token) => token.startsWith("bi-"))}`;
      iconPreview.appendChild(icon);
    } else {
      const icon = document.createElement("span");
      icon.className = resolvedIconTokens.join(" ");
      iconPreview.appendChild(icon);
    }
  }
  updateIconResult(resolvedValue, resolvedIconTokens);
}

function applyIconSelection(value) {
  if (iconInput) {
    iconInput.value = value;
  }
  updateSelectedNode((node) => {
    const trimmed = value.trim();
    if (trimmed) {
      node.iconClass = trimmed;
    } else {
      delete node.iconClass;
    }
  });
  updateIconPreview(value, getInspectorPreviewContext(selectedNodeId));
  renderPreview();
  updateSaveState();
}

function formatBindingPreviewLabel(value) {
  if (value === undefined) return "—";
  if (value === null) return "null";
  if (Array.isArray(value)) {
    return value.length ? `Array(${value.length})` : "[]";
  }
  if (typeof value === "object") {
    return "Object";
  }
  const stringified = String(value);
  if (!stringified) return "\"\"";
  if (stringified.length <= 40) return stringified;
  return `${stringified.slice(0, 37)}…`;
}

function getBindingFieldEntries(context) {
  const source = context && typeof context === "object" ? context : resolveBasePreviewData();
  if (source !== bindingFieldCache.source) {
    bindingFieldCache.source = source;
    bindingFieldCache.entries = collectDataFields(source);
  }
  return bindingFieldCache.entries;
}

function getBindingFieldSuggestions(query = "", context) {
  const normalized = query.trim().toLowerCase();
  const entries = getBindingFieldEntries(context);
  const filtered = normalized
    ? entries.filter((entry) => entry.path.toLowerCase().includes(normalized))
    : entries;
  return filtered.slice(0, MAX_AUTOCOMPLETE_ITEMS).map((entry) => ({
    type: "field",
    path: entry.path,
    display: `@${entry.path}`,
    description: formatBindingPreviewLabel(entry.value),
  }));
}

function getFunctionSuggestions(query = "") {
  const normalized = query.trim().toLowerCase();
  const matches = normalized
    ? FORMULA_FUNCTIONS.filter((fn) => fn.name.toLowerCase().startsWith(normalized))
    : FORMULA_FUNCTIONS;
  return matches.slice(0, MAX_AUTOCOMPLETE_ITEMS).map((fn) => ({
    type: "function",
    name: fn.name,
    display: fn.signature,
    description: fn.name,
  }));
}

function ensureAutocompleteContainer(input) {
  if (!input || !input.parentElement) return null;
  const parent = input.closest(".form-floating") ?? input.parentElement;
  parent.classList.add("position-relative");
  let container = parent.querySelector("[data-binding-autocomplete]");
  if (!container) {
    container = document.createElement("div");
    container.dataset.bindingAutocomplete = "true";
    container.className = "list-group position-absolute top-100 start-0 w-100 shadow-sm bg-body border mt-1 d-none";
    container.style.zIndex = "1300";
    container.style.fontSize = "0.8125rem";
    container.style.maxHeight = "16rem";
    container.style.overflowY = "auto";
    parent.appendChild(container);
  }
  return container;
}

function attachBindingAutocomplete(input, { supportsFunctions = true, resolveContext = null } = {}) {
  if (!input) return null;
  const container = ensureAutocompleteContainer(input);
  if (!container) return null;
  input.setAttribute("aria-autocomplete", "list");
  const contextResolver = typeof resolveContext === "function" ? resolveContext : () => resolveBasePreviewData();
  const autocomplete = attachFormulaAutocomplete(input, {
    container,
    supportsBinding: true,
    supportsFunctions,
    getFieldItems: (query) => getBindingFieldSuggestions(query, contextResolver()),
    getFunctionItems: (query) => getFunctionSuggestions(query),
    maxItems: MAX_AUTOCOMPLETE_ITEMS,
  });
  bindingAutocompleteInstances.add(autocomplete);
  return autocomplete;
}

function refreshBindingAutocomplete() {
  bindingAutocompleteInstances.forEach((instance) => instance.update());
}

function initBindingAutocompletes() {
  attachBindingAutocomplete(templateFrontRepeatInput, { supportsFunctions: false });
  attachBindingAutocomplete(templateBackRepeatInput, { supportsFunctions: false });
  attachBindingAutocomplete(templateFrontDataInput, { supportsFunctions: false });
  attachBindingAutocomplete(templateBackDataInput, { supportsFunctions: false });
  const resolveInspectorContext = () => getInspectorPreviewContext(selectedNodeId);
  attachBindingAutocomplete(textEditor, { resolveContext: resolveInspectorContext });
  attachBindingAutocomplete(iconInput, { resolveContext: resolveInspectorContext });
  attachBindingAutocomplete(tableRowsInput, { supportsFunctions: false, resolveContext: resolveInspectorContext });
  attachBindingAutocomplete(imageUrlInput, { resolveContext: resolveInspectorContext });
  attachBindingAutocomplete(ariaLabelInput, { resolveContext: resolveInspectorContext });
}

function renderPalette() {
  if (!paletteList) return;
  paletteList.innerHTML = "";
  const fragment = document.createDocumentFragment();
  paletteComponents.forEach((item) => {
    const entry = document.createElement("div");
    entry.className =
      "press-palette-item workbench-palette-item border rounded-3 shadow-sm bg-body d-flex align-items-center gap-2 hover-lift";
    entry.dataset.componentType = item.id;
    entry.dataset.sortableId = item.id;
    entry.dataset.sortableHandle = "true";
    entry.innerHTML = `
      <span class="iconify fs-4 text-primary" data-icon="${item.icon}" aria-hidden="true"></span>
      <div class="d-flex flex-column">
        <div class="fw-semibold">${item.label}</div>
        <div class="text-body-secondary extra-small text-truncate">${item.description}</div>
      </div>
    `;
    entry.addEventListener("dblclick", () => {
      const newNode = createNodeFromPalette(item.id);
      if (!newNode) return;
      recordUndoableChange(() => {
        insertNodeAtRoot(currentSide, newNode, getRootChildren(currentSide).length);
        selectNode(newNode.uid);
      });
    });
    fragment.appendChild(entry);
  });
  paletteList.appendChild(fragment);
}

function renderLayoutList() {
  if (!layoutList) return;
  layoutList.innerHTML = "";
  const children = getRootChildren(currentSide);
  if (layoutEmptyState) {
    layoutEmptyState.hidden = Boolean(children.length);
  }
  if (!children.length) return;

  const fragment = document.createDocumentFragment();
  children.forEach((node) => {
    const item = document.createElement("li");
    item.className = "list-group-item d-flex align-items-center justify-content-between gap-2";
    if (node.uid === selectedNodeId) {
      item.classList.add("active");
    }
    item.dataset.nodeId = node.uid;
    item.dataset.sortableId = node.uid;

    const handle = document.createElement("span");
    handle.className = "iconify text-body-secondary";
    handle.dataset.icon = "tabler:grip-vertical";
    handle.setAttribute("data-sortable-handle", "");
    handle.setAttribute("aria-hidden", "true");

    const label = document.createElement("div");
    label.className = "flex-grow-1 d-flex flex-column";
    const title = document.createElement("span");
    title.className = "fw-semibold";
    title.textContent = describeNode(node);
    const subtitle = document.createElement("small");
    subtitle.className = "text-body-secondary";
    subtitle.textContent = node.component ? `Component: ${node.component}` : `Type: ${node.type}`;
    label.append(title, subtitle);

    item.append(handle, label);
    item.addEventListener("click", () => selectNode(node.uid));
    fragment.appendChild(item);
  });

  layoutList.appendChild(fragment);
}

function getNodeText(node) {
  if (!node) return "";
  if (node.component === "list") {
    if (node.itemsBind) {
      return node.itemsBind;
    }
    return Array.isArray(node.items) ? node.items.join("\n") : "";
  }
  if (node.component === "icon") {
    return node.ariaLabel ?? "";
  }
  if (typeof node.text === "string") return node.text;
  if (typeof node.label === "string") return node.label;
  return "";
}

function updateInspector() {
  if (!inspectorSection) return;
  const layout = getLayoutForSide(currentSide);
  const node = findNodeById(layout, selectedNodeId);
  const hasSelection = Boolean(node);
  const parentNode = hasSelection ? findParentNode(layout, selectedNodeId) : null;
  const parentIsContainer = Boolean(
    parentNode && (parentNode.type === "stack" || parentNode.type === "row" || parentNode.component === "table")
  );

  inspectorSection.classList.toggle("opacity-50", !hasSelection);
  inspectorSection.querySelectorAll("input, select, textarea, button").forEach((el) => {
    el.disabled = !hasSelection;
  });

  if (typeSummary) {
    const entry = getPaletteEntryForNode(node);
    typeSummary.classList.toggle("opacity-50", !entry);
    if (entry) {
      if (typeIcon) {
        replaceTypeIcon(entry.icon);
      }
      if (typeLabel) {
        typeLabel.textContent = entry.label;
      }
      if (typeDescription) {
        typeDescription.textContent = entry.description;
      }
    } else {
      if (typeIcon) {
        replaceTypeIcon("tabler:components");
      }
      if (typeLabel) {
        typeLabel.textContent = "Component";
      }
      if (typeDescription) {
        typeDescription.textContent = "Select a component to view details.";
      }
    }
    if (window.Iconify && typeof window.Iconify.scan === "function") {
      window.Iconify.scan(typeSummary);
    }
  }

  if (parentIndicator && parentSelectButton) {
    parentIndicator.hidden = !parentIsContainer;
    parentIndicator.classList.toggle("d-none", !parentIsContainer);
    if (parentIsContainer) {
      parentSelectButton.textContent = describeNode(parentNode);
      parentSelectButton.dataset.parentNodeId = parentNode.uid ?? "";
      parentSelectButton.disabled = false;
    } else {
      parentSelectButton.textContent = "";
      parentSelectButton.dataset.parentNodeId = "";
      parentSelectButton.disabled = true;
    }
  }

  const setGroupVisibility = (group, isVisible) => {
    if (!group) return;
    group.hidden = !isVisible;
    group.classList.toggle("d-none", !isVisible);
    group.style.display = isVisible ? "" : "none";
  };

  if (!hasSelection) {
    if (textEditor) textEditor.value = "";
    if (iconInput) iconInput.value = "";
    updateIconPreview("", {});
    if (imageUrlInput) imageUrlInput.value = "";
    if (imageWidthInput) imageWidthInput.value = "";
    if (imageHeightInput) imageHeightInput.value = "";
    if (gapInput) gapInput.value = "";
    if (rowColumnsInput) rowColumnsInput.value = "";
    if (templateColumnsInput) templateColumnsInput.value = "";
    if (tableRowsInput) tableRowsInput.value = "";
    if (ariaLabelInput) ariaLabelInput.value = "";
    if (classNameInput) classNameInput.value = "";
    renderTableColumnsList(null);
    setGroupVisibility(textFieldGroup, true);
    setGroupVisibility(iconField, false);
    setGroupVisibility(tableFieldGroup, false);
    setGroupVisibility(textDecorationGroup, true);
    setGroupVisibility(ariaLabelField, false);
    setGroupVisibility(classNameField, true);
    imageFieldGroups.forEach((group) => setGroupVisibility(group, false));
    textSettingGroups.forEach((group) => {
      if (group === textDecorationGroup) return;
      setGroupVisibility(group, true);
    });
    setGroupVisibility(colorGroup, true);
    setGroupVisibility(borderGroup, false);
    setGroupVisibility(alignmentGroup, true);
    if (gapField) {
      gapField.hidden = true;
    }
    if (rowColumnsField) {
      rowColumnsField.hidden = true;
    }
    if (templateColumnsField) {
      templateColumnsField.hidden = true;
    }
    textStyleToggles.forEach((input) => {
      input.disabled = false;
    });
    if (alignmentTitle) {
      alignmentTitle.textContent = "Alignment";
    }
    if (alignmentLabels.start) alignmentLabels.start.textContent = "Left";
    if (alignmentLabels.center) alignmentLabels.center.textContent = "Center";
    if (alignmentLabels.end) alignmentLabels.end.textContent = "Right";
    if (alignmentLabels.justify) alignmentLabels.justify.textContent = "Justify";
    alignInputs.forEach((input) => {
      input.disabled = false;
      const label = document.querySelector(`label[for="${input.id}"]`);
      if (label) {
        label.classList.remove("d-none");
      }
    });
    textSizeInputs.forEach((input) => {
      input.checked = input.value === "md";
    });
    if (textSizeCustomInput) textSizeCustomInput.value = pxToPt(TEXT_SIZE_PX.md);
    textOrientationInputs.forEach((input) => {
      input.checked = input.value === "horizontal";
    });
    if (textAngleInput) textAngleInput.value = "0";
    if (textCurveInput) textCurveInput.value = "0";
    colorInputs.forEach((input) => {
      const key = input.dataset.componentColor;
      input.value = COLOR_DEFAULTS[key] || "#000000";
    });
    textStyleToggles.forEach((input) => {
      input.checked = false;
    });
    alignInputs.forEach((input) => {
      input.checked = input.value === "start";
    });
    if (visibilityToggle) visibilityToggle.checked = true;
    if (textEditorLabel) {
      textEditorLabel.textContent = "Binding / Text";
    }
    return;
  }

  const isLayoutNode = node?.type === "row" || node?.type === "stack";
  const isGapNode = isLayoutNode || ["list", "stat", "table"].includes(node?.component);
  const isStackNode = node?.type === "stack";
  const isImageNode = node?.component === "image";
  const isTableNode = node?.component === "table";
  const isIconNode = node?.component === "icon";
  const borderVisible = hasBorderStyles(node?.style ?? {});
  setGroupVisibility(textFieldGroup, !isLayoutNode && !isImageNode && !isTableNode && !isIconNode);
  setGroupVisibility(iconField, isIconNode);
  setGroupVisibility(tableFieldGroup, isTableNode);
  setGroupVisibility(ariaLabelField, isIconNode);
  setGroupVisibility(classNameField, true);
  imageFieldGroups.forEach((group) => setGroupVisibility(group, isImageNode));
  textSettingGroups.forEach((group) => {
    if (group === textDecorationGroup) return;
    setGroupVisibility(group, !isLayoutNode && !isImageNode && !isTableNode);
  });
  setGroupVisibility(textDecorationGroup, !isLayoutNode && !isImageNode && !isTableNode && !isIconNode);
  setGroupVisibility(colorGroup, true);
  setGroupVisibility(borderGroup, borderVisible);
  setGroupVisibility(alignmentGroup, !isImageNode && !isIconNode);
  textStyleToggles.forEach((input) => {
    input.disabled = isLayoutNode || isImageNode || isIconNode;
  });
  if (gapField) {
    gapField.hidden = !isGapNode;
  }
  if (rowColumnsField) {
    rowColumnsField.hidden = node?.type !== "row";
  }
  if (templateColumnsField) {
    templateColumnsField.hidden = node?.type !== "row";
  }

  if (gapInput) {
    const defaultGap = node?.component === "stat" ? 2 : 4;
    const gapValue = Number.isFinite(node?.gap) ? node.gap : defaultGap;
    gapInput.value = isGapNode ? String(gapValue) : "";
  }
  if (rowColumnsInput) {
    rowColumnsInput.value = node?.type === "row" ? String(node.columns?.length ?? 0) : "";
  }
  if (templateColumnsInput) {
    templateColumnsInput.value = node?.type === "row" ? node.templateColumns ?? "" : "";
  }

  if (alignmentTitle) {
    if (isStackNode) {
      alignmentTitle.textContent = "Vertical alignment";
    } else if (isLayoutNode) {
      alignmentTitle.textContent = "Horizontal alignment";
    } else {
      alignmentTitle.textContent = "Alignment";
    }
  }
  if (isStackNode) {
    if (alignmentLabels.start) alignmentLabels.start.textContent = "Top";
    if (alignmentLabels.center) alignmentLabels.center.textContent = "Middle";
    if (alignmentLabels.end) alignmentLabels.end.textContent = "Bottom";
    if (alignmentLabels.justify) alignmentLabels.justify.textContent = "Justified";
    alignInputs.forEach((input) => {
      const shouldHide = false;
      input.disabled = false;
      const label = document.querySelector(`label[for="${input.id}"]`);
      if (label) {
        label.classList.toggle("d-none", shouldHide);
      }
    });
  } else {
    if (alignmentLabels.start) alignmentLabels.start.textContent = "Left";
    if (alignmentLabels.center) alignmentLabels.center.textContent = "Center";
    if (alignmentLabels.end) alignmentLabels.end.textContent = "Right";
    if (alignmentLabels.justify) {
      alignmentLabels.justify.textContent = isLayoutNode ? "Stretch" : "Justify";
    }
    alignInputs.forEach((input) => {
      input.disabled = false;
      const label = document.querySelector(`label[for="${input.id}"]`);
      if (label) {
        label.classList.remove("d-none");
      }
    });
  }

  if (textEditor) {
    if (isIconNode) {
      textEditor.value = "";
      textEditor.placeholder = "";
    } else {
      textEditor.value = isImageNode ? "" : getNodeText(node);
      if (node.component === "list") {
        textEditor.placeholder = node.itemsBind ? "Binding (@path)" : "One entry per line";
      } else {
        textEditor.placeholder = "Binding / Text";
      }
    }
  }
  if (textEditorLabel) {
    if (node.component === "list") {
      textEditorLabel.textContent = node.itemsBind ? "List binding" : "List items";
    } else {
      textEditorLabel.textContent = "Binding / Text";
    }
  }
  if (tableRowsInput) {
    tableRowsInput.value = isTableNode ? node.rowsBind ?? node.itemsBind ?? "" : "";
  }
  renderTableColumnsList(isTableNode ? node : null);

  if (imageUrlInput) {
    imageUrlInput.value = isImageNode ? node.url ?? "" : "";
  }
  if (imageWidthInput) {
    imageWidthInput.value = isImageNode && node.width !== undefined ? String(node.width) : "";
  }
  if (imageHeightInput) {
    imageHeightInput.value = isImageNode && node.height !== undefined ? String(node.height) : "";
  }
  if (classNameInput) {
    classNameInput.value = getClassNameWithoutRequiredTokens(node, node.className ?? "");
  }
  if (iconInput) {
    const iconClass = getNodeIconClass(node);
    iconInput.value = iconClass;
    updateIconPreview(iconClass, getInspectorPreviewContext(node?.uid));
  }
  if (ariaLabelInput) {
    ariaLabelInput.value = node.ariaLabel ?? "";
  }

  const textSize = resolveTextSize(node);
  const hasCustomSize =
    (node?.textSizeCustom && Number.isFinite(node?.style?.fontSize)) ||
    (Number.isFinite(node?.style?.fontSize) && !node?.textSize);
  textSizeInputs.forEach((input) => {
    input.checked = !hasCustomSize && input.value === textSize;
  });
  if (textSizeCustomInput) {
    const fontSizePx = Number.isFinite(node?.style?.fontSize) ? node.style.fontSize : TEXT_SIZE_PX[textSize] ?? TEXT_SIZE_PX.md;
    textSizeCustomInput.value = pxToPt(fontSizePx);
  }

  const textTransformState = resolveTextTransform(node);
  const resolvedAngle =
    Number.isFinite(node?.textAngle)
      ? node.textAngle
      : textTransformState.orientation === "vertical"
        ? 90
        : textTransformState.orientation === "diagonal"
          ? 45
          : 0;
  textOrientationInputs.forEach((input) => {
    input.checked = !textTransformState.isCustom && input.value === textTransformState.orientation;
  });
  if (textAngleInput) textAngleInput.value = String(resolvedAngle);
  if (textCurveInput) textCurveInput.value = String(textTransformState.curve ?? 0);

  colorInputs.forEach((input) => {
    const key = input.dataset.componentColor;
    const styles = node?.style ?? {};
    if (key === "foreground") {
      input.value = styles.color || COLOR_DEFAULTS.foreground;
    } else if (key === "background") {
      input.value = styles.backgroundColor || COLOR_DEFAULTS.background;
    } else if (key === "border") {
      input.value = styles.borderColor || COLOR_DEFAULTS.border;
    }
  });

  if (borderWidthInput) {
    borderWidthInput.value = borderVisible
      ? String(Number.isFinite(node?.style?.borderWidth) ? node.style.borderWidth : 1)
      : "";
  }
  if (borderStyleInput) {
    borderStyleInput.value = borderVisible ? node?.style?.borderStyle ?? "solid" : "solid";
  }
  if (borderRadiusInput) {
    const rawRadius = node?.style?.borderRadius;
    borderRadiusInput.value =
      borderVisible && rawRadius !== undefined && rawRadius !== null
        ? String(typeof rawRadius === "number" ? rawRadius : parseFloat(rawRadius) || 0)
        : "";
  }
  if (borderSideInputs.length) {
    const sides = node?.style?.borderSides ?? {};
    borderSideInputs.forEach((input) => {
      const key = input.dataset.componentBorderSide;
      if (!key) return;
      input.checked = borderVisible ? sides[key] !== false : false;
    });
  }

  textStyleToggles.forEach((input) => {
    const styleKey = input.dataset.componentTextStyle;
    input.checked = Boolean(resolveTextStyles(node)[styleKey]);
  });

  const alignment = node?.align || (isStackNode ? "justify" : "start");
  alignInputs.forEach((input) => {
    input.checked = input.value === alignment;
  });

  if (visibilityToggle) {
    visibilityToggle.checked = !node.hidden;
  }

}

function selectFirstNode() {
  const first = getRootChildren(currentSide)[0];
  selectedNodeId = first?.uid ?? null;
  renderPreview();
  renderLayoutList();
  updateInspector();
}

function selectNode(uid, { fromPreview = false } = {}) {
  selectedNodeId = uid;
  renderPreview();
  renderLayoutList();
  updateInspector();
  setInspectorMode("component");
}

function updateSelectedNode(updater) {
  if (typeof updater !== "function") return;
  const layout = getLayoutForSide(currentSide);
  const node = findNodeById(layout, selectedNodeId);
  if (!node) return;
  updater(node);
}

function applyOverlays(page, template, size, { forPrint = false } = {}) {
  if (template.type === "card" || template.type === "chip") {
    const guides = document.createElement("div");
    guides.className = "page-overlay trim-lines card-guides";

    const { card } = template;
    const columns = card.columns ?? 3;
    const rows = card.rows ?? 3;
    const cellWidth = card.width ?? 2.5;
    const cellHeight = template.type === "chip" ? cellWidth : card.height ?? 3.5;
    const gridWidth = cellWidth * columns + card.gutter * (columns - 1);
    const gridHeight = cellHeight * rows + card.gutter * (rows - 1);
    const availableWidth = size.width - size.margin * 2;
    const availableHeight = size.height - size.margin * 2;
    const horizontalInset = size.margin + Math.max(0, (availableWidth - gridWidth) / 2);
    const verticalInset = size.margin + Math.max(0, (availableHeight - gridHeight) / 2);

    const addGuide = (orientation, position, length, start) => {
      const guide = document.createElement("div");
      guide.className = `guide-line guide-${orientation}`;
      if (orientation === "vertical") {
        guide.style.left = `${position}in`;
        guide.style.top = `${start}in`;
        guide.style.height = `${length}in`;
      } else {
        guide.style.top = `${position}in`;
        guide.style.left = `${start}in`;
        guide.style.width = `${length}in`;
      }
      guides.appendChild(guide);
    };

    Array.from({ length: columns + 1 }).forEach((_, index) => {
      const x = horizontalInset + index * (cellWidth + template.card.gutter);
      addGuide("vertical", x, gridHeight, verticalInset);
    });

    Array.from({ length: rows + 1 }).forEach((_, index) => {
      const y = verticalInset + index * (cellHeight + template.card.gutter);
      addGuide("horizontal", y, gridWidth, horizontalInset);
    });

    page.appendChild(guides);
  }

  if (!forPrint) {
    const safe = document.createElement("div");
    const inset = Math.max(0.2, size.margin ?? 0.25);
    safe.className = "page-overlay safe-area";
    safe.style.inset = `${inset}in`;
    page.appendChild(safe);
  }
}

function updateSideButton() {
  const viewingFront = currentSide === "front";
  const currentLabel = viewingFront ? "Front" : "Back";
  const nextLabel = viewingFront ? "Back" : "Front";
  swapSideButton.textContent = `Showing ${currentLabel} (switch to ${nextLabel})`;
  swapSideButton.setAttribute("aria-pressed", viewingFront ? "false" : "true");
}

function renderPreview() {
  destroyCanvasDnd();
  const context = getSelectionContext();
  const { template, source, format, size, orientation, sourceValue, sourceData } = context;
  if (!template || !size) return;
  const side = currentSide;
  const pageOverride = getEditablePage(side);
  let layoutRoot = null;

  previewStage.innerHTML = "";
  const sourceContext = { ...source, value: sourceValue, data: sourceData };
  const page = template.createPage(side, {
    size,
    format,
    source: sourceContext,
    data: sourceData,
    page: pageOverride,
    renderOptions: {
      editable: true,
      selectedId: selectedNodeId,
      onSelect: (uid) => selectNode(uid, { fromPreview: true }),
      onRootReady: (element) => {
        if (element?.nodeType === Node.ELEMENT_NODE) {
          element.dataset.layoutRoot = "true";
          element.dataset.layoutSide = side;
          layoutRoot = element;
        }
      },
    },
  });
  applyOverlays(page, template, size, { forPrint: false });
  previewStage.appendChild(page);
  initCanvasDnd(layoutRoot);

  buildPrintStack(template, { size, format, data: sourceData, source: sourceContext });
  updateSideButton();
  renderSampleDataSection();
  renderJsonPreview();
}

function buildPrintStack(template, { size, format, data, source }) {
  printStack.innerHTML = "";
  template.sides.forEach((side) => {
    const page = template.createPage(side, {
      size,
      format,
      source,
      data,
      page: getEditablePage(side),
    });
    applyOverlays(page, template, size, { forPrint: true });
    printStack.appendChild(page);
  });
}

function toggleSide() {
  currentSide = currentSide === "front" ? "back" : "front";
  const layout = getLayoutForSide(currentSide);
  const existing = findNodeById(layout, selectedNodeId);
  if (!existing) {
    selectedNodeId = null;
  }
  renderLayoutList();
  updateInspector();
  renderPreview();
}

function renderSourceInput(source) {
  sourceInputContainer.innerHTML = "";
  const inputSpec = source.input;
  if (!inputSpec) return;

  const labelRow = document.createElement("div");
  labelRow.className = "d-flex justify-content-between align-items-center gap-2 flex-wrap";

  const label = document.createElement("label");
  label.className = "form-label fw-semibold mb-0";
  label.setAttribute("for", `${source.id}-input`);
  label.textContent = inputSpec.label;
  labelRow.appendChild(label);

  if (inputSpec.helpTopic) {
    const sourceHelp = document.createElement("span");
    sourceHelp.className = "align-middle";
    sourceHelp.dataset.helpTopic = inputSpec.helpTopic;
    sourceHelp.dataset.helpInsert = "replace";
    sourceHelp.dataset.helpPlacement = "left";
    labelRow.appendChild(sourceHelp);
    initHelpSystem({ root: labelRow });
  }

  let input;
  if (inputSpec.type === "textarea") {
    input = document.createElement("textarea");
    input.rows = inputSpec.rows ?? 3;
    input.className = "form-control";
  } else {
    input = document.createElement("input");
    input.type = inputSpec.type;
    input.className = "form-control";
    if (inputSpec.accept) {
      input.accept = inputSpec.accept;
    }
  }

  input.id = `${source.id}-input`;
  input.placeholder = inputSpec.placeholder ?? "";
  const savedValue = sourceValues[source.id];
  if (inputSpec.type === "file") {
    input.value = "";
  } else if (savedValue) {
    input.value = savedValue;
  }

  input.addEventListener("change", (event) => {
    if (inputSpec.type === "file") {
      sourceValues[source.id] = event.target.files?.[0] ?? null;
    } else {
      sourceValues[source.id] = event.target.value;
    }
    clearSourcePayload(source);
    updateGenerateButtonState();
    renderPreview();
  });

  sourceInputContainer.append(labelRow, input);
}

async function handleGeneratePrint() {
  const context = getSelectionContext();
  const { source, sourceValue } = context;
  if (!source) {
    if (status) {
      status.show("Select a source before generating.", { type: "warning", timeout: 2000 });
    }
    return;
  }
  const requiresInput = source?.input?.type !== "textarea";
  if (requiresInput && !sourceValue) {
    if (status) {
      status.show("Enter a source value before generating.", { type: "warning", timeout: 2000 });
    }
    return;
  }
  isGenerating = true;
  if (generateButton) {
    generateButton.textContent = "Generating...";
  }
  updateGenerateButtonState();
  try {
    const data = await loadSourceData(source, sourceValue);
    setSourcePayload(source, {
      value: sourceValue,
      data,
      fetchedAt: new Date().toISOString(),
    });
    renderPreview();
    bindingFieldCache.source = null;
    refreshBindingAutocomplete();
    if (applySelectionCollapse) {
      applySelectionCollapse(true);
    }
    if (status) {
      status.show("Source data loaded for printing.", { type: "success", timeout: 2000 });
    }
  } catch (error) {
    console.error("Unable to generate print data", error);
    if (status) {
      status.show(error.message || "Unable to load source data.", { type: "error", timeout: 4000 });
    }
  } finally {
    isGenerating = false;
    if (generateButton) {
      generateButton.textContent = "Generate Print";
    }
    updateGenerateButtonState();
  }
}

function initPressCollapsibles() {
  applySelectionCollapse = bindCollapsibleToggle(selectionToggle, selectionPanel, {
    collapsed: false,
    expandLabel: "Expand selections",
    collapseLabel: "Collapse selections",
    labelElement: selectionToggleLabel,
  });
  applyTemplateCollapse = bindCollapsibleToggle(templateToggle, templatePanel, {
    collapsed: false,
    expandLabel: "Expand template properties",
    collapseLabel: "Collapse template properties",
    labelElement: templateToggleLabel,
  });
  applyPageBindingsCollapse = bindCollapsibleToggle(pageBindingsToggle, pageBindingsPanel, {
    collapsed: false,
    expandLabel: "Expand page bindings",
    collapseLabel: "Collapse page bindings",
    labelElement: pageBindingsToggleLabel,
  });
  applyCardCollapse = bindCollapsibleToggle(cardToggle, cardPanel, {
    collapsed: false,
    expandLabel: "Expand card properties",
    collapseLabel: "Collapse card properties",
    labelElement: cardToggleLabel,
  });
  applyComponentCollapse = bindCollapsibleToggle(componentToggle, componentPanel, {
    collapsed: true,
    expandLabel: "Expand component properties",
    collapseLabel: "Collapse component properties",
    labelElement: componentToggleLabel,
  });
}

function setInspectorMode(mode) {
  if (rightPane && rightPaneToggle) {
    expandPane(rightPane, rightPaneToggle);
  }
  if (mode === "template") {
    if (applyTemplateCollapse) applyTemplateCollapse(false);
    if (applyPageBindingsCollapse) applyPageBindingsCollapse(false);
    if (applyCardCollapse) applyCardCollapse(false);
    if (applyComponentCollapse) applyComponentCollapse(true);
  }
  if (mode === "component") {
    if (applyTemplateCollapse) applyTemplateCollapse(true);
    if (applyPageBindingsCollapse) applyPageBindingsCollapse(true);
    if (applyCardCollapse) applyCardCollapse(true);
    if (applyComponentCollapse) applyComponentCollapse(false);
  }
}

function initPaletteDnd() {
  renderPalette();
  if (!paletteList) return;
  if (paletteSortable?.destroy) {
    paletteSortable.destroy();
  }
  paletteSortable = createSortable(paletteList, {
    group: { name: "press-layout", pull: "clone", put: false },
    sort: false,
    fallbackOnBody: true,
    handle: null,
  });
}

function handleLayoutAdd(event) {
  const type = event.item?.dataset?.componentType;
  const newNode = createNodeFromPalette(type);
  event.item?.remove();
  if (!newNode) return;
  recordUndoableChange(() => {
    const index = typeof event.newIndex === "number" ? event.newIndex : getRootChildren(currentSide).length;
    insertNodeAtRoot(currentSide, newNode, index);
    selectNode(newNode.uid);
  });
}

function handleLayoutReorder(event) {
  recordUndoableChange(() => {
    reorderRootChildren(currentSide, event.oldIndex ?? 0, event.newIndex ?? 0);
    renderLayoutList();
    renderPreview();
  });
}

function initLayoutDnd() {
  if (!layoutList) return;
  if (layoutSortable?.destroy) {
    layoutSortable.destroy();
  }
  layoutSortable = createSortable(layoutList, {
    group: { name: "press-layout", pull: true, put: true },
    animation: 150,
    handle: "[data-sortable-handle]",
    onAdd: handleLayoutAdd,
    onUpdate: handleLayoutReorder,
  });
}

function destroyCanvasDnd() {
  canvasSortables.forEach((sortable) => {
    if (sortable?.destroy) {
      sortable.destroy();
    }
  });
  canvasSortables = [];
}

function handleStackAdd(event, stackId) {
  const type = event.item?.dataset?.componentType;
  const layout = getLayoutForSide(currentSide);
  if (!layout) {
    event.item?.remove();
    return;
  }
  const stackNode = findNodeById(layout, stackId);
  if (!stackNode || stackNode.type !== "stack") {
    event.item?.remove();
    return;
  }
  const draggedId = getDraggedNodeId(event.item);
  event.item?.remove();
  recordUndoableChange(() => {
    let node = null;
    if (type) {
      node = createNodeFromPalette(type);
    } else if (draggedId) {
      node = removeNodeById(layout, draggedId);
    }
    if (!node) return;
    const index = typeof event.newIndex === "number" ? event.newIndex : stackNode.children?.length ?? 0;
    insertNodeIntoStack(stackNode, node, index);
    selectedNodeId = node.uid ?? selectedNodeId;
    renderLayoutList();
    updateInspector();
    renderPreview();
  });
  updateSaveState();
}

function handleStackReorder(event, stackId) {
  const layout = getLayoutForSide(currentSide);
  if (!layout) return;
  const stackNode = findNodeById(layout, stackId);
  if (!stackNode || stackNode.type !== "stack") return;
  recordUndoableChange(() => {
    reorderStackChildren(stackNode, event.oldIndex ?? 0, event.newIndex ?? 0);
    renderLayoutList();
    renderPreview();
  });
  updateSaveState();
}

function handleSlotAdd(event, slotElement) {
  const slotType = slotElement?.dataset?.pressSlot;
  const layout = getLayoutForSide(currentSide);
  if (!layout || !slotElement) {
    event.item?.remove();
    return;
  }
  const parentId = slotElement.dataset.parentNodeId;
  if (!parentId) {
    event.item?.remove();
    return;
  }
  const parentNode = findNodeById(layout, parentId);
  if (!parentNode) {
    event.item?.remove();
    return;
  }
  const type = event.item?.dataset?.componentType;
  const draggedId = getDraggedNodeId(event.item);
  event.item?.remove();
  recordUndoableChange(() => {
    let node = null;
    if (type) {
      node = createNodeFromPalette(type);
    } else if (draggedId) {
      node = removeNodeById(layout, draggedId);
    }
    if (!node) return;
    if (slotType === "row") {
      const columnIndex = Number.parseInt(slotElement.dataset.columnIndex ?? "0", 10);
      setRowColumnNode(parentNode, columnIndex, node);
    } else if (slotType === "table") {
      const rowIndex = Number.parseInt(slotElement.dataset.rowIndex ?? "0", 10);
      const columnIndex = Number.parseInt(slotElement.dataset.columnIndex ?? "0", 10);
      const targetIndex = typeof event.newIndex === "number" ? event.newIndex : Number.MAX_SAFE_INTEGER;
      insertTableCellNode(parentNode, rowIndex, columnIndex, node, targetIndex);
    }
    selectedNodeId = node.uid ?? selectedNodeId;
    renderLayoutList();
    updateInspector();
    renderPreview();
  });
  updateSaveState();
}

function handleSlotReorder(event, slotElement) {
  const slotType = slotElement?.dataset?.pressSlot;
  if (slotType !== "table") return;
  const layout = getLayoutForSide(currentSide);
  if (!layout || !slotElement) return;
  const parentId = slotElement.dataset.parentNodeId;
  if (!parentId) return;
  const parentNode = findNodeById(layout, parentId);
  if (!parentNode) return;
  const rowIndex = Number.parseInt(slotElement.dataset.rowIndex ?? "0", 10);
  const columnIndex = Number.parseInt(slotElement.dataset.columnIndex ?? "0", 10);
  recordUndoableChange(() => {
    reorderTableCellNodes(parentNode, rowIndex, columnIndex, event.oldIndex ?? 0, event.newIndex ?? 0);
    renderLayoutList();
    renderPreview();
  });
  updateSaveState();
}

function initCanvasDnd(rootElement) {
  if (!rootElement) {
    destroyCanvasDnd();
    return;
  }

  destroyCanvasDnd();
  const stackContainers = [];
  if (rootElement.dataset.pressContainer === "stack") {
    stackContainers.push(rootElement);
  }
  stackContainers.push(...rootElement.querySelectorAll('[data-press-container="stack"]'));
  stackContainers.forEach((container) => {
    const stackId = container.dataset.nodeId;
    if (!stackId) return;
    const sortable = createSortable(container, {
      group: { name: "press-layout", pull: true, put: true },
      animation: 150,
      fallbackOnBody: true,
      handle: null,
      draggable: "[data-node-id], [data-component-type]",
      onAdd: (event) => handleStackAdd(event, stackId),
      onUpdate: (event) => handleStackReorder(event, stackId),
    });
    if (sortable) canvasSortables.push(sortable);
  });

  const slotTargets = Array.from(rootElement.querySelectorAll("[data-press-slot]"));
  slotTargets.forEach((slot) => {
    const isTableSlot = slot.dataset.pressSlot === "table";
    const sortable = createSortable(slot, {
      group: { name: "press-layout", pull: true, put: true },
      animation: 150,
      fallbackOnBody: true,
      handle: null,
      sort: isTableSlot,
      draggable: "[data-node-id], [data-component-type]",
      onAdd: (event) => handleSlotAdd(event, slot),
      onUpdate: (event) => handleSlotReorder(event, slot),
    });
    if (sortable) canvasSortables.push(sortable);
  });
}

function initDragAndDrop() {
  initPaletteDnd();
  initLayoutDnd();
}

function bindInspectorControls() {
  if (parentSelectButton) {
    parentSelectButton.addEventListener("click", () => {
      const parentId = parentSelectButton.dataset.parentNodeId;
      if (parentId) {
        selectNode(parentId);
      }
    });
  }

  if (textEditor) {
    textEditor.addEventListener("focus", () => beginPendingUndo(textEditor));
    textEditor.addEventListener("blur", () => commitPendingUndo(textEditor));
    textEditor.addEventListener("change", () => commitPendingUndo(textEditor));
    textEditor.addEventListener("input", () => {
      const listBinding = textEditor.value.trim().startsWith("@");
      let isListNode = false;
      updateSelectedNode((node) => {
        if (node.component === "image") {
          return;
        }
        if (node.component === "table") {
          return;
        }
        if (node.component === "list") {
          isListNode = true;
          const trimmed = textEditor.value.trim();
          if (trimmed.startsWith("@")) {
            node.itemsBind = trimmed;
            node.items = [];
          } else {
            node.items = textEditor.value
              .split("\n")
              .map((entry) => entry.trim())
              .filter(Boolean);
            delete node.itemsBind;
          }
        } else {
          node.text = textEditor.value;
          node.label = textEditor.value;
        }
      });
      if (isListNode) {
        if (textEditorLabel) {
          textEditorLabel.textContent = listBinding ? "List binding" : "List items";
        }
        if (textEditor) {
          textEditor.placeholder = listBinding ? "Binding (@path)" : "One entry per line";
        }
      }
      renderPreview();
      renderLayoutList();
      updateSaveState();
    });
  }

  if (imageUrlInput) {
    imageUrlInput.addEventListener("focus", () => beginPendingUndo(imageUrlInput));
    imageUrlInput.addEventListener("blur", () => commitPendingUndo(imageUrlInput));
    imageUrlInput.addEventListener("change", () => commitPendingUndo(imageUrlInput));
    imageUrlInput.addEventListener("input", () => {
      updateSelectedNode((node) => {
        if (node.component !== "image") return;
        node.url = imageUrlInput.value;
      });
      renderPreview();
      renderLayoutList();
      updateSaveState();
    });
  }

  const imageSizeInputs = [
    { input: imageWidthInput, key: "width" },
    { input: imageHeightInput, key: "height" },
  ];

  imageSizeInputs.forEach(({ input, key }) => {
    if (!input) return;
    input.addEventListener("focus", () => beginPendingUndo(input));
    input.addEventListener("blur", () => commitPendingUndo(input));
    input.addEventListener("change", () => commitPendingUndo(input));
    input.addEventListener("input", () => {
      updateSelectedNode((node) => {
        if (node.component !== "image") return;
        const raw = input.value;
        const parsed = raw === "" ? null : parseFloat(raw);
        if (!Number.isNaN(parsed) && parsed !== null) {
          node[key] = parsed;
        } else if (raw === "") {
          delete node[key];
        }
      });
      renderPreview();
      renderLayoutList();
      updateSaveState();
    });
  });

  if (gapInput) {
    gapInput.addEventListener("focus", () => beginPendingUndo(gapInput));
    gapInput.addEventListener("blur", () => commitPendingUndo(gapInput));
    gapInput.addEventListener("change", () => commitPendingUndo(gapInput));
    gapInput.addEventListener("input", () => {
      const parsed = Number(gapInput.value);
      const next = Number.isFinite(parsed) ? Math.max(0, Math.min(parsed, 12)) : 0;
      updateSelectedNode((node) => {
        const isLayoutNode = node.type === "row" || node.type === "stack";
        const isGapComponent = ["list", "stat", "table"].includes(node.component);
        if (!isLayoutNode && !isGapComponent) return;
        node.gap = next;
      });
      renderPreview();
      updateSaveState();
    });
  }

  if (rowColumnsInput) {
    rowColumnsInput.addEventListener("focus", () => beginPendingUndo(rowColumnsInput));
    rowColumnsInput.addEventListener("blur", () => commitPendingUndo(rowColumnsInput));
    rowColumnsInput.addEventListener("change", () => commitPendingUndo(rowColumnsInput));
    rowColumnsInput.addEventListener("input", () => {
      const parsed = Number(rowColumnsInput.value);
      const next = Number.isFinite(parsed) ? Math.max(1, Math.min(parsed, 6)) : 1;
      updateSelectedNode((node) => {
        if (node.type !== "row") return;
        const columns = Array.isArray(node.columns) ? node.columns : [];
        if (next > columns.length) {
          const additions = Array.from({ length: next - columns.length }, () => createDefaultRowColumn());
          node.columns = [...columns, ...additions];
        } else {
          node.columns = columns.slice(0, next);
        }
      });
      renderPreview();
      updateSaveState();
    });
  }

  if (templateColumnsInput) {
    templateColumnsInput.addEventListener("focus", () => beginPendingUndo(templateColumnsInput));
    templateColumnsInput.addEventListener("blur", () => commitPendingUndo(templateColumnsInput));
    templateColumnsInput.addEventListener("change", () => commitPendingUndo(templateColumnsInput));
    templateColumnsInput.addEventListener("input", () => {
      updateSelectedNode((node) => {
        if (node.type !== "row") return;
        const value = templateColumnsInput.value.trim();
        if (value) {
          node.templateColumns = value;
        } else {
          delete node.templateColumns;
        }
      });
      renderPreview();
      updateSaveState();
    });
  }

  if (iconInput) {
    iconInput.addEventListener("focus", () => beginPendingUndo(iconInput));
    iconInput.addEventListener("blur", () => commitPendingUndo(iconInput));
    iconInput.addEventListener("change", () => commitPendingUndo(iconInput));
    iconInput.addEventListener("input", () => {
      applyIconSelection(iconInput.value);
    });
  }

  if (ariaLabelInput) {
    ariaLabelInput.addEventListener("focus", () => beginPendingUndo(ariaLabelInput));
    ariaLabelInput.addEventListener("blur", () => commitPendingUndo(ariaLabelInput));
    ariaLabelInput.addEventListener("change", () => commitPendingUndo(ariaLabelInput));
    ariaLabelInput.addEventListener("input", () => {
      updateSelectedNode((node) => {
        const value = ariaLabelInput.value.trim();
        if (value) {
          node.ariaLabel = value;
        } else {
          delete node.ariaLabel;
        }
      });
      renderPreview();
      updateSaveState();
    });
  }

  if (classNameInput) {
    classNameInput.addEventListener("focus", () => beginPendingUndo(classNameInput));
    classNameInput.addEventListener("blur", () => commitPendingUndo(classNameInput));
    classNameInput.addEventListener("change", () => commitPendingUndo(classNameInput));
    classNameInput.addEventListener("input", () => {
      updateSelectedNode((node) => {
        const value = classNameInput.value.trim();
        const merged = mergeRequiredClassTokens(node, value);
        if (merged) {
          node.className = merged;
        } else {
          delete node.className;
        }
      });
      renderPreview();
      updateSaveState();
    });
  }

  if (tableRowsInput) {
    tableRowsInput.addEventListener("focus", () => beginPendingUndo(tableRowsInput));
    tableRowsInput.addEventListener("blur", () => commitPendingUndo(tableRowsInput));
    tableRowsInput.addEventListener("change", () => commitPendingUndo(tableRowsInput));
    tableRowsInput.addEventListener("input", () => {
      updateSelectedNode((node) => {
        if (node.component !== "table") return;
        const value = tableRowsInput.value.trim();
        if (value) {
          node.rowsBind = value;
        } else {
          delete node.rowsBind;
        }
      });
      renderPreview();
      updateSaveState();
    });
  }

  if (tableColumnsAddButton) {
    tableColumnsAddButton.addEventListener("click", () => {
      recordUndoableChange(() => {
        updateSelectedNode((node) => {
          if (node.component !== "table") return;
          const nextColumns = Array.isArray(node.columns) ? [...node.columns] : [];
          nextColumns.push({ header: "New Column", bind: "@value", width: "" });
          node.columns = nextColumns;
          addTableColumnCells(node, nextColumns.length - 1);
        });
        renderTableColumnsList(findNodeById(getLayoutForSide(currentSide), selectedNodeId));
        renderPreview();
      });
      updateSaveState();
    });
  }

  if (textSizeInputs.length) {
    textSizeInputs.forEach((input) => {
      input.addEventListener("change", () => {
        recordUndoableChange(() => {
          updateSelectedNode((node) => {
            node.textSize = input.value;
            node.textSizeCustom = false;
            if (node.style?.fontSize) {
              const styles = { ...(node.style ?? {}) };
              delete styles.fontSize;
              if (Object.keys(styles).length) {
                node.style = styles;
              } else {
                delete node.style;
              }
            }
          });
          if (textSizeCustomInput) {
            textSizeCustomInput.value = pxToPt(TEXT_SIZE_PX[input.value] ?? TEXT_SIZE_PX.md);
          }
          renderPreview();
        });
      });
    });
  }

  if (textSizeCustomInput) {
    textSizeCustomInput.addEventListener("focus", () => beginPendingUndo(textSizeCustomInput));
    textSizeCustomInput.addEventListener("blur", () => commitPendingUndo(textSizeCustomInput));
    textSizeCustomInput.addEventListener("change", () => commitPendingUndo(textSizeCustomInput));
    textSizeCustomInput.addEventListener("input", () => {
      const rawValue = textSizeCustomInput.value;
      updateSelectedNode((node) => {
        const parsed = rawValue === "" ? null : parseFloat(rawValue);
        if (!Number.isNaN(parsed) && parsed !== null) {
          node.style = { ...(node.style ?? {}), fontSize: ptToPx(parsed) };
          node.textSizeCustom = true;
        } else if (rawValue === "") {
          if (node.style?.fontSize) {
            const styles = { ...(node.style ?? {}) };
            delete styles.fontSize;
            if (Object.keys(styles).length) {
              node.style = styles;
            } else {
              delete node.style;
            }
          }
          node.textSizeCustom = false;
        }
      });
      if (rawValue === "") {
        updateInspector();
      } else {
        textSizeInputs.forEach((input) => {
          input.checked = false;
        });
      }
      renderPreview();
      updateSaveState();
    });
  }

  if (textOrientationInputs.length) {
    textOrientationInputs.forEach((input) => {
      input.addEventListener("change", () => {
        recordUndoableChange(() => {
          updateSelectedNode((node) => {
            node.textOrientation = input.value;
            node.textOrientationCustom = false;
            if (node.textOrientation === "vertical") {
              node.textAngle = 90;
            } else if (node.textOrientation === "diagonal") {
              node.textAngle = 45;
            } else {
              node.textAngle = 0;
            }
            const isCurved = node.textOrientation === "curve-up" || node.textOrientation === "curve-down";
            node.textCurve = isCurved ? 12 : 0;
          });
          if (textAngleInput) {
            textAngleInput.value = input.value === "vertical" ? "90" : input.value === "diagonal" ? "45" : "0";
          }
          if (textCurveInput) {
            textCurveInput.value = input.value === "curve-up" || input.value === "curve-down" ? "12" : "0";
          }
          renderPreview();
        });
      });
    });
  }

  const textTransformInputs = [
    { input: textAngleInput, key: "textAngle" },
    { input: textCurveInput, key: "textCurve" },
  ];

  textTransformInputs.forEach(({ input, key }) => {
    if (!input) return;
    input.addEventListener("focus", () => beginPendingUndo(input));
    input.addEventListener("blur", () => commitPendingUndo(input));
    input.addEventListener("change", () => commitPendingUndo(input));
    input.addEventListener("input", () => {
      updateSelectedNode((node) => {
        const raw = input.value;
        const parsed = raw === "" ? null : parseFloat(raw);
        if (!Number.isNaN(parsed) && parsed !== null) {
          node[key] = parsed;
        } else if (raw === "") {
          delete node[key];
        }
        node.textOrientationCustom = true;
      });
      textOrientationInputs.forEach((entry) => {
        entry.checked = false;
      });
      renderPreview();
      updateSaveState();
    });
  });

  if (colorInputs.length) {
    colorInputs.forEach((input) => {
      input.addEventListener("focus", () => beginPendingUndo(input));
      input.addEventListener("blur", () => commitPendingUndo(input));
      input.addEventListener("change", () => commitPendingUndo(input));
      input.addEventListener("input", () => {
        const key = input.dataset.componentColor;
        const value = input.value;
        updateSelectedNode((node) => {
          const styles = { ...(node.style ?? {}) };
          if (key === "foreground") {
            styles.color = value;
          } else if (key === "background") {
            styles.backgroundColor = value;
          } else if (key === "border") {
            styles.borderColor = value;
            if (!Number.isFinite(styles.borderWidth)) {
              styles.borderWidth = 1;
            }
            if (!styles.borderStyle) {
              styles.borderStyle = "solid";
            }
            if (!("borderRadius" in styles)) {
              styles.borderRadius = 6;
            }
            if (!styles.borderSides) {
              styles.borderSides = { top: true, right: true, bottom: true, left: true };
            }
          }
          node.style = styles;
        });
        renderPreview();
        updateInspector();
        updateSaveState();
      });
    });
  }

  if (colorClearButtons.length) {
    colorClearButtons.forEach((button) => {
      button.addEventListener("click", () => {
        const key = button.dataset.componentColorClear;
        recordUndoableChange(() => {
          updateSelectedNode((node) => {
            const styles = { ...(node.style ?? {}) };
            if (key === "foreground") {
              delete styles.color;
            } else if (key === "background") {
              delete styles.backgroundColor;
            } else if (key === "border") {
              delete styles.borderColor;
              delete styles.borderWidth;
              delete styles.borderStyle;
              delete styles.borderRadius;
              delete styles.borderSides;
            }
            if (Object.keys(styles).length) {
              node.style = styles;
            } else {
              delete node.style;
            }
          });
          const input = colorInputs.find((entry) => entry.dataset.componentColor === key);
          if (input) {
            input.value = COLOR_DEFAULTS[key] || "#000000";
          }
          renderPreview();
          updateInspector();
          updateSaveState();
        });
      });
    });
  }

  if (borderWidthInput) {
    borderWidthInput.addEventListener("focus", () => beginPendingUndo(borderWidthInput));
    borderWidthInput.addEventListener("blur", () => commitPendingUndo(borderWidthInput));
    borderWidthInput.addEventListener("change", () => commitPendingUndo(borderWidthInput));
    borderWidthInput.addEventListener("input", () => {
      const parsed = borderWidthInput.value === "" ? null : Number(borderWidthInput.value);
      updateSelectedNode((node) => {
        const styles = { ...(node.style ?? {}) };
        if (parsed === null || Number.isNaN(parsed)) {
          delete styles.borderWidth;
        } else {
          styles.borderWidth = Math.max(0, Math.min(parsed, 12));
        }
        node.style = styles;
      });
      renderPreview();
      updateSaveState();
    });
  }

  if (borderStyleInput) {
    borderStyleInput.addEventListener("focus", () => beginPendingUndo(borderStyleInput));
    borderStyleInput.addEventListener("blur", () => commitPendingUndo(borderStyleInput));
    borderStyleInput.addEventListener("change", () => commitPendingUndo(borderStyleInput));
    borderStyleInput.addEventListener("input", () => {
      const value = borderStyleInput.value;
      updateSelectedNode((node) => {
        const styles = { ...(node.style ?? {}) };
        if (!value) {
          delete styles.borderStyle;
        } else {
          styles.borderStyle = value;
        }
        node.style = styles;
      });
      renderPreview();
      updateSaveState();
    });
  }

  if (borderRadiusInput) {
    borderRadiusInput.addEventListener("focus", () => beginPendingUndo(borderRadiusInput));
    borderRadiusInput.addEventListener("blur", () => commitPendingUndo(borderRadiusInput));
    borderRadiusInput.addEventListener("change", () => commitPendingUndo(borderRadiusInput));
    borderRadiusInput.addEventListener("input", () => {
      const parsed = borderRadiusInput.value === "" ? null : Number(borderRadiusInput.value);
      updateSelectedNode((node) => {
        const styles = { ...(node.style ?? {}) };
        if (parsed === null || Number.isNaN(parsed)) {
          delete styles.borderRadius;
        } else {
          styles.borderRadius = Math.max(0, Math.min(parsed, 24));
        }
        node.style = styles;
      });
      renderPreview();
      updateSaveState();
    });
  }

  if (borderSideInputs.length) {
    borderSideInputs.forEach((input) => {
      input.addEventListener("change", () => {
        const side = input.dataset.componentBorderSide;
        if (!side) return;
        updateSelectedNode((node) => {
          const styles = { ...(node.style ?? {}) };
          const sides = { ...(styles.borderSides ?? {}) };
          sides[side] = input.checked;
          styles.borderSides = sides;
          node.style = styles;
        });
        renderPreview();
        updateSaveState();
      });
    });
  }

  if (textStyleToggles.length) {
    textStyleToggles.forEach((input) => {
      input.addEventListener("change", () => {
        recordUndoableChange(() => {
          updateSelectedNode((node) => {
            node.textStyles = { ...(node.textStyles ?? {}) };
            node.textStyles[input.dataset.componentTextStyle] = input.checked;
          });
          renderPreview();
        });
      });
    });
  }

  if (alignInputs.length) {
    alignInputs.forEach((input) => {
      input.addEventListener("change", () => {
        recordUndoableChange(() => {
          updateSelectedNode((node) => {
            node.align = input.value;
          });
          renderPreview();
        });
      });
    });
  }

  if (visibilityToggle) {
    visibilityToggle.addEventListener("change", () => {
      recordUndoableChange(() => {
        updateSelectedNode((node) => {
          node.hidden = !visibilityToggle.checked;
        });
        renderPreview();
        renderLayoutList();
      });
    });
  }

  if (deleteButton) {
    deleteButton.addEventListener("click", () => {
      removeSelectedNode();
    });
  }
}

function wireEvents() {
  if (newTemplateButton) {
    newTemplateButton.addEventListener("click", () => {
      startNewTemplate();
    });
  }
  if (templateDeleteButton) {
    templateDeleteButton.addEventListener("click", () => {
      deleteActiveTemplate();
    });
  }

  document.addEventListener("keydown", (event) => {
    if (event.key !== "Delete") {
      return;
    }
    if (event.defaultPrevented) {
      return;
    }
    const active = document.activeElement;
    if (
      active &&
      active instanceof HTMLElement &&
      (active.isContentEditable || ["INPUT", "TEXTAREA", "SELECT"].includes(active.tagName))
    ) {
      return;
    }
    if (!selectedNodeId) {
      return;
    }
    removeSelectedNode();
  });

  templateSelect.addEventListener("change", async () => {
    templateIdAuto = false;
    const nextTemplateId = templateSelect.value;
    const previousTemplateId = activeTemplateId;
    const previousTemplate = previousTemplateId ? getTemplateById(previousTemplateId) : null;
    if (previousTemplate) {
      const hasChanges = !snapshotsEqual(lastSavedLayout, createLayoutSnapshot(previousTemplate));
      if (hasChanges) {
        const confirmed = window.confirm("Save changes to the current template before switching?");
        if (confirmed) {
          templateSelect.value = previousTemplateId;
          const saved = await saveTemplateChanges({ template: previousTemplate, confirm: false });
          if (!saved) {
            templateSelect.value = previousTemplateId;
            return;
          }
          templateSelect.value = nextTemplateId;
        }
      }
    }
    currentSide = "front";
    const template = getActiveTemplate();
    hydrateEditablePages(template);
    renderFormatOptions(template);
    renderSourceOptions(template);
    updateTemplateInspector(template);
    if (undoStack) {
      undoStack.clear();
    }
    pendingUndoSnapshot = null;
    pendingUndoTarget = null;
    selectedNodeId = null;
    renderLayoutList();
    updateInspector();
    renderPreview();
    markLayoutSaved();
    activeTemplateId = template?.id ?? null;
    setInspectorMode("template");
  });
  formatSelect.addEventListener("change", () => {
    currentSide = "front";
    const template = getActiveTemplate();
    const format = getFormatById(template, formatSelect.value);
    renderOrientationOptions(format);
    renderPreview();
  });
  orientationSelect.addEventListener("change", () => {
    currentSide = "front";
    renderPreview();
  });
  sourceSelect.addEventListener("change", () => {
    const source = getActiveSource();
    clearSourcePayload(source);
    renderSourceInput(source);
    updateGenerateButtonState();
    renderPreview();
  });
  swapSideButton.addEventListener("click", toggleSide);
  if (generateButton) {
    generateButton.addEventListener("click", handleGeneratePrint);
  }
  printButton.addEventListener("click", () => window.print());
}

async function initPress() {
  initShell();
  const dataManager = new DataManager({ baseUrl: resolveApiBase(), storagePrefix: "undercroft.press" });
  initAuthControls({ root: document, status, dataManager, settingsHref: "../workbench/admin.html" });
  initPressCollapsibles();
  removeDuplicateSampleDataSections();
  await initSampleDataEditor();
  try {
    await loadTemplates();
  } catch (error) {
    console.error("Unable to load templates", error);
    return;
  }

  populateSources();
  renderTemplateSourceOptions();
  populateTemplates();
  renderTemplateFormatOptions();
  renderFormatOptions(getActiveTemplate());
  renderSourceOptions(getActiveTemplate());
  updateTemplateInspector(getActiveTemplate());
  bindTemplateInspectorControls();
  initDragAndDrop();
  bindInspectorControls();
  initBindingAutocompletes();
  renderLayoutList();
  selectedNodeId = null;
  updateInspector();
  renderPreview();
  markLayoutSaved();
  updateGenerateButtonState();
  wireEvents();
  activeTemplateId = getActiveTemplate()?.id ?? null;
  setInspectorMode("template");
}

initPress();<|MERGE_RESOLUTION|>--- conflicted
+++ resolved
@@ -2265,13 +2265,9 @@
 function resolveIconPreviewValue(value, context) {
   const trimmed = value?.trim() ?? "";
   if (!trimmed) return "";
-<<<<<<< HEAD
   const resolvedContext =
     context && typeof context === "object" && Object.keys(context).length ? context : resolveBasePreviewData();
   const resolved = resolveBinding(trimmed, resolvedContext);
-=======
-  const resolved = resolveBinding(trimmed, context);
->>>>>>> 720218bf
   if (typeof resolved === "string") {
     return resolved.trim();
   }
