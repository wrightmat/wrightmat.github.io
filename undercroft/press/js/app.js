import { initPaneToggles } from "../../common/js/lib/panes.js";
import { initThemeControls } from "../../common/js/lib/theme.js";
import { initHelpSystem } from "../../common/js/lib/help.js";
import { createJsonPreviewRenderer } from "../../common/js/lib/json-preview.js";
import {
  getFormatById,
  getPageSize,
  getTemplateById,
  getTemplates,
  loadTemplates,
} from "./templates.js";
import { buildSourceSummary, getSourceById, getSources } from "./sources.js";

const templateSelect = document.getElementById("templateSelect");
const formatSelect = document.getElementById("formatSelect");
const orientationSelect = document.getElementById("orientationSelect");
const sourceSelect = document.getElementById("sourceSelect");
const sourceSummary = document.getElementById("sourceSummary");
const sourceInputContainer = document.getElementById("sourceInputContainer");
const selectionSummary = document.getElementById("selectionSummary");
const ddbHelp = document.getElementById("ddbHelp");
const previewStage = document.getElementById("previewStage");
const printStack = document.getElementById("printStack");
const swapSideButton = document.getElementById("swapSide");
const printButton = document.getElementById("printButton");
const selectionToggle = document.querySelector("[data-selection-toggle]");
const selectionToggleLabel = selectionToggle?.querySelector("[data-toggle-label]");
const selectionPanel = document.querySelector("[data-selection-panel]");
const jsonToggle = document.querySelector("[data-json-toggle]");
const jsonToggleLabel = document.querySelector("[data-json-toggle-label]");
const jsonPanel = document.querySelector("[data-json-panel]");
const jsonPreview = document.querySelector("[data-json-preview]");
const jsonBytes = document.querySelector("[data-json-bytes]");

const sourceValues = {};
let currentSide = "front";

function setCollapsibleState(toggle, panel, { collapsed, expandLabel, collapseLabel, labelElement } = {}) {
  if (!toggle || !panel) return;
  const icon = toggle.querySelector(".iconify");
  const label = labelElement || toggle.querySelector("[data-toggle-label]");
  const isCollapsed = Boolean(collapsed);
  panel.hidden = isCollapsed;
  toggle.setAttribute("aria-expanded", isCollapsed ? "false" : "true");
  if (label) {
    label.textContent = isCollapsed ? expandLabel : collapseLabel;
  }
  if (icon) {
    icon.dataset.icon = isCollapsed ? "tabler:chevron-right" : "tabler:chevron-down";
  }
}

function bindCollapsible(toggle, panel, { collapsed = false, expandLabel, collapseLabel, labelElement } = {}) {
  if (!toggle || !panel) return () => {};
  const apply = (next) => setCollapsibleState(toggle, panel, { collapsed: next, expandLabel, collapseLabel, labelElement });
  apply(collapsed);
  toggle.addEventListener("click", () => apply(!panel.hidden));
  return apply;
}

function initShell() {
  initThemeControls(document);
  initPaneToggles(document);
  initHelpSystem({ root: document });
}

function populateSources() {
  const sources = getSources();
  sources.forEach((source) => {
    const option = document.createElement("option");
    option.value = source.id;
    option.textContent = source.name;
    sourceSelect.appendChild(option);
  });
  const active = getActiveSource();
  if (active) {
    renderSourceInput(active);
    updateSourceSummary();
  }
}

function populateTemplates() {
  templateSelect.innerHTML = "";
  const templates = getTemplates();
  templates.forEach((template) => {
    const option = document.createElement("option");
    option.value = template.id;
    option.textContent = template.name;
    templateSelect.appendChild(option);
  });
  if (templates[0]) {
    templateSelect.value = templates[0].id;
  }
}

function renderFormatOptions(template) {
  formatSelect.innerHTML = "";
  if (!template) return;
  template.formats?.forEach((format) => {
    const option = document.createElement("option");
    option.value = format.id;
    option.textContent = format.label;
    formatSelect.appendChild(option);
  });
  const firstFormat = template.formats?.[0];
  formatSelect.value = firstFormat?.id ?? "";
  renderOrientationOptions(firstFormat);
}

function renderOrientationOptions(format) {
  orientationSelect.innerHTML = "";
  const orientations = format?.orientations ?? ["portrait"];
  orientations.forEach((value) => {
    const option = document.createElement("option");
    option.value = value;
    option.textContent = value.charAt(0).toUpperCase() + value.slice(1);
    orientationSelect.appendChild(option);
  });
  orientationSelect.value = format?.defaultOrientation ?? orientations[0];
}

function getActiveTemplate() {
  const selected = templateSelect.value;
  return getTemplateById(selected);
}

function getActiveSource() {
  const selected = sourceSelect.value;
  return getSourceById(selected);
}

function getSelectionContext() {
  const template = getActiveTemplate();
  const source = getActiveSource();
  const format = getFormatById(template, formatSelect.value);
  const orientation = orientationSelect.value || format?.defaultOrientation;
  const size = template && format ? getPageSize(template, format?.id, orientation) : null;
  const value = sourceValues[source?.id];
  const summary = source ? buildSourceSummary(source, value) : "";

  return {
    template,
    source,
    format,
    orientation,
    size,
    sourceValue: value,
    sourceSummary: summary,
  };
}

const renderJsonPreview = createJsonPreviewRenderer({
  resolvePreviewElement: () => jsonPreview,
  resolveBytesElement: () => jsonBytes,
  serialize: () => {
    const context = getSelectionContext();
    return {
      source: {
        id: context.source?.id ?? null,
        summary: context.sourceSummary,
        value: context.sourceValue,
      },
      template: {
        id: context.template?.id ?? null,
        format: context.format?.id ?? null,
        orientation: context.orientation,
        size: context.size,
      },
      view: {
        side: currentSide,
        overlays: true,
      },
    };
  },
});
<<<<<<< HEAD
=======

function measurementCopy(size) {
  return `${size.width}in × ${size.height}in page`;
}

function updateTemplateSummary(context) {
  const { template, size, orientation, sourceSummary: summary } = context;
  const sides = template.sides.join(" / ");
  templateSummary.innerHTML = `
    <div class="fw-semibold">${template.description}</div>
    <div class="text-body-secondary">${measurementCopy(size)} (${orientation})</div>
    <div class="text-body-secondary">Sides: ${sides}</div>
    <div class="text-body-secondary">Source: ${summary}</div>
  `;
}

function updateCompatibility(template, format) {
  if (compatibilityList) {
    compatibilityList.innerHTML = "";
    const supported = getSupportedSources(template);
    supported.forEach((source) => {
      const li = document.createElement("li");
      li.textContent = source === "srd" ? "5e API (SRD)" : source.toUpperCase();
      compatibilityList.appendChild(li);
    });
  }

  if (formatList) {
    formatList.innerHTML = "";
    template.formats?.forEach((entry) => {
      const li = document.createElement("li");
      const orientations = entry.orientations?.join(" / ") ?? "Portrait";
      li.textContent = `${entry.label} — ${orientations}`;
      if (format && entry.id === format.id) {
        li.className = "fw-semibold";
      }
      formatList.appendChild(li);
    });
  }
}
>>>>>>> 2ad5e13d

function applyOverlays(page, template, size, { forPrint = false } = {}) {
  if (template.type === "card") {
    const guides = document.createElement("div");
    guides.className = "page-overlay trim-lines card-guides";

    const { card } = template;
    const columns = card.columns ?? 3;
    const rows = card.rows ?? 3;
    const gridWidth = card.width * columns + card.gutter * (columns - 1);
    const gridHeight = card.height * rows + card.gutter * (rows - 1);
    const availableWidth = size.width - size.margin * 2;
    const availableHeight = size.height - size.margin * 2;
    const horizontalInset = size.margin + Math.max(0, (availableWidth - gridWidth) / 2);
    const verticalInset = size.margin + Math.max(0, (availableHeight - gridHeight) / 2);

    const addGuide = (orientation, position, length, start) => {
      const guide = document.createElement("div");
      guide.className = `guide-line guide-${orientation}`;
      if (orientation === "vertical") {
        guide.style.left = `${position}in`;
        guide.style.top = `${start}in`;
        guide.style.height = `${length}in`;
      } else {
        guide.style.top = `${position}in`;
        guide.style.left = `${start}in`;
        guide.style.width = `${length}in`;
      }
      guides.appendChild(guide);
    };

    Array.from({ length: columns + 1 }).forEach((_, index) => {
      const x = horizontalInset + index * (template.card.width + template.card.gutter);
      addGuide("vertical", x, gridHeight, verticalInset);
    });

    Array.from({ length: rows + 1 }).forEach((_, index) => {
      const y = verticalInset + index * (template.card.height + template.card.gutter);
      addGuide("horizontal", y, gridWidth, horizontalInset);
    });

    page.appendChild(guides);
  }

  if (!forPrint) {
    const safe = document.createElement("div");
    const inset = Math.max(0.2, size.margin ?? 0.25);
    safe.className = "page-overlay safe-area";
    safe.style.inset = `${inset}in`;
    page.appendChild(safe);
  }
}

function updateSideButton() {
  const viewingFront = currentSide === "front";
  const currentLabel = viewingFront ? "Front" : "Back";
  const nextLabel = viewingFront ? "Back" : "Front";
  swapSideButton.textContent = `Showing ${currentLabel} (switch to ${nextLabel})`;
  swapSideButton.setAttribute("aria-pressed", viewingFront ? "false" : "true");
}

function updateSelectionBadges(context) {
  selectionSummary.innerHTML = "";
  if (!context.source || !context.template || !context.size) {
    return;
  }
  const badges = [
    { label: "Source", value: context.source.name },
    { label: "Template", value: context.template.name },
    { label: "Size", value: `${context.size.label} (${context.orientation})` },
    { label: "Side", value: currentSide === "front" ? "Front" : "Back" },
  ];

  badges.forEach((item) => {
    const badge = document.createElement("span");
    badge.className = "badge text-bg-secondary";
    badge.textContent = `${item.label}: ${item.value}`;
    selectionSummary.appendChild(badge);
  });
}

function renderPreview() {
  const context = getSelectionContext();
  const { template, source, format, size, orientation, sourceValue, sourceSummary: summary } = context;
  if (!template || !size) return;
  const side = currentSide;

  previewStage.innerHTML = "";
  const page = template.createPage(side, { size, format, source: { ...source, value: sourceValue, summary } });
  applyOverlays(page, template, size, { forPrint: false });
  previewStage.appendChild(page);

  buildPrintStack(template, { size, format, source: { ...source, value: sourceValue, summary } });
  updateSideButton();
  updateSelectionBadges(context);
  renderJsonPreview();
}

function buildPrintStack(template, { size, format, source }) {
  printStack.innerHTML = "";
  template.sides.forEach((side) => {
    const page = template.createPage(side, { size, format, source });
    applyOverlays(page, template, size, { forPrint: true });
    printStack.appendChild(page);
  });
}

function toggleSide() {
  currentSide = currentSide === "front" ? "back" : "front";
  renderPreview();
}

function updateSourceSummary() {
  const source = getActiveSource();
  if (!source) {
    sourceSummary.textContent = "";
    return;
  }
  const value = sourceValues[source.id];
  sourceSummary.textContent = buildSourceSummary(source, value);
}

function renderSourceInput(source) {
  sourceInputContainer.innerHTML = "";
  const inputSpec = source.input;
  if (!inputSpec) return;

  if (ddbHelp) {
    ddbHelp.classList.toggle("d-none", source?.id !== "ddb");
  }

  const label = document.createElement("label");
  label.className = "form-label fw-semibold mb-0";
  label.setAttribute("for", `${source.id}-input`);
  label.textContent = inputSpec.label;

  let input;
  if (inputSpec.type === "textarea") {
    input = document.createElement("textarea");
    input.rows = inputSpec.rows ?? 3;
    input.className = "form-control";
  } else {
    input = document.createElement("input");
    input.type = inputSpec.type;
    input.className = "form-control";
    if (inputSpec.accept) {
      input.accept = inputSpec.accept;
    }
  }

  input.id = `${source.id}-input`;
  input.placeholder = inputSpec.placeholder ?? "";
  const savedValue = sourceValues[source.id];
  if (inputSpec.type === "file") {
    input.value = "";
  } else if (savedValue) {
    input.value = savedValue;
  }

  input.addEventListener("change", (event) => {
    if (inputSpec.type === "file") {
      sourceValues[source.id] = event.target.files?.[0] ?? null;
    } else {
      sourceValues[source.id] = event.target.value;
    }
    updateSourceSummary();
    renderPreview();
  });

  const helperText = inputSpec.helper ?? "";
  const helper = helperText
    ? Object.assign(document.createElement("div"), {
        className: "small text-body-secondary",
        textContent: helperText,
      })
    : null;

  sourceInputContainer.append(label, input);
  if (helper) {
    sourceInputContainer.append(helper);
  }
}

function initCollapsibles() {
  bindCollapsible(selectionToggle, selectionPanel, {
    collapsed: false,
    expandLabel: "Expand selections",
    collapseLabel: "Collapse selections",
    labelElement: selectionToggleLabel,
  });
  bindCollapsible(jsonToggle, jsonPanel, {
    collapsed: true,
    expandLabel: "Expand JSON preview",
    collapseLabel: "Collapse JSON preview",
    labelElement: jsonToggleLabel,
  });
}

function initCollapsibles() {
  bindCollapsible(selectionToggle, selectionPanel, {
    collapsed: false,
    expandLabel: "Expand selections",
    collapseLabel: "Collapse selections",
    labelElement: selectionToggleLabel,
  });
  bindCollapsible(jsonToggle, jsonPanel, {
    collapsed: true,
    expandLabel: "Expand JSON preview",
    collapseLabel: "Collapse JSON preview",
    labelElement: jsonToggleLabel,
  });
}

function wireEvents() {
  templateSelect.addEventListener("change", () => {
    currentSide = "front";
    const template = getActiveTemplate();
    renderFormatOptions(template);
    renderPreview();
  });
  formatSelect.addEventListener("change", () => {
    currentSide = "front";
    const template = getActiveTemplate();
    const format = getFormatById(template, formatSelect.value);
    renderOrientationOptions(format);
    renderPreview();
  });
  orientationSelect.addEventListener("change", () => {
    currentSide = "front";
    renderPreview();
  });
  sourceSelect.addEventListener("change", () => {
    const source = getActiveSource();
    renderSourceInput(source);
    updateSourceSummary();
    renderPreview();
  });
  swapSideButton.addEventListener("click", toggleSide);
  printButton.addEventListener("click", () => window.print());
}

async function initPress() {
  initShell();
  initCollapsibles();
  try {
    await loadTemplates();
  } catch (error) {
    console.error("Unable to load templates", error);
    return;
  }

  populateSources();
  populateTemplates();
  renderFormatOptions(getActiveTemplate());
  renderPreview();
  wireEvents();
}

initPress();<|MERGE_RESOLUTION|>--- conflicted
+++ resolved
@@ -173,49 +173,6 @@
     };
   },
 });
-<<<<<<< HEAD
-=======
-
-function measurementCopy(size) {
-  return `${size.width}in × ${size.height}in page`;
-}
-
-function updateTemplateSummary(context) {
-  const { template, size, orientation, sourceSummary: summary } = context;
-  const sides = template.sides.join(" / ");
-  templateSummary.innerHTML = `
-    <div class="fw-semibold">${template.description}</div>
-    <div class="text-body-secondary">${measurementCopy(size)} (${orientation})</div>
-    <div class="text-body-secondary">Sides: ${sides}</div>
-    <div class="text-body-secondary">Source: ${summary}</div>
-  `;
-}
-
-function updateCompatibility(template, format) {
-  if (compatibilityList) {
-    compatibilityList.innerHTML = "";
-    const supported = getSupportedSources(template);
-    supported.forEach((source) => {
-      const li = document.createElement("li");
-      li.textContent = source === "srd" ? "5e API (SRD)" : source.toUpperCase();
-      compatibilityList.appendChild(li);
-    });
-  }
-
-  if (formatList) {
-    formatList.innerHTML = "";
-    template.formats?.forEach((entry) => {
-      const li = document.createElement("li");
-      const orientations = entry.orientations?.join(" / ") ?? "Portrait";
-      li.textContent = `${entry.label} — ${orientations}`;
-      if (format && entry.id === format.id) {
-        li.className = "fw-semibold";
-      }
-      formatList.appendChild(li);
-    });
-  }
-}
->>>>>>> 2ad5e13d
 
 function applyOverlays(page, template, size, { forPrint = false } = {}) {
   if (template.type === "card") {
