--- conflicted
+++ resolved
@@ -84,17 +84,10 @@
   justify: document.querySelector('[data-alignment-label="justify"]'),
 };
 const textSizeInputs = Array.from(document.querySelectorAll("[data-component-text-size]"));
-<<<<<<< HEAD
 const textSizeCustomInput = document.querySelector("[data-component-text-size-custom]");
 const textOrientationInputs = Array.from(document.querySelectorAll("[data-component-text-orientation]"));
 const textAngleInput = document.querySelector("[data-component-text-angle]");
 const textCurveInput = document.querySelector("[data-component-text-curve]");
-=======
-const textOrientationSelect = document.querySelector("[data-component-text-orientation]");
-const textAngleInput = document.querySelector("[data-component-text-angle]");
-const textSkewXInput = document.querySelector("[data-component-text-skew-x]");
-const textSkewYInput = document.querySelector("[data-component-text-skew-y]");
->>>>>>> 846bd894
 const colorInputs = Array.from(document.querySelectorAll("[data-component-color]"));
 const colorClearButtons = Array.from(document.querySelectorAll("[data-component-color-clear]"));
 const textStyleToggles = Array.from(document.querySelectorAll("[data-component-text-style]"));
@@ -1230,7 +1223,6 @@
   return {
     orientation: node?.textOrientation ?? "horizontal",
     angle: Number.isFinite(node?.textAngle) ? node.textAngle : 0,
-<<<<<<< HEAD
     curve: Number.isFinite(node?.textCurve) ? node.textCurve : 12,
     isCustom: Boolean(node?.textOrientationCustom),
   };
@@ -1246,13 +1238,6 @@
   return value * (4 / 3);
 }
 
-=======
-    skewX: Number.isFinite(node?.textSkewX) ? node.textSkewX : 0,
-    skewY: Number.isFinite(node?.textSkewY) ? node.textSkewY : 0,
-  };
-}
-
->>>>>>> 846bd894
 function renderPalette() {
   if (!paletteList) return;
   paletteList.innerHTML = "";
@@ -1418,19 +1403,12 @@
     textSizeInputs.forEach((input) => {
       input.checked = input.value === "md";
     });
-<<<<<<< HEAD
     if (textSizeCustomInput) textSizeCustomInput.value = pxToPt(TEXT_SIZE_PX.md);
     textOrientationInputs.forEach((input) => {
       input.checked = input.value === "horizontal";
     });
     if (textAngleInput) textAngleInput.value = "0";
     if (textCurveInput) textCurveInput.value = "12";
-=======
-    if (textOrientationSelect) textOrientationSelect.value = "horizontal";
-    if (textAngleInput) textAngleInput.value = "0";
-    if (textSkewXInput) textSkewXInput.value = "0";
-    if (textSkewYInput) textSkewYInput.value = "0";
->>>>>>> 846bd894
     colorInputs.forEach((input) => {
       const key = input.dataset.componentColor;
       input.value = COLOR_DEFAULTS[key] || "#000000";
@@ -2094,7 +2072,6 @@
     });
   }
 
-<<<<<<< HEAD
   if (textSizeCustomInput) {
     textSizeCustomInput.addEventListener("focus", () => beginPendingUndo(textSizeCustomInput));
     textSizeCustomInput.addEventListener("blur", () => commitPendingUndo(textSizeCustomInput));
@@ -2159,33 +2136,13 @@
           }
           renderPreview();
         });
-=======
-  if (textOrientationSelect) {
-    textOrientationSelect.addEventListener("change", () => {
-      recordUndoableChange(() => {
-        updateSelectedNode((node) => {
-          node.textOrientation = textOrientationSelect.value;
-          if (node.textOrientation === "diagonal" && !Number.isFinite(node.textAngle)) {
-            node.textAngle = 45;
-          }
-        });
-        if (textAngleInput && textOrientationSelect.value === "diagonal") {
-          textAngleInput.value = "45";
-        }
-        renderPreview();
->>>>>>> 846bd894
       });
     });
   }
 
   const textTransformInputs = [
     { input: textAngleInput, key: "textAngle" },
-<<<<<<< HEAD
     { input: textCurveInput, key: "textCurve" },
-=======
-    { input: textSkewXInput, key: "textSkewX" },
-    { input: textSkewYInput, key: "textSkewY" },
->>>>>>> 846bd894
   ];
 
   textTransformInputs.forEach(({ input, key }) => {
@@ -2202,13 +2159,10 @@
         } else if (raw === "") {
           delete node[key];
         }
-<<<<<<< HEAD
         node.textOrientationCustom = true;
       });
       textOrientationInputs.forEach((entry) => {
         entry.checked = false;
-=======
->>>>>>> 846bd894
       });
       renderPreview();
       updateSaveState();
