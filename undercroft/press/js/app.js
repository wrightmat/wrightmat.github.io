--- conflicted
+++ resolved
@@ -309,7 +309,6 @@
   label.textContent = inputSpec.label;
   labelRow.appendChild(label);
 
-<<<<<<< HEAD
   if (inputSpec.helpTopic) {
     const sourceHelp = document.createElement("span");
     sourceHelp.className = "align-middle";
@@ -317,15 +316,6 @@
     sourceHelp.dataset.helpInsert = "replace";
     sourceHelp.dataset.helpPlacement = "left";
     labelRow.appendChild(sourceHelp);
-=======
-  if (source.id === "ddb") {
-    const ddbHelp = document.createElement("span");
-    ddbHelp.className = "align-middle";
-    ddbHelp.dataset.helpTopic = "press.source.ddb";
-    ddbHelp.dataset.helpInsert = "replace";
-    ddbHelp.dataset.helpPlacement = "left";
-    labelRow.appendChild(ddbHelp);
->>>>>>> 2454308b
     initHelpSystem({ root: labelRow });
   }
 
@@ -362,22 +352,7 @@
     renderPreview();
   });
 
-<<<<<<< HEAD
   sourceInputContainer.append(labelRow, input);
-=======
-  const helperText = inputSpec.helper ?? "";
-  const helper = helperText
-    ? Object.assign(document.createElement("div"), {
-        className: "small text-body-secondary",
-        textContent: helperText,
-      })
-    : null;
-
-  sourceInputContainer.append(labelRow, input);
-  if (helper) {
-    sourceInputContainer.append(helper);
-  }
->>>>>>> 2454308b
 }
 
 function initPressCollapsibles() {
