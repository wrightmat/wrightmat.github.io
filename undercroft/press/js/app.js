--- conflicted
+++ resolved
@@ -2399,7 +2399,6 @@
     updateIconResultRow("");
     return;
   }
-<<<<<<< HEAD
   const resolvedIconTokens = getIconTokens(resolvedValue);
   if (resolvedIconTokens.length) {
     const hasBootstrap = resolvedIconTokens.some((token) => token.startsWith("bi-"));
@@ -2410,18 +2409,6 @@
     } else {
       const icon = document.createElement("span");
       icon.className = resolvedIconTokens.join(" ");
-=======
-  const iconTokens = getIconTokens(resolvedValue);
-  if (iconTokens.length) {
-    const hasBootstrap = iconTokens.some((token) => token.startsWith("bi-"));
-    if (hasBootstrap) {
-      const icon = document.createElement("i");
-      icon.className = `bi ${iconTokens.find((token) => token.startsWith("bi-"))}`;
-      iconPreview.appendChild(icon);
-    } else {
-      const icon = document.createElement("span");
-      icon.className = iconTokens.join(" ");
->>>>>>> d3e9d586
       iconPreview.appendChild(icon);
     }
   }
