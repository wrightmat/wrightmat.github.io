import { initPaneToggles } from "../../workbench/js/lib/panes.js";
import { initThemeControls } from "../../workbench/js/lib/theme.js";
import {
  getFormatById,
  getPageSize,
  getSupportedSources,
  getTemplateById,
  getTemplates,
<<<<<<< HEAD
  loadTemplates,
=======
>>>>>>> 4755845c
} from "./templates.js";
import { buildSourceSummary, getSourceById, getSources } from "./sources.js";

const templateSelect = document.getElementById("templateSelect");
const formatSelect = document.getElementById("formatSelect");
const orientationSelect = document.getElementById("orientationSelect");
const templateSummary = document.getElementById("templateSummary");
const sourceSelect = document.getElementById("sourceSelect");
const sourceSummary = document.getElementById("sourceSummary");
const sourceInputContainer = document.getElementById("sourceInputContainer");
const overlayToggle = document.getElementById("overlayToggle");
const selectionSummary = document.getElementById("selectionSummary");
const compatibilityList = document.getElementById("compatibilityList");
const formatList = document.getElementById("formatList");
const previewStage = document.getElementById("previewStage");
const printStack = document.getElementById("printStack");
const swapSideButton = document.getElementById("swapSide");
const printButton = document.getElementById("printButton");

const sourceValues = {};
let currentSide = "front";

function initShell() {
  initThemeControls(document);
  initPaneToggles(document);
}

function populateSources() {
  const sources = getSources();
  sources.forEach((source) => {
    const option = document.createElement("option");
    option.value = source.id;
    option.textContent = source.name;
    sourceSelect.appendChild(option);
  });
  const active = getActiveSource();
  renderSourceInput(active);
  updateSourceSummary();
}

function populateTemplates() {
  templateSelect.innerHTML = "";
  const templates = getTemplates();
  templates.forEach((template) => {
    const option = document.createElement("option");
    option.value = template.id;
    option.textContent = template.name;
    templateSelect.appendChild(option);
  });
  if (templates[0]) {
    templateSelect.value = templates[0].id;
  }
}

function populateFormats(template) {
  formatSelect.innerHTML = "";
  if (!template) return;
  template.formats?.forEach((format) => {
    const option = document.createElement("option");
    option.value = format.id;
    option.textContent = format.label;
    formatSelect.appendChild(option);
  });
  const firstFormat = template.formats?.[0];
  formatSelect.value = firstFormat?.id ?? "";
  populateOrientations(firstFormat);
}

function populateOrientations(format) {
  orientationSelect.innerHTML = "";
  const orientations = format?.orientations ?? ["portrait"];
  orientations.forEach((value) => {
    const option = document.createElement("option");
    option.value = value;
    option.textContent = value.charAt(0).toUpperCase() + value.slice(1);
    orientationSelect.appendChild(option);
  });
  orientationSelect.value = format?.defaultOrientation ?? orientations[0];
}

function populateFormats(template) {
  formatSelect.innerHTML = "";
  template.formats?.forEach((format) => {
    const option = document.createElement("option");
    option.value = format.id;
    option.textContent = format.label;
    formatSelect.appendChild(option);
  });
  const firstFormat = template.formats?.[0];
  formatSelect.value = firstFormat?.id ?? "";
  populateOrientations(firstFormat);
}

function populateOrientations(format) {
  orientationSelect.innerHTML = "";
  const orientations = format?.orientations ?? ["portrait"];
  orientations.forEach((value) => {
    const option = document.createElement("option");
    option.value = value;
    option.textContent = value.charAt(0).toUpperCase() + value.slice(1);
    orientationSelect.appendChild(option);
  });
  orientationSelect.value = format?.defaultOrientation ?? orientations[0];
}

function getActiveTemplate() {
  const selected = templateSelect.value;
  return getTemplateById(selected);
}

function getActiveSource() {
  const selected = sourceSelect.value;
  return getSourceById(selected);
}

function getSelectionContext() {
  const template = getActiveTemplate();
  const source = getActiveSource();
  const format = getFormatById(template, formatSelect.value);
  const orientation = orientationSelect.value || format?.defaultOrientation;
<<<<<<< HEAD
  const size = template && format ? getPageSize(template, format?.id, orientation) : null;
  const value = sourceValues[source?.id];
  const summary = source ? buildSourceSummary(source, value) : "";
=======
  const size = getPageSize(template, format?.id, orientation);
  const value = sourceValues[source.id];
  const summary = buildSourceSummary(source, value);
>>>>>>> 4755845c

  return {
    template,
    source,
    format,
    orientation,
    size,
    sourceValue: value,
    sourceSummary: summary,
  };
}

function measurementCopy(size) {
  return `${size.width}in × ${size.height}in page`;
}

function updateTemplateSummary(context) {
  const { template, size, orientation, sourceSummary: summary } = context;
  const sides = template.sides.join(" / ");
  templateSummary.innerHTML = `
    <div class="fw-semibold">${template.description}</div>
    <div class="text-body-secondary">${measurementCopy(size)} (${orientation})</div>
    <div class="text-body-secondary">Sides: ${sides}</div>
    <div class="text-body-secondary">Source: ${summary}</div>
  `;
}

function updateCompatibility(template, format) {
  if (compatibilityList) {
    compatibilityList.innerHTML = "";
    const supported = getSupportedSources(template);
    supported.forEach((source) => {
      const li = document.createElement("li");
      li.textContent = source === "srd" ? "5e API (SRD)" : source.toUpperCase();
      compatibilityList.appendChild(li);
    });
  }

  if (formatList) {
    formatList.innerHTML = "";
    template.formats?.forEach((entry) => {
      const li = document.createElement("li");
      const orientations = entry.orientations?.join(" / ") ?? "Portrait";
      li.textContent = `${entry.label} — ${orientations}`;
      if (format && entry.id === format.id) {
        li.className = "fw-semibold";
      }
      formatList.appendChild(li);
    });
  }
}

function applyOverlays(page, template, size, { forPrint = false } = {}) {
  if (!overlayToggle.checked) return;

  if (template.type === "card") {
    const guides = document.createElement("div");
    guides.className = "page-overlay trim-lines card-guides";

    const { card } = template;
    const columns = card.columns ?? 3;
    const rows = card.rows ?? 3;
    const gridWidth = card.width * columns + card.gutter * (columns - 1);
    const gridHeight = card.height * rows + card.gutter * (rows - 1);
    const availableWidth = size.width - size.margin * 2;
    const availableHeight = size.height - size.margin * 2;
    const horizontalInset = size.margin + Math.max(0, (availableWidth - gridWidth) / 2);
    const verticalInset = size.margin + Math.max(0, (availableHeight - gridHeight) / 2);

    const addGuide = (orientation, position, length, start) => {
      const guide = document.createElement("div");
      guide.className = `guide-line guide-${orientation}`;
      if (orientation === "vertical") {
        guide.style.left = `${position}in`;
        guide.style.top = `${start}in`;
        guide.style.height = `${length}in`;
      } else {
        guide.style.top = `${position}in`;
        guide.style.left = `${start}in`;
        guide.style.width = `${length}in`;
      }
      guides.appendChild(guide);
    };

    Array.from({ length: columns + 1 }).forEach((_, index) => {
      const x = horizontalInset + index * (template.card.width + template.card.gutter);
      addGuide("vertical", x, gridHeight, verticalInset);
    });

    Array.from({ length: rows + 1 }).forEach((_, index) => {
      const y = verticalInset + index * (template.card.height + template.card.gutter);
      addGuide("horizontal", y, gridWidth, horizontalInset);
    });

    page.appendChild(guides);
  }

  if (!forPrint) {
    const safe = document.createElement("div");
    const inset = Math.max(0.2, size.margin ?? 0.25);
    safe.className = "page-overlay safe-area";
    safe.style.inset = `${inset}in`;
    page.appendChild(safe);
  }
}

function updateSideButton() {
  const viewingFront = currentSide === "front";
  const currentLabel = viewingFront ? "Front" : "Back";
  const nextLabel = viewingFront ? "Back" : "Front";
  swapSideButton.textContent = `Showing ${currentLabel} (switch to ${nextLabel})`;
  swapSideButton.setAttribute("aria-pressed", viewingFront ? "false" : "true");
}

function updateSelectionBadges(context) {
  selectionSummary.innerHTML = "";
  const badges = [
    { label: "Source", value: context.source.name },
    { label: "Template", value: context.template.name },
    { label: "Size", value: `${context.size.label} (${context.orientation})` },
    { label: "Side", value: currentSide === "front" ? "Front" : "Back" },
  ];

  badges.forEach((item) => {
    const badge = document.createElement("span");
    badge.className = "badge text-bg-secondary";
    badge.textContent = `${item.label}: ${item.value}`;
    selectionSummary.appendChild(badge);
  });
}

function renderPreview() {
  const context = getSelectionContext();
  const { template, source, format, size, orientation, sourceValue, sourceSummary: summary } = context;
<<<<<<< HEAD
  if (!template || !size) return;
=======
>>>>>>> 4755845c
  updateTemplateSummary({ template, size, orientation, sourceSummary: summary });
  updateCompatibility(template, format);
  const side = currentSide;

  previewStage.innerHTML = "";
  const page = template.createPage(side, { size, format, source: { ...source, value: sourceValue, summary } });
  applyOverlays(page, template, size, { forPrint: false });
  previewStage.appendChild(page);

  buildPrintStack(template, { size, format, source: { ...source, value: sourceValue, summary } });
  updateSideButton();
  updateSelectionBadges(context);
}

function buildPrintStack(template, { size, format, source }) {
  printStack.innerHTML = "";
  template.sides.forEach((side) => {
    const page = template.createPage(side, { size, format, source });
    applyOverlays(page, template, size, { forPrint: true });
    printStack.appendChild(page);
  });
}

function toggleSide() {
  currentSide = currentSide === "front" ? "back" : "front";
  renderPreview();
}

function updateSourceSummary() {
  const source = getActiveSource();
  const value = sourceValues[source.id];
  sourceSummary.textContent = buildSourceSummary(source, value);
}

function renderSourceInput(source) {
  sourceInputContainer.innerHTML = "";
  const inputSpec = source.input;
  if (!inputSpec) return;

  const label = document.createElement("label");
  label.className = "form-label fw-semibold mb-0";
  label.setAttribute("for", `${source.id}-input`);
  label.textContent = inputSpec.label;

  let input;
  if (inputSpec.type === "textarea") {
    input = document.createElement("textarea");
    input.rows = inputSpec.rows ?? 3;
    input.className = "form-control";
  } else {
    input = document.createElement("input");
    input.type = inputSpec.type;
    input.className = "form-control";
    if (inputSpec.accept) {
      input.accept = inputSpec.accept;
    }
  }

  input.id = `${source.id}-input`;
  input.placeholder = inputSpec.placeholder ?? "";
  const savedValue = sourceValues[source.id];
  if (inputSpec.type === "file") {
    input.value = "";
  } else if (savedValue) {
    input.value = savedValue;
  }

  input.addEventListener("change", (event) => {
    if (inputSpec.type === "file") {
      sourceValues[source.id] = event.target.files?.[0] ?? null;
    } else {
      sourceValues[source.id] = event.target.value;
    }
    updateSourceSummary();
    renderPreview();
  });

  const helper = document.createElement("div");
  helper.className = "small text-body-secondary";
  helper.textContent = inputSpec.helper ?? "";

  sourceInputContainer.append(label, input, helper);
}

function wireEvents() {
  templateSelect.addEventListener("change", () => {
    currentSide = "front";
    const template = getActiveTemplate();
    populateFormats(template);
    renderPreview();
  });
  formatSelect.addEventListener("change", () => {
    currentSide = "front";
    const template = getActiveTemplate();
    const format = getFormatById(template, formatSelect.value);
    populateOrientations(format);
    renderPreview();
  });
  orientationSelect.addEventListener("change", () => {
    currentSide = "front";
    renderPreview();
  });
  sourceSelect.addEventListener("change", () => {
    const source = getActiveSource();
    renderSourceInput(source);
    updateSourceSummary();
    renderPreview();
  });
  overlayToggle.addEventListener("change", renderPreview);
  swapSideButton.addEventListener("click", toggleSide);
  printButton.addEventListener("click", () => window.print());
}

<<<<<<< HEAD
async function initPress() {
  initShell();
  try {
    await loadTemplates();
  } catch (error) {
    console.error("Unable to load templates", error);
    return;
  }

  populateSources();
  populateTemplates();
  populateFormats(getActiveTemplate());
  updateTemplateSummary(getSelectionContext());
  renderPreview();
  wireEvents();
}

initPress();
=======
initShell();
populateSources();
populateTemplates();
populateFormats(getActiveTemplate());
updateTemplateSummary(getSelectionContext());
renderPreview();
wireEvents();
>>>>>>> 4755845c
<|MERGE_RESOLUTION|>--- conflicted
+++ resolved
@@ -6,10 +6,7 @@
   getSupportedSources,
   getTemplateById,
   getTemplates,
-<<<<<<< HEAD
   loadTemplates,
-=======
->>>>>>> 4755845c
 } from "./templates.js";
 import { buildSourceSummary, getSourceById, getSources } from "./sources.js";
 
@@ -130,15 +127,9 @@
   const source = getActiveSource();
   const format = getFormatById(template, formatSelect.value);
   const orientation = orientationSelect.value || format?.defaultOrientation;
-<<<<<<< HEAD
   const size = template && format ? getPageSize(template, format?.id, orientation) : null;
   const value = sourceValues[source?.id];
   const summary = source ? buildSourceSummary(source, value) : "";
-=======
-  const size = getPageSize(template, format?.id, orientation);
-  const value = sourceValues[source.id];
-  const summary = buildSourceSummary(source, value);
->>>>>>> 4755845c
 
   return {
     template,
@@ -273,10 +264,7 @@
 function renderPreview() {
   const context = getSelectionContext();
   const { template, source, format, size, orientation, sourceValue, sourceSummary: summary } = context;
-<<<<<<< HEAD
   if (!template || !size) return;
-=======
->>>>>>> 4755845c
   updateTemplateSummary({ template, size, orientation, sourceSummary: summary });
   updateCompatibility(template, format);
   const side = currentSide;
@@ -390,7 +378,6 @@
   printButton.addEventListener("click", () => window.print());
 }
 
-<<<<<<< HEAD
 async function initPress() {
   initShell();
   try {
@@ -408,13 +395,4 @@
   wireEvents();
 }
 
-initPress();
-=======
-initShell();
-populateSources();
-populateTemplates();
-populateFormats(getActiveTemplate());
-updateTemplateSummary(getSelectionContext());
-renderPreview();
-wireEvents();
->>>>>>> 4755845c
+initPress();