--- conflicted
+++ resolved
@@ -473,17 +473,12 @@
             th.style.width = typeof column.width === "number" ? `${column.width}%` : column.width;
           }
           applyClassName(th, column.className);
-<<<<<<< HEAD
           const headerStyles = column.textStyle ?? {};
           const headerNode = {
-=======
-          const headerNode = headerCells[columnIndex] ?? {
->>>>>>> 163866c6
             type: "field",
             component: "text",
             text: column.header ?? column.label ?? "",
             ...baseText,
-<<<<<<< HEAD
             textStyles: {
               bold: typeof headerStyles.bold === "boolean" ? headerStyles.bold : true,
               italic: Boolean(headerStyles.italic),
@@ -497,12 +492,6 @@
             ...(column.style ? { style: { ...(baseText.style ?? {}), ...column.style } } : null),
           };
           th.appendChild(renderField(headerNode, context, options));
-=======
-            textStyles: { ...(baseText.textStyles ?? {}), bold: true },
-            uid: node.uid ? `${node.uid}-header-${columnIndex}` : undefined,
-          };
-          th.appendChild(renderNode(headerNode, context, options));
->>>>>>> 163866c6
           headerRow.appendChild(th);
         });
         thead.appendChild(headerRow);
@@ -579,12 +568,6 @@
         });
         tbody.appendChild(tr);
       });
-<<<<<<< HEAD
-=======
-      if (options?.editable && node.showHeadings !== false && columns.length) {
-        node.headerCells = headerCells;
-      }
->>>>>>> 163866c6
       if (options?.editable) {
         node.cells = tableCells;
       }
