--- conflicted
+++ resolved
@@ -209,7 +209,6 @@
                 </button>
                 <div class="collapse" id="press-json-preview">
                   <div class="bg-body p-2 mt-2">
-<<<<<<< HEAD
                     <pre
                       class="text-body-secondary small overflow-auto mb-0 press-json-preview"
                       style="max-height: 16rem"
@@ -241,9 +240,6 @@
                       data-sample-data-input
                     ></textarea>
                     <div class="invalid-feedback d-block mt-2 d-none" data-sample-data-error></div>
-=======
-                    <pre class="text-body-secondary small overflow-auto mb-0" style="max-height: 16rem" data-json-preview>{}</pre>
->>>>>>> 8fc3a461
                   </div>
                 </div>
               </section>
