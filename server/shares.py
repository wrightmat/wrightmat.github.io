--- conflicted
+++ resolved
@@ -45,7 +45,6 @@
     return [dict(row) for row in rows]
 
 
-<<<<<<< HEAD
 def list_shareable_users(state: ServerState, content_type: str) -> List[Dict[str, str]]:
     threshold = SHARE_ROLE_THRESHOLDS.get(content_type, "free")
     min_rank = role_rank(threshold) if threshold else -1
@@ -67,8 +66,6 @@
     return eligible
 
 
-=======
->>>>>>> 672f1f5e
 def share_with_user(
     state: ServerState, content_type: str, content_id: str, username: str, permissions: str
 ) -> Dict[str, str]:
